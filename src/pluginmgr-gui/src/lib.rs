--- conflicted
+++ resolved
@@ -24,9 +24,13 @@
     branch: String,
 }
 
-const DEFAULT_REMOTE_URL: &str = "https://codeberg.org/naev/naev-plugins";
-const FALLBACK_REMOTE_URL: &str = "https://github.com/naev/naev-plugins";
-const DEFAULT_REMOTE_BRANCH: &str = "main";
+static REMOTES_DEFAULT: LazyLock<Vec<Remote>> = LazyLock::new(|| {
+    vec![Remote {
+        url: reqwest::Url::parse("https://codeberg.org/naev/naev-plugins").unwrap(),
+        mirror: Some(reqwest::Url::parse("https://github.com/naev/naev-plugins").unwrap()),
+        branch: "main".to_string(),
+    }]
+});
 
 /// Location of the plugins directory.
 fn local_plugins_dir() -> PathBuf {
@@ -37,14 +41,6 @@
 fn catalog_cache_dir() -> PathBuf {
     pluginmgr::cache_dir().unwrap().join("pluginmanager")
 }
-
-static REMOTES_DEFAULT: LazyLock<Vec<Remote>> = LazyLock::new(|| {
-    vec![Remote {
-        url: reqwest::Url::parse("https://codeberg.org/naev/naev-plugins").unwrap(),
-        mirror: None,
-        branch: "main".to_string(),
-    }]
-});
 /// To skip serializing if default.
 fn skip_remotes(remotes: &Vec<Remote>) -> bool {
     REMOTES_DEFAULT.deref() == remotes
@@ -77,48 +73,13 @@
     catalog_cache: PathBuf,
 }
 impl Conf {
-    fn default_remotes() -> Result<Vec<Remote>> {
-        Ok(vec![Remote {
-            url: reqwest::Url::parse(DEFAULT_REMOTE_URL)?,
-            mirror: Some(reqwest::Url::parse(FALLBACK_REMOTE_URL)?),
-            branch: DEFAULT_REMOTE_BRANCH.to_string(),
-        }])
-    }
-
-    fn apply_defaults(&mut self) -> Result<()> {
-        if self.remotes.is_empty() {
-            self.remotes = Self::default_remotes()?;
-            return Ok(());
-        }
-        for remote in &mut self.remotes {
-            if remote.branch.is_empty() {
-                remote.branch = DEFAULT_REMOTE_BRANCH.to_string();
-            }
-            if remote.mirror.is_none() && remote.url.as_str() == DEFAULT_REMOTE_URL {
-                remote.mirror = Some(reqwest::Url::parse(FALLBACK_REMOTE_URL)?);
-            }
-        }
-        Ok(())
-    }
-
     fn new() -> Result<Self> {
-<<<<<<< HEAD
         Ok(Self {
             remotes: REMOTES_DEFAULT.clone(),
             install_path: pluginmgr::local_plugins_dir()?,
             catalog_cache: pluginmgr::cache_dir()?.join("pluginmanager"),
             refresh_interval: default_refresh_interval(),
         })
-=======
-        let mut conf = Self {
-            remotes: Self::default_remotes()?,
-            install_path: pluginmgr::local_plugins_dir()?,
-            catalog_cache: pluginmgr::cache_dir()?.join("pluginmanager"),
-            refresh_interval: chrono::TimeDelta::days(1),
-        };
-        conf.apply_defaults()?;
-        Ok(conf)
->>>>>>> 33810271
     }
 }
 
@@ -389,9 +350,7 @@
 
     fn from_path<P: AsRef<Path>>(path: P) -> Result<Self> {
         let data = fs::read(&path)?;
-        let mut catalog: Self = toml::from_slice(&data)?;
-        catalog.conf.apply_defaults()?;
-        Ok(catalog)
+        Ok(toml::from_slice(&data)?)
     }
 
     fn save_to_cache(&self) -> Result<()> {
