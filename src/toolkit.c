--- conflicted
+++ resolved
@@ -2491,17 +2491,6 @@
  */
 int toolkit_init( void )
 {
-<<<<<<< HEAD
-   GLsizei size;
-
-   /* Create the VBO. */
-   toolkit_vboColourOffset = sizeof( GLshort ) * 2 * 31;
-   size        = ( sizeof( GLshort ) * 2 + sizeof( GLfloat ) * 4 ) * 31;
-   toolkit_vbo = gl_vboCreateStream( size, NULL );
-   gl_vboLabel( toolkit_vbo, "Toolkit VBO" );
-
-=======
->>>>>>> c35abbea
    /* Disable the cursor. */
    input_mouseHide();
 
