--- conflicted
+++ resolved
@@ -58,26 +58,7 @@
    gl_checkErr();
 }
 
-<<<<<<< HEAD
-void gl_beginSmoothProgram( mat4 projection )
-{
-   glUseProgram( shaders.smooth.program );
-   glEnableVertexAttribArray( shaders.smooth.vertex );
-   glEnableVertexAttribArray( shaders.smooth.vertex_colour );
-   gl_uniformMat4( shaders.smooth.projection, &projection );
-}
-
-void gl_endSmoothProgram()
-{
-   glDisableVertexAttribArray( shaders.smooth.vertex );
-   glDisableVertexAttribArray( shaders.smooth.vertex_colour );
-   glUseProgram( 0 );
-   gl_checkErr();
-}
-
 #if 0
-=======
->>>>>>> c35abbea
 /**
  * @brief Renders a rectangle.
  *
@@ -1360,12 +1341,8 @@
    vertex[7]         = 1.;
    vertex[8]         = 0.;
    vertex[9]         = 0.;
-<<<<<<< HEAD
-   gl_squareEmptyVBO = gl_vboCreateStatic( sizeof( GLfloat ) * 8, vertex );
+   gl_squareEmptyVBO = gl_vboCreateStatic( sizeof( GLfloat ) * 10, vertex );
    gl_vboLabel( gl_squareEmptyVBO, "C Square Empty VBO" );
-=======
-   gl_squareEmptyVBO = gl_vboCreateStatic( sizeof( GLfloat ) * 10, vertex );
->>>>>>> c35abbea
 
    vertex[0]  = 0.;
    vertex[1]  = 0.;
