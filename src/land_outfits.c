--- conflicted
+++ resolved
@@ -949,26 +949,17 @@
       failure = 1;
    }
    /* Needs license. */
-<<<<<<< HEAD
-   if ( !blackmarket && !player_hasLicense( outfit_license( outfit ) ) ) {
-=======
-   if ( !sold && !blackmarket && !player_hasLicense( outfit->license ) ) {
->>>>>>> 7d0899c6
+   if ( !sold && !blackmarket &&
+        !player_hasLicense( outfit_license( outfit ) ) ) {
       land_errDialogueBuild(
          _( "You need the '%s' license to buy this outfit." ),
          _( outfit_license( outfit ) ) );
       failure = 1;
    }
    /* Needs requirements. */
-<<<<<<< HEAD
-   if ( !blackmarket && ( outfit_cond( outfit ) != NULL ) &&
+   if ( !sold && !blackmarket && ( outfit_cond( outfit ) != NULL ) &&
         !cond_check( outfit_cond( outfit ) ) ) {
       land_errDialogueBuild( "%s", outfit_condstr( outfit ) );
-=======
-   if ( !sold && !blackmarket && ( outfit->cond != NULL ) &&
-        !cond_check( outfit->cond ) ) {
-      land_errDialogueBuild( "%s", _( outfit->condstr ) );
->>>>>>> 7d0899c6
       failure = 1;
    }
    /* Custom condition failed. */
