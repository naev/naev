/*
 * See Licensing and Copyright notice in naev.h
 */

/**
 * @file land_outfits.c
 *
 * @brief Handles all the landing menus and actions.
 */


#include "land_outfits.h"

#include "naev.h"

#include <stdlib.h>
#include <stdio.h>
#include "nstring.h"
#include <math.h>

#include "log.h"
#include "map.h"
#include "equipment.h"
#include "outfit.h"
#include "hook.h"
#include "player.h"
#include "player_gui.h"
#include "slots.h"
#include "space.h"
#include "toolkit.h"
#include "dialogue.h"
#include "map_find.h"
#include "land_takeoff.h"


#define  OUTFITS_IAR    "iarOutfits"
#define  OUTFITS_TAB    "tabOutfits"
#define  OUTFITS_FILTER "inpFilterOutfits"
#define  OUTFITS_NTABS  6


typedef struct LandOutfitData_ {
   Outfit *outfits;
   int noutfits;
} LandOutfitData;


static iar_data_t *iar_data = NULL; /**< Stored image array positions. */
static Outfit ***iar_outfits = NULL; /**< Outfits associated with the image array cells. */

/* Modifier for buying and selling quantity. */
static int outfits_mod = 1;


/*
 * Helper functions.
 */
static void outfits_getSize( unsigned int wid, int *w, int *h,
      int *iw, int *ih, int *bw, int *bh );
static void outfits_buy( unsigned int wid, char* str );
static void outfits_sell( unsigned int wid, char* str );
static int outfits_getMod (void);
static void outfits_renderMod( double bx, double by, double w, double h, void *data );
static void outfits_rmouse( unsigned int wid, char* widget_name );
static void outfits_find( unsigned int wid, char* str );
static credits_t outfit_getPrice( Outfit *outfit );
static void outfits_genList( unsigned int wid );
static void outfits_changeTab( unsigned int wid, char *wgt, int old, int tab );
static void outfits_onClose( unsigned int wid, char *str );


/**
 * @brief Gets the size of the outfits window.
 */
static void outfits_getSize( unsigned int wid, int *w, int *h,
      int *iw, int *ih, int *bw, int *bh )
{
   int padding;

   /* Get window dimensions. */
   window_dimWindow( wid, w, h );

   /* Calculate image array dimensions. */
   if (iw != NULL)
      *iw = 310 + (*w-800);
   if (ih != NULL)
      *ih = *h - 60;

   /* Left padding + per-button padding * nbuttons */
   padding = 40 + 20 * 4;

   /* Calculate button dimensions. */
   if (bw != NULL)
      *bw = (*w - (iw!=NULL?*iw:0) - padding) / 4;
   if (bh != NULL)
      *bh = LAND_BUTTON_HEIGHT;
}


/**
 * @brief For when the widget closes.
 */
static void outfits_onClose( unsigned int wid, char *str )
{
   (void) str;
   LandOutfitData *data = window_getData( wid );
   if (data==NULL)
      return;
   free( data->outfits );
   free( data );
}



/**
 * @brief Opens the outfit exchange center window.
 *
 *    @param wid Window ID to open at.
 *    @param outfits Outfit list to sell. Set to NULL if this is the landed player store.
 *    @param noutfits Length of \p outfits.
 */
void outfits_open( unsigned int wid, Outfit **outfits, int noutfits )
{
   int w, h, iw, ih, bw, bh, off;
   LandOutfitData *data = NULL;

   /* Set up window data. */
   if (outfits!=NULL) {
      data           = malloc( sizeof( LandOutfitData ) );
      data->noutfits = noutfits;
      data->outfits  = malloc( data->noutfits * sizeof( Outfit ) );
      memcpy( data->outfits, outfits, data->noutfits * sizeof( Outfit ) );
      window_setData( wid, data );
      window_onClose( wid, outfits_onClose );
   }

   /* Mark as generated. */
   if (outfits==NULL)
      land_tabGenerate(LAND_WINDOW_OUTFITS);

   /* Get dimensions. */
   outfits_getSize( wid, &w, &h, &iw, &ih, &bw, &bh );

   /* Initialize stored positions. */
   if (outfits==NULL) {
      if (iar_data == NULL)
         iar_data = calloc( OUTFITS_NTABS, sizeof(iar_data_t) );
      else
         memset( iar_data, 0, sizeof(iar_data_t) * OUTFITS_NTABS );
   }
   if (iar_outfits == NULL)
      iar_outfits = calloc( OUTFITS_NTABS, sizeof(Outfit**) );
   else {
      for (int i=0; i<OUTFITS_NTABS; i++)
         if (iar_outfits[i] != NULL)
            free( iar_outfits[i] );
      memset( iar_outfits, 0, sizeof(Outfit**) * OUTFITS_NTABS );
   }

   /* will allow buying from keyboard */
   window_setAccept( wid, outfits_buy );

   /* buttons */
   if (data==NULL) {
      window_addButtonKey( wid, off = -20, 20,
            bw, bh, "btnCloseOutfits",
            _("Take Off"), land_buttonTakeoff, SDLK_t );
   }
   else {
      window_addButtonKey( wid, off = -20, 20,
            bw, bh, "btnCloseOutfits",
            _("Close"), window_close, SDLK_t );
   }
   window_addButtonKey( wid, off -= 20+bw, 20,
         bw, bh, "btnSellOutfit",
         _("Sell"), outfits_sell, SDLK_s );
   window_addButtonKey( wid, off -= 20+bw, 20,
         bw, bh, "btnBuyOutfit",
         _("Buy"), outfits_buy, SDLK_b );
   window_addButtonKey( wid, off -= 20+bw, 20,
         bw, bh, "btnFindOutfits",
         _("Find Outfits"), outfits_find, SDLK_f );
   (void)off;

   /* fancy 192x192 image */
   window_addRect( wid, -17, -46, 200, 199, "rctImage", &cBlack, 0 );
   window_addImage( wid, -20, -50, 192, 192, "imgOutfit", NULL, 1 );

   /* cust draws the modifier */
   window_addCust( wid, -40-bw, 60+2*bh,
         bw, bh, "cstMod", 0, outfits_renderMod, NULL, NULL );

   /* the descriptive text */
   window_addText( wid, 20 + iw + 20, -60,
         w - (20 + iw + 20) - 200 - 20, 160, 0, "txtOutfitName", &gl_defFont, NULL, NULL );
   window_addText( wid, 20 + iw + 20, -60 - gl_defFont.h - 20,
         w - (20 + iw + 20) - 200 - 20, 320, 0, "txtDescShort", &gl_smallFont, NULL, NULL );

   window_addText( wid, 20 + iw + 20, -60-128-10-32,
         60, 160, 0, "txtSDesc", &gl_smallFont, NULL,
         _("\anOwned:\a0\n"
         "\n"
         "\anSlot:\a0\n"
         "\anSize:\a0\n"
         "\anMass:\a0\n"
         "\n"
         "\anPrice:\a0\n"
         "\anMoney:\a0\n"
         "\anLicense:\a0\n") );
   window_addText( wid, 20 + iw + 20 + 60, -60-128-10-32,
         w - (20 + iw + 20 + 60), 160, 0, "txtDDesc", &gl_smallFont, NULL, NULL );
   window_addText( wid, 20 + iw + 20, -60-128-10-160-32,
         w-(iw+80), MAX(180, h - 500), /* TODO: Size exactly and resize instead of moving? */
	 0, "txtDescription", &gl_smallFont, NULL, NULL );

   /* Create the image array. */
   outfits_genList( wid );

   /* Set default keyboard focus to the list */
   window_setFocus( wid , OUTFITS_IAR );
}


/**
 * @brief Regenerates the outfit list.
 *
 *   @param wid Window to generate the list on.
 *   @param str Unused.
 */
void outfits_regenList( unsigned int wid, char *str )
{
   (void) str;
   int tab;
   char *focused;
   LandOutfitData *data;

   /* If local or not. */
   data = window_getData( wid );

   /* Must exist. */
   if ((data==NULL) && (land_getWid( LAND_WINDOW_OUTFITS ) == 0))
      return;

   /* Save focus. */
   focused = strdup(window_getFocus(wid));

   /* Save positions. */
   tab = window_tabWinGetActive( wid, OUTFITS_TAB );
   toolkit_saveImageArrayData( wid, OUTFITS_IAR, &iar_data[tab] );
   window_destroyWidget( wid, OUTFITS_IAR );

   outfits_genList( wid );

   /* Restore positions. */
   toolkit_setImageArrayPos(    wid, OUTFITS_IAR, iar_data[tab].pos );
   toolkit_setImageArrayOffset( wid, OUTFITS_IAR, iar_data[tab].offset );
   outfits_update( wid, NULL );

   /* Restore focus. */
   window_setFocus( wid, focused );
   free(focused);
}

/**
 * @brief Generates the outfit list.
 *
 *    @param wid Window to generate the list on.
 */
static void outfits_genList( unsigned int wid )
{
   int (*tabfilters[])( const Outfit *o ) = {
      NULL,
      outfit_filterWeapon,
      outfit_filterUtility,
      outfit_filterStructure,
      outfit_filterCore,
      outfit_filterOther
   };
   const char *tabnames[] = {
<<<<<<< HEAD
      _("All"), _("\ab W "), _("\ag U "), _("\aR S "), _("\aRCore"), _("Other")
=======
      _("All"), _(OUTFIT_LABEL_WEAPON), _(OUTFIT_LABEL_UTILITY), _(OUTFIT_LABEL_STRUCTURE), _(OUTFIT_LABEL_CORE), _("Other")
>>>>>>> 66ffce27
   };

   int active;
   int fx, fy, fw, fh, barw; /* Input filter. */
   ImageArrayCell *coutfits;
   int noutfits;
   int w, h, iw, ih;
   char *filtertext;
   LandOutfitData *data;

   /* Get dimensions. */
   outfits_getSize( wid, &w, &h, &iw, &ih, NULL, NULL );

   /* Create tabbed window. */
   if (!widget_exists( wid, OUTFITS_TAB )) {
      window_addTabbedWindow( wid, 20, 20 + ih - 30, iw, 30,
         OUTFITS_TAB, OUTFITS_NTABS, tabnames, 1 );

      barw = window_tabWinGetBarWidth( wid, OUTFITS_TAB );
      fw = CLAMP(0, 150, iw - barw - 30);
      fh = 20;

      fx = iw - fw;
      fy = ih - (30 - fh) / 2; /* Centered relative to 30 px tab bar */

      /* Only create the filter widget if it will be a reasonable size. */
      if (iw >= 30) {
         window_addInput( wid, fx + 15, fy +1, fw, fh, OUTFITS_FILTER, 32, 1, &gl_smallFont );
         window_setInputCallback( wid, OUTFITS_FILTER, outfits_regenList );
      }
   }

   window_tabWinOnChange( wid, OUTFITS_TAB, outfits_changeTab );
   active = window_tabWinGetActive( wid, OUTFITS_TAB );

   /* Widget must not already exist. */
   if (widget_exists( wid, OUTFITS_IAR ))
      return;

   filtertext = NULL;
   if (widget_exists( wid, OUTFITS_FILTER )) {
      filtertext = window_getInput( wid, OUTFITS_FILTER );
      if (strlen(filtertext) == 0)
         filtertext = NULL;
   }

   /* Set up the outfits to buy/sell */
   data = window_getData( wid );
   if (iar_outfits[active] != NULL)
      free( iar_outfits[active] );
   if (data == NULL) {
      /* Use landed outfits. */
      iar_outfits[active] = tech_getOutfit( land_planet->tech, &noutfits );
   }
   else {
      /* Use custom list. */
      noutfits = data->noutfits;
      iar_outfits[active] = calloc( noutfits, sizeof(Outfit*) );
      memcpy( iar_outfits[active], data->outfits, sizeof(Outfit*)*noutfits );
   }
   noutfits = outfits_filter( iar_outfits[active], noutfits,
         tabfilters[active], filtertext );
   coutfits = outfits_imageArrayCells( iar_outfits[active], &noutfits );

   window_addImageArray( wid, 20, 20,
         iw, ih - 34, OUTFITS_IAR, 128, 128,
         coutfits, noutfits, outfits_update, outfits_rmouse );

   /* write the outfits stuff */
   outfits_update( wid, NULL );
}


/**
 * @brief Updates the outfits in the outfit window.
 *    @param wid Window to update the outfits in.
 *    @param str Unused.
 */
void outfits_update( unsigned int wid, char* str )
{
   (void)str;
   int i, active;
   Outfit* outfit;
   char buf[PATH_MAX], buf2[ECON_CRED_STRLEN], buf3[ECON_CRED_STRLEN], buf4[PATH_MAX];
   double th;
   int iw, ih;
   int w, h;
   double mass;

   /* Get dimensions. */
   outfits_getSize( wid, &w, &h, &iw, &ih, NULL, NULL );

   /* Get and set parameters. */
   active = window_tabWinGetActive( wid, OUTFITS_TAB );
   i = toolkit_getImageArrayPos( wid, OUTFITS_IAR );
   if (i < 0 || iar_outfits[active] == NULL) { /* No outfits */
      window_modifyImage( wid, "imgOutfit", NULL, 192, 192 );
      window_disableButton( wid, "btnBuyOutfit" );
      window_disableButton( wid, "btnSellOutfit" );
      nsnprintf( buf, PATH_MAX,
            _("N/A\n"
            "\n"
            "N/A\n"
            "N/A\n"
            "N/A\n"
            "\n"
            "N/A\n"
            "N/A\n"
            "N/A\n") );
      window_modifyText( wid, "txtDDesc", buf );
      window_modifyText( wid, "txtOutfitName", _("None") );
      window_modifyText( wid, "txtDescShort", NULL );
      window_modifyText( wid, "txtDescription", NULL );
      /* Reposition. */
      th = 128;
      window_moveWidget( wid, "txtSDesc", 20+iw+20, -60-th-20-32 );
      window_moveWidget( wid, "txtDDesc", 20+iw+20+60, -60-th-20-32 );
      window_moveWidget( wid, "txtDescription", 20+iw+20, -240-32);
      return;
   }

   outfit = iar_outfits[active][i];

   /* new image */
   window_modifyImage( wid, "imgOutfit", outfit->gfx_store, 192, 192 );

   if (outfit_canBuy(outfit->name, land_planet) > 0)
      window_enableButton( wid, "btnBuyOutfit" );
   else
      window_disableButtonSoft( wid, "btnBuyOutfit" );

   /* gray out sell button */
   if (outfit_canSell(outfit->name) > 0)
      window_enableButton( wid, "btnSellOutfit" );
   else
      window_disableButtonSoft( wid, "btnSellOutfit" );

   /* new text */
   window_modifyText( wid, "txtDescription", _(outfit->description) );
   price2str( buf2, outfit_getPrice(outfit), player.p->credits, 2 );
   credits2str( buf3, player.p->credits, 2 );

   if (outfit->license == NULL)
      strncpy( buf4, _("None"), sizeof(buf4) );
   else if (player_hasLicense( outfit->license ))
      strncpy( buf4, _(outfit->license), sizeof(buf4) );
   else
      nsnprintf( buf4, sizeof(buf4), "\ar%s\a0", _(outfit->license) );
   buf4[ sizeof(buf4)-1 ] = '\0';

   mass = outfit->mass;
   if ((outfit_isLauncher(outfit) || outfit_isFighterBay(outfit)) &&
         (outfit_ammo(outfit) != NULL)) {
      mass += outfit_amount(outfit) * outfit_ammo(outfit)->mass;
   }

   nsnprintf( buf, PATH_MAX,
         _("%d\n"
         "\n"
         "%s\n"
         "%s\n"
         "%.0f tonnes\n"
         "\n"
         "%s\n"
         "%s\n"
         "%s\n"),
         player_outfitOwned(outfit),
         _(outfit_slotName(outfit)),
         _(outfit_slotSize(outfit)),
         mass,
         buf2,
         buf3,
         buf4 );
   window_modifyText( wid, "txtDDesc", buf );
   window_modifyText( wid, "txtOutfitName", _(outfit->name) );
   window_modifyText( wid, "txtDescShort", _(outfit->desc_short) );
   th = MAX( 128, gl_printHeightRaw( &gl_smallFont, 280, _(outfit->desc_short) ) );
   window_moveWidget( wid, "txtSDesc", 20+iw+20, -60-th-20-32 );
   window_moveWidget( wid, "txtDDesc", 20+iw+20+60, -60-th-20-32 );
   th += gl_printHeightRaw( &gl_smallFont, 250, buf );
   window_moveWidget( wid, "txtDescription", 20+iw+20, -60-th-20-32 );
}


/**
 * @brief Updates the outfitter and equipment outfit image arrays.
 */
void outfits_updateEquipmentOutfits( void )
{
   int ew, ow;

   if (landed && land_doneLoading()) {
      if (planet_hasService(land_planet, PLANET_SERVICE_OUTFITS)) {
         ow = land_getWid( LAND_WINDOW_OUTFITS );
         outfits_regenList( ow, NULL );
      }
      else if (!planet_hasService(land_planet, PLANET_SERVICE_SHIPYARD))
         return;
      ew = land_getWid( LAND_WINDOW_EQUIPMENT );
      equipment_addAmmo();
      equipment_regenLists( ew, 1, 0 );
   }
}


/**
 * @brief Ensures the tab's selected item is reflected in the ship slot list
 *
 *    @param wid Unused.
 *    @param wgt Unused.
 *    @param old Tab changed from.
 *    @param tab Tab changed to.
 */
static void outfits_changeTab( unsigned int wid, char *wgt, int old, int tab )
{
   (void) wid;
   (void) wgt;
   int pos;
   double offset;

   toolkit_saveImageArrayData( wid, OUTFITS_IAR, &iar_data[old] );

   /* Store the currently-saved positions for the new tab. */
   pos    = iar_data[tab].pos;
   offset = iar_data[tab].offset;

   /* Resetting the input will cause the outfit list to be regenerated. */
   if (widget_exists(wid, OUTFITS_FILTER))
      window_setInput(wid, OUTFITS_FILTER, NULL);
   else
      outfits_regenList( wid, NULL );

   /* Set positions for the new tab. This is necessary because the stored
    * position for the new tab may have exceeded the size of the old tab,
    * resulting in it being clipped. */
   toolkit_setImageArrayPos(    wid, OUTFITS_IAR, pos );
   toolkit_setImageArrayOffset( wid, OUTFITS_IAR, offset );

   /* Focus the outfit image array. */
   window_setFocus( wid, OUTFITS_IAR );
}


/**
 * @brief Applies a filter function and string to a list of outfits.
 *
 *    @param outfits Array of outfits to filter.
 *    @param n Number of outfits in the array.
 *    @param filter Filter function to run on each outfit.
 *    @param name Name fragment that each outfit name must contain.
 *    @return Number of outfits.
 */
int outfits_filter( Outfit **outfits, int n,
      int(*filter)( const Outfit *o ), char *name )
{
   int i, j;

   j = 0;
   for (i=0; i<n; i++) {
      if ((filter != NULL) && !filter(outfits[i]))
         continue;

      if ((name != NULL) && (nstrcasestr( outfits[i]->name, name ) == NULL))
         continue;

      /* Shift matches downward. */
      outfits[j] = outfits[i];
      j++;
   }

   return j;
}


/**
 * @brief Starts the map find with outfit search selected.
 *    @param wid Window buying outfit from.
 *    @param str Unused.
 */
static void outfits_find( unsigned int wid, char* str )
{
   (void) str;
   map_inputFindType(wid, "outfit");
}


/**
 * @brief Returns the price of an outfit (subject to quantity modifier)
 */
static credits_t outfit_getPrice( Outfit *outfit )
{
   unsigned int q;
   credits_t price;

   q = outfits_getMod();
   price = outfit->price * q;

   return price;
}


/**
 * @brief Generates image array cells corresponding to outfits.
 */
ImageArrayCell *outfits_imageArrayCells( Outfit **outfits, int *noutfits )
{
   int i;
   int l, p;
   double mass;
   const glColour *c;
   ImageArrayCell *coutfits;
   Outfit *o;
   const char *typename;
   glTexture *t;

   /* Allocate. */
   coutfits = calloc( MAX(1,*noutfits), sizeof(ImageArrayCell) );

   if (*noutfits == 0) {
      *noutfits = 1;
      coutfits[0].image = NULL;
      coutfits[0].caption = strdup( _("None") );
   }
   else {
      /* Set alt text. */
      for (i=0; i<*noutfits; i++) {
         o = outfits[i];

         coutfits[i].image = gl_dupTexture( o->gfx_store );
         coutfits[i].caption = strdup( _(o->name) );
         coutfits[i].quantity = player_outfitOwned(o);

         /* Background colour. */
         c = outfit_slotSizeColour( &o->slot );
         if (c == NULL)
            c = &cBlack;
         col_blend( &coutfits[i].bg, c, &cGrey70, 1 );

         /* Short description. */
         if (o->desc_short == NULL)
            coutfits[i].alt = NULL;
         else {
            mass = o->mass;
            if ((outfit_isLauncher(o) || outfit_isFighterBay(o)) &&
                  (outfit_ammo(o) != NULL)) {
               mass += outfit_amount(o) * outfit_ammo(o)->mass;
            }

            l = strlen(o->desc_short) + 128;
            coutfits[i].alt = malloc( l );
            p  = snprintf( &coutfits[i].alt[0], l, "%s\n", _(o->name) );
            if (outfit_isProp(o, OUTFIT_PROP_UNIQUE))
               p += snprintf( &coutfits[i].alt[p], l-p, _("\aRUnique\a0\n") );
            if ((o->slot.spid!=0) && (p < l))
               p += snprintf( &coutfits[i].alt[p], l-p, _("\aRSlot %s\a0\n"),
                     _( sp_display( o->slot.spid ) ) );
            if (p < l)
               p += snprintf( &coutfits[i].alt[p], l-p, "\n%s", o->desc_short );
            if ((o->mass > 0.) && (p < l))
               snprintf( &coutfits[i].alt[p], l-p,
                     _("\n%.0f Tonnes"),
                     mass );
         }

         /* Slot type. */
         if ( (strcmp(outfit_slotName(o), "N/A") != 0)
               && (strcmp(outfit_slotName(o), "NULL") != 0) ) {
            typename       = outfit_slotName(o);
            coutfits[i].slottype = malloc(2);
            coutfits[i].slottype[0] = typename[0];
            coutfits[i].slottype[1] = '\0';
         }

         /* Layers. */
         coutfits[i].layers = gl_copyTexArray( o->gfx_overlays, o->gfx_noverlays, &coutfits[i].nlayers );
         if (o->rarity > 0) {
            t = rarity_texture( o->rarity );
            coutfits[i].layers = gl_addTexArray( coutfits[i].layers, &coutfits[i].nlayers, t );
         }
      }
   }
   return coutfits;
}



/**
 * @brief Checks to see if the player can buy the outfit.
 *    @param name Outfit to buy.
 *    @param planet Where the player is shopping.
 */
int outfit_canBuy( const char *name, Planet *planet )
{
   int failure;
   credits_t price;
   Outfit *outfit;
   char buf[ECON_CRED_STRLEN];

   failure = 0;
   outfit  = outfit_get(name);
   price   = outfit_getPrice(outfit);

   /* Unique. */
   if (outfit_isProp(outfit, OUTFIT_PROP_UNIQUE) && (player_outfitOwnedTotal(outfit)>0)) {
      land_errDialogueBuild( _("You can only own one of this outfit.") );
      return 0;
   }

   /* Map already mapped */
   if ((outfit_isMap(outfit) && map_isMapped(outfit)) ||
         (outfit_isLocalMap(outfit) && localmap_isMapped(outfit))) {
      land_errDialogueBuild( _("You already know of everything this map contains.") );
      return 0;
   }
   /* GUI already owned */
   if (outfit_isGUI(outfit) && player_guiCheck(outfit->u.gui.gui)) {
      land_errDialogueBuild( _("You already own this GUI.") );
      return 0;
   }
   /* Already has license. */
   if (outfit_isLicense(outfit) && player_hasLicense(outfit->name)) {
      land_errDialogueBuild( _("You already have this license.") );
      return 0;
   }
   /* not enough $$ */
   if (!player_hasCredits(price)) {
      credits2str( buf, price - player.p->credits, 2 );
      land_errDialogueBuild( _("You need %s more."), buf);
      failure = 1;
   }
   /* Needs license. */
   if ((!player_hasLicense(outfit->license)) &&
         ((planet == NULL) || (!planet_hasService(planet, PLANET_SERVICE_BLACKMARKET)))) {
      land_errDialogueBuild( _("You need the '%s' license to buy this outfit."),
               _(outfit->license) );
      failure = 1;
   }

   return !failure;
}


/**
 * @brief Player right-clicks on an outfit.
 *    @param wid Window player is buying ship from.
 *    @param widget_name Name of the window. (unused)
 */
static void outfits_rmouse( unsigned int wid, char* widget_name )
{
    outfits_buy( wid, widget_name );
}

/**
 * @brief Attempts to buy the outfit that is selected.
 *    @param wid Window buying outfit from.
 *    @param str Unused.
 */
static void outfits_buy( unsigned int wid, char* str )
{
   (void) str;
   int i, active;
   Outfit* outfit;
   int q;
   HookParam hparam[3];

   active = window_tabWinGetActive( wid, OUTFITS_TAB );
   i = toolkit_getImageArrayPos( wid, OUTFITS_IAR );
   if (i < 0 || iar_outfits[active] == NULL)
      return;

   outfit = iar_outfits[active][i];
   q = outfits_getMod();
   /* Can only get one unique item. */
   if (outfit_isProp(outfit, OUTFIT_PROP_UNIQUE) ||
         outfit_isMap(outfit) || outfit_isLocalMap(outfit) ||
         outfit_isGUI(outfit) || outfit_isLicense(outfit))
      q = MIN(q,1);

   /* can buy the outfit? */
   if (land_errDialogue( outfit->name, "buyOutfit" ))
      return;

   /* Actually buy the outfit. */
   player_modCredits( -outfit->price * player_addOutfit( outfit, q ) );
   outfits_updateEquipmentOutfits();
   hparam[0].type    = HOOK_PARAM_STRING;
   hparam[0].u.str   = outfit->name;
   hparam[1].type    = HOOK_PARAM_NUMBER;
   hparam[1].u.num   = q;
   hparam[2].type    = HOOK_PARAM_SENTINEL;
   hooks_runParam( "outfit_buy", hparam );
   if (land_takeoff)
      takeoff(1);

   /* Regenerate list. */
   outfits_regenList( wid, NULL );
}
/**
 * @brief Checks to see if the player can sell the selected outfit.
 *    @param name Outfit to try to sell.
 */
int outfit_canSell( const char *name )
{
   int failure;
   Outfit *outfit;

   failure = 0;
   outfit = outfit_get(name);

   /* Unique item. */
   if (outfit_isProp(outfit, OUTFIT_PROP_UNIQUE)) {
      land_errDialogueBuild(_("You can't sell a unique outfit."));
      failure = 1;
   }

   /* Map check. */
   if (outfit_isMap(outfit) || outfit_isLocalMap(outfit)) {
      land_errDialogueBuild(_("You can't sell a map."));
      failure = 1;
   }

   /* GUI check. */
   if (outfit_isGUI(outfit)) {
      land_errDialogueBuild(_("You can't sell a GUI."));
      failure = 1;
   }

   /* License check. */
   if (outfit_isLicense(outfit)) {
      land_errDialogueBuild(_("You can't sell a license."));
      failure = 1;
   }

   /* has no outfits to sell */
   if (player_outfitOwned(outfit) <= 0) {
      land_errDialogueBuild( _("You can't sell something you don't have!") );
      failure = 1;
   }

   return !failure;
}
/**
 * @brief Attempts to sell the selected outfit the player has.
 *    @param wid Window selling outfits from.
 *    @param str Unused.
 */
static void outfits_sell( unsigned int wid, char* str )
{
   (void)str;
   int i, active;
   Outfit* outfit;
   int q;
   HookParam hparam[3];

   active = window_tabWinGetActive( wid, OUTFITS_TAB );
   i = toolkit_getImageArrayPos( wid, OUTFITS_IAR );
   if (i < 0 || iar_outfits[active] == NULL)
      return;

   outfit      = iar_outfits[active][i];

   q = outfits_getMod();

   /* Check various failure conditions. */
   if (land_errDialogue( outfit->name, "sellOutfit" ))
      return;

   player_modCredits( outfit->price * player_rmOutfit( outfit, q ) );
   outfits_updateEquipmentOutfits();
   hparam[0].type    = HOOK_PARAM_STRING;
   hparam[0].u.str   = outfit->name;
   hparam[1].type    = HOOK_PARAM_NUMBER;
   hparam[1].u.num   = q;
   hparam[2].type    = HOOK_PARAM_SENTINEL;
   hooks_runParam( "outfit_sell", hparam );
   if (land_takeoff)
      takeoff(1);

   /* Regenerate list. */
   outfits_regenList( wid, NULL );
}
/**
 * @brief Gets the current modifier status.
 *    @return The amount modifier when buying or selling outfits.
 */
static int outfits_getMod (void)
{
   SDL_Keymod mods;
   int q;

   mods = SDL_GetModState();
   q = 1;
   if (mods & (KMOD_LCTRL | KMOD_RCTRL))
      q *= 5;
   if (mods & (KMOD_LSHIFT | KMOD_RSHIFT))
      q *= 10;

   return q;
}
/**
 * @brief Renders the outfit buying modifier.
 *    @param bx Base X position to render at.
 *    @param by Base Y position to render at.
 *    @param w Width to render at.
 *    @param h Height to render at.
 *    @param data Unused.
 */
static void outfits_renderMod( double bx, double by, double w, double h, void *data )
{
   (void) data;
   (void) h;
   int q;
   char buf[8];

   q = outfits_getMod();
   if (q != outfits_mod) {
      outfits_updateEquipmentOutfits();
      outfits_mod = q;
   }
   if (q==1) return; /* Ignore no modifier. */

   nsnprintf( buf, 8, "%dx", q );
   gl_printMid( &gl_smallFont, w, bx, by, &cFontWhite, buf );
}


/**
 * @brief Cleans up outfit globals.
 */
void outfits_cleanup(void)
{
   /* Free stored positions. */
   if (iar_data != NULL) {
      free(iar_data);
      iar_data = NULL;
   }
   if (iar_outfits != NULL) {
      for (int i=0; i<OUTFITS_NTABS; i++)
         if (iar_outfits[i] != NULL)
            free( iar_outfits[i] );
      free(iar_outfits);
      iar_outfits = NULL;
   }
}<|MERGE_RESOLUTION|>--- conflicted
+++ resolved
@@ -277,11 +277,7 @@
       outfit_filterOther
    };
    const char *tabnames[] = {
-<<<<<<< HEAD
-      _("All"), _("\ab W "), _("\ag U "), _("\aR S "), _("\aRCore"), _("Other")
-=======
       _("All"), _(OUTFIT_LABEL_WEAPON), _(OUTFIT_LABEL_UTILITY), _(OUTFIT_LABEL_STRUCTURE), _(OUTFIT_LABEL_CORE), _("Other")
->>>>>>> 66ffce27
    };
 
    int active;
