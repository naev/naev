--- conflicted
+++ resolved
@@ -100,11 +100,7 @@
    D__ELEM( SS_TYPE_D_TURN_MOD, turn_mod, N_( "Turn" ) ),
    D__ELEM( SS_TYPE_D_ACCEL_MOD, accel_mod, N_( "Accel" ) ),
    D__ELEM( SS_TYPE_D_CARGO_MOD, cargo_mod, N_( "Cargo Space" ) ),
-<<<<<<< HEAD
-   D__ELEM( SS_TYPE_D_FUEL_MOD, fuel_mod, N_( "Fuel Cpacity" ) ),
-=======
    D__ELEM( SS_TYPE_D_FUEL_MOD, fuel_mod, N_( "Fuel Capacity" ) ),
->>>>>>> 12745d13
    DI_ELEM( SS_TYPE_D_FUEL_USAGE_MOD, fuel_usage_mod, N_( "Fuel Usage" ) ),
    D__ELEM( SS_TYPE_D_ARMOUR_MOD, armour_mod, N_( "Armour Strength" ) ),
    D__ELEM( SS_TYPE_D_ARMOUR_REGEN_MOD, armour_regen_mod,
