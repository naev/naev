--- conflicted
+++ resolved
@@ -250,149 +250,6 @@
    return 0;
 }
 
-<<<<<<< HEAD
-=======
-#if DEBUGGING
-void nlua_pushEnvTable( lua_State *L )
-{
-   lua_rawgeti( L, LUA_REGISTRYINDEX, nlua_envs );
-}
-#endif /* DEBUGGING */
-
-/*
- * @brief Create an new environment in global Lua state.
- *
- * An "environment" is a table used with setfenv for sandboxing.
- */
-nlua_env nlua_newEnv( const char *name )
-{
-   nlua_env ref;
-   if ( conf.fpu_except )
-      debug_disableFPUExcept();
-
-   /* Create new table and register it. */
-   lua_newtable( naevL );                      /* t */
-   lua_pushvalue( naevL, -1 );                 /* t, t */
-   ref = luaL_ref( naevL, LUA_REGISTRYINDEX ); /* t */
-
-   /* Store in the environment table. */
-   lua_rawgeti( naevL, LUA_REGISTRYINDEX, nlua_envs ); /* t, e */
-   lua_pushvalue( naevL, -2 );                         /* t, e, t */
-   lua_rawseti( naevL, -2, ref );                      /* t, e */
-   lua_pop( naevL, 1 );                                /* t */
-
-   if ( name != NULL ) {
-      lua_pushstring( naevL, name );
-      nlua_setenv( naevL, ref, "__name" );
-   }
-
-   /* Metatable */
-   lua_newtable( naevL );                    /* t, m */
-   lua_pushvalue( naevL, LUA_GLOBALSINDEX ); /* t, m, g */
-   lua_setfield( naevL, -2, "__index" );     /* t, m */
-   lua_setmetatable( naevL, -2 );            /* t */
-
-   /* Replace require() function with one that considers fenv */
-   lua_pushvalue( naevL, -1 );                 /* t, t, */
-   lua_pushcclosure( naevL, nlua_require, 1 ); /* t, t, c */
-   lua_setfield( naevL, -2, "require" );       /* t, t */
-
-   /* Set up paths.
-    * "package.path" to look in the data.
-    * "package.cpath" unset */
-   nlua_getenv( naevL, ref, "package" );       /* t, t, p */
-   lua_newtable( naevL );                      /* t, t, p, t */
-   lua_pushvalue( naevL, -1 );                 /* t, t, p, t, t */
-   nlua_setenv( naevL, ref, NLUA_LOAD_TABLE ); /* t, t, p, t */
-   lua_setfield( naevL, -2, "loaded" );        /* t, t, p */
-   lua_newtable( naevL );                      /* t, t, p, t */
-   lua_setfield( naevL, -2, "preload" );       /* t, t, p */
-   lua_pushstring( naevL, "?.lua;" LUA_INCLUDE_PATH "?.lua" ); /* t, t, p, s */
-   lua_setfield( naevL, -2, "path" );                          /* t, t, p */
-   lua_pushstring( naevL, "" );                                /* t, t, p, s */
-   lua_setfield( naevL, -2, "cpath" );                         /* t, t, p */
-   lua_getfield( naevL, -1, "loaders" );                       /* t, t, p, l */
-   for ( int i = 0; loaders[i] != NULL; i++ ) {
-      lua_pushcfunction( naevL, loaders[i] ); /* t, t, p, l, f */
-      lua_rawseti( naevL, -2, i + 1 );        /* t, t, p, l */
-   }
-   lua_pop( naevL, 2 ); /* t, t */
-
-   /* The global table _G should refer back to the environment. */
-   lua_pushvalue( naevL, -1 );      /* t, t, t */
-   lua_setfield( naevL, -2, "_G" ); /* t, t */
-
-   /* Push if naev is built with debugging. */
-#if DEBUGGING
-   lua_pushboolean( naevL, 1 );              /* t, t, b */
-   lua_setfield( naevL, -2, "__debugging" ); /* t, t, */
-#endif                                       /* DEBUGGING */
-
-   /* Set up naev namespace. */
-   lua_newtable( naevL );             /* t, t, n */
-   lua_setfield( naevL, -2, "naev" ); /* t, t */
-
-   /* Run common script. */
-   if ( conf.loaded && common_script == NULL ) {
-      common_script = ndata_read( LUA_COMMON_PATH, &common_sz );
-      if ( common_script == NULL )
-         WARN( _( "Unable to load common script '%s'!" ), LUA_COMMON_PATH );
-   }
-   if ( common_script != NULL ) {
-      if ( luaL_loadbuffer( naevL, common_script, common_sz,
-                            LUA_COMMON_PATH ) == 0 ) {
-         if ( nlua_pcall( ref, 0, 0 ) != 0 ) {
-            WARN( _( "Failed to run '%s':\n%s" ), LUA_COMMON_PATH,
-                  lua_tostring( naevL, -1 ) );
-            lua_pop( naevL, 1 );
-         }
-      } else {
-         WARN( _( "Failed to load '%s':\n%s" ), LUA_COMMON_PATH,
-               lua_tostring( naevL, -1 ) );
-         lua_pop( naevL, 1 );
-      }
-   }
-
-   lua_pop( naevL, 1 ); /* t */
-
-   if ( conf.fpu_except )
-      debug_enableFPUExcept();
-   return ref;
-}
-
-/*
- * @brief Frees an environment created with nlua_newEnv()
- *
- *    @param env Environment to free.
- */
-void nlua_freeEnv( nlua_env env )
-{
-   if ( naevL == NULL )
-      return;
-   if ( env == LUA_NOREF )
-      return;
-
-   /* Remove from the environment table. */
-   lua_rawgeti( naevL, LUA_REGISTRYINDEX, nlua_envs ); /* t */
-   lua_pushnil( naevL );                               /* t, e */
-   lua_rawseti( naevL, -2, env );                      /* t */
-   lua_pop( naevL, 1 );                                /* */
-
-   /* Unref. */
-   luaL_unref( naevL, LUA_REGISTRYINDEX, env );
-}
-
-/*
- * @brief Push environment table to stack
- *
- *    @param env Environment.
- */
-void nlua_pushenv( lua_State *L, nlua_env env )
-{
-   lua_rawgeti( L, LUA_REGISTRYINDEX, env );
-}
-
->>>>>>> 894d1480
 /*
  * @brief Gets variable from environment and pushes it to stack
  *
