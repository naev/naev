/*
 * See Licensing and Copyright notice in naev.h
 */
#pragma once

#include "vec2.h"

/*
 * Update options.
 */
#define SOLID_UPDATE_RK4 0   /**< Default Runge-Kutta 3-4 update. */
#define SOLID_UPDATE_EULER 1 /**< Simple Euler update. */

<<<<<<< HEAD
#define PHYSICS_SPEED_DAMP                                                     \
   ( 1. / 0.15 ) /**< Controls how much acceleration gets added                \
            to speed through a penalty on velocity over                        \
            maximum velocity. */
=======
extern double PHYSICS_SPEED_DAMP;
>>>>>>> 04e30085

extern const char _UNIT_TIME[];
extern const char _UNIT_PER_TIME[];
extern const char _UNIT_DISTANCE[];
extern const char _UNIT_SPEED[];
extern const char _UNIT_ACCEL[];
extern const char _UNIT_ENERGY[];
extern const char _UNIT_POWER[];
extern const char _UNIT_ANGLE[];
extern const char _UNIT_ROTATION[];
extern const char _UNIT_MASS[];
extern const char _UNIT_CPU[];
extern const char _UNIT_UNIT[];
extern const char _UNIT_PERCENT[];
#define UNIT_TIME _( _UNIT_TIME )
#define UNIT_PER_TIME _( _UNIT_PER_TIME )
#define UNIT_DISTANCE _( _UNIT_DISTANCE )
#define UNIT_SPEED _( _UNIT_SPEED )
#define UNIT_ACCEL _( _UNIT_ACCEL )
#define UNIT_ENERGY _( _UNIT_ENERGY )
#define UNIT_POWER _( _UNIT_POWER )
#define UNIT_ANGLE _( _UNIT_ANGLE )
#define UNIT_ROTATION _( _UNIT_ROTATION )
#define UNIT_MASS _( _UNIT_MASS )
#define UNIT_CPU _( _UNIT_CPU )
#define UNIT_UNIT _( _UNIT_UNIT )
#define UNIT_PERCENT _( _UNIT_PERCENT )

/**
 * @brief Represents a solid in the game.
 */
typedef struct Solid_ {
   double mass;      /**< Solid's mass. */
   double dir;       /**< Direction solid is facing in rad. */
   double dir_vel;   /**< Velocity at which solid is rotating in rad/s. */
   vec2   vel;       /**< Velocity of the solid. */
   vec2   pos;       /**< Position of the solid. */
   vec2   pre;       /**< Previous position of the solid. For collisions. */
   double accel;     /**< Relative X acceleration, basically simplified for our
                        model. */
   double speed_max; /**< Maximum speed. */
   void ( *update )( struct Solid_ *, double ); /**< Update method. */
} Solid;

int physics_init( void ); /* Initializes some constants. */

/*
 * solid manipulation
 */
double solid_maxspeed( const Solid *s, double speed, double accel );
void   solid_init( Solid *dest, double mass, double dir, const vec2 *pos,
                   const vec2 *vel, int update );

/*
 * misc
 */
double angle_clean( double angle );
double angle_diff( double ref, double a );<|MERGE_RESOLUTION|>--- conflicted
+++ resolved
@@ -11,14 +11,7 @@
 #define SOLID_UPDATE_RK4 0   /**< Default Runge-Kutta 3-4 update. */
 #define SOLID_UPDATE_EULER 1 /**< Simple Euler update. */
 
-<<<<<<< HEAD
-#define PHYSICS_SPEED_DAMP                                                     \
-   ( 1. / 0.15 ) /**< Controls how much acceleration gets added                \
-            to speed through a penalty on velocity over                        \
-            maximum velocity. */
-=======
 extern double PHYSICS_SPEED_DAMP;
->>>>>>> 04e30085
 
 extern const char _UNIT_TIME[];
 extern const char _UNIT_PER_TIME[];
