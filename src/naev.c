--- conflicted
+++ resolved
@@ -943,93 +943,6 @@
 }
 
 /**
-<<<<<<< HEAD
-=======
- * @brief Sets the window caption.
- */
-static void window_caption( void )
-{
-   char      *buf;
-   SDL_RWops *rw;
-
-   /* Load icon. */
-   rw = PHYSFSRWOPS_openRead( GFX_PATH "icon.webp" );
-   if ( rw == NULL ) {
-      WARN( _( "Icon (icon.webp) not found!" ) );
-      return;
-   }
-   naev_icon = IMG_Load_RW( rw, 1 );
-   if ( naev_icon == NULL ) {
-      WARN( _( "Unable to load icon.webp!" ) );
-      return;
-   }
-
-   /* Set caption. */
-   SDL_asprintf( &buf, APPNAME " - %s", _( start_name() ) );
-   SDL_SetWindowTitle( gl_screen.window, buf );
-   SDL_SetWindowIcon( gl_screen.window, naev_icon );
-   free( buf );
-}
-
-static int binary_comparison( int x, int y )
-{
-   if ( x == y )
-      return 0;
-   if ( x > y )
-      return 1;
-   return -1;
-}
-/**
- * @brief Compares the version against the current naev version.
- *
- *    @return positive if version is newer or negative if version is older.
- */
-int naev_versionCompare( const char *version )
-{
-   int      res;
-   semver_t sv;
-
-   if ( semver_parse( version, &sv ) ) {
-      WARN( _( "Failed to parse version string '%s'!" ), version );
-      return -1;
-   }
-
-   if ( ( res = 3 * binary_comparison( version_binary.major, sv.major ) ) ==
-        0 ) {
-      if ( ( res = 2 * binary_comparison( version_binary.minor, sv.minor ) ) ==
-           0 ) {
-         res = semver_compare( version_binary, sv );
-      }
-   }
-   semver_free( &sv );
-   return res;
-}
-
-/**
- * @brief Does a comparison with a specific target.
- */
-int naev_versionCompareTarget( const char *version, const char *target )
-{
-   int      res;
-   semver_t sv_version, sv_target;
-
-   if ( semver_parse( version, &sv_version ) ) {
-      WARN( _( "Failed to parse version string '%s'!" ), version );
-      return -1;
-   }
-   if ( semver_parse( target, &sv_target ) ) {
-      WARN( _( "Failed to parse version string '%s'!" ), target );
-      return -1;
-   }
-
-   res = semver_compare( sv_version, sv_target );
-   semver_free( &sv_target );
-   semver_free( &sv_version );
-   return res;
-}
-
-/**
->>>>>>> 51c9bfcd
  * @brief Prints the SDL version to console.
  */
 void print_SDLversion( void )
