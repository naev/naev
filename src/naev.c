/*
 * See Licensing and Copyright notice in naev.h
 */

/**
 * @mainpage Naev
 *
 * Doxygen documentation for the Naev project.
 */
/**
 * @file naev.c
 *
 * @brief Controls the overall game flow: data loading/unloading and game loop.
 */

/*
 * includes
 */
/* localised global */
#include "SDL.h"

#include "naev.h"
#include "log.h" /* for DEBUGGING */


/* global */
#include "nstring.h" /* strdup */

#if HAS_POSIX
#include <time.h>
#include <unistd.h>
#endif /* HAS_POSIX */

#if defined(HAVE_FENV_H) && defined(DEBUGGING)
#include <fenv.h>
#endif /* defined(HAVE_FENV_H) && defined(DEBUGGING) */

#if HAS_LINUX && HAS_BFD && defined(DEBUGGING)
#include <signal.h>
#include <execinfo.h>
#include <stdlib.h>
#include <unistd.h>
#include <bfd.h>
#endif /* HAS_LINUX && HAS_BFD && defined(DEBUGGING) */

/* local */
#include "conf.h"
#include "physics.h"
#include "opengl.h"
#include "font.h"
#include "ship.h"
#include "pilot.h"
#include "fleet.h"
#include "player.h"
#include "input.h"
#include "joystick.h"
#include "space.h"
#include "rng.h"
#include "ai.h"
#include "outfit.h"
#include "weapon.h"
#include "faction.h"
#include "nxml.h"
#include "toolkit.h"
#include "pause.h"
#include "sound.h"
#include "music.h"
#include "spfx.h"
#include "damagetype.h"
#include "economy.h"
#include "menu.h"
#include "mission.h"
#include "nlua_misn.h"
#include "nfile.h"
#include "nebula.h"
#include "unidiff.h"
#include "ndata.h"
#include "gui.h"
#include "news.h"
#include "nlua_var.h"
#include "map.h"
#include "event.h"
#include "cond.h"
#include "land.h"
#include "tech.h"
#include "hook.h"
#include "npc.h"
#include "console.h"
#include "npng.h"
#include "dev.h"
#include "background.h"
#include "camera.h"
#include "map_overlay.h"
#include "start.h"
#include "threadpool.h"
#include "load.h"
#include "dialogue.h"
#include "slots.h"


#define CONF_FILE       "conf.lua" /**< Configuration file by default. */
#define VERSION_FILE    "VERSION" /**< Version file by default. */

#define NAEV_INIT_DELAY 3000 /**< Minimum amount of time_ms to wait with loading screen */


static int quit               = 0; /**< For primary loop */
static unsigned int time_ms   = 0; /**< used to calculate FPS and movement. */
static char short_version[64]; /**< Contains version. */
static char human_version[256]; /**< Human readable version. */
static glTexture *loading     = NULL; /**< Loading screen. */
static char *binary_path      = NULL; /**< argv[0] */
static SDL_Surface *naev_icon = NULL; /**< Icon. */
static int fps_skipped        = 0; /**< Skipped last frame? */


/*
 * FPS stuff.
 */
static double fps_dt    = 1.; /**< Display fps accumulator. */
static double game_dt   = 0.; /**< Current game deltatick (uses dt_mod). */
static double real_dt   = 0.; /**< Real deltatick. */
const double fps_min    = 1./30.; /**< Minimum fps to run at. */
static double fps_x     =  15.; /**< FPS X position. */
static double fps_y     = -15.; /**< FPS Y position. */

#if HAS_LINUX && HAS_BFD && defined(DEBUGGING)
static bfd *abfd      = NULL;
static asymbol **syms = NULL;
#endif /* HAS_LINUX && HAS_BFD && defined(DEBUGGING) */

/*
 * prototypes
 */
/* Loading. */
static void print_SDLversion (void);
static void loadscreen_load (void);
static void loadscreen_unload (void);
static void load_all (void);
static void unload_all (void);
static void display_fps( const double dt );
static void window_caption (void);
static void debug_sigInit (void);
static void debug_sigClose (void);
/* update */
static void fps_init (void);
static double fps_elapsed (void);
static void fps_control (void);
static void update_all (void);
static void render_all (void);
/* Misc. */
void loadscreen_render( double done, const char *msg ); /* nebula.c */
void main_loop( int update ); /* dialogue.c */


/**
 * @brief Flags naev to quit.
 */
void naev_quit (void)
{
   quit = 1;
}


/**
 * @brief The entry point of Naev.
 *
 *    @param[in] argc Number of arguments.
 *    @param[in] argv Array of argc arguments.
 *    @return EXIT_SUCCESS on success.
 */
int main( int argc, char** argv )
{
   char buf[PATH_MAX];

   /* Save the binary path. */
   binary_path = strdup(argv[0]);

   /* Print the version */
   LOG( " "APPNAME" v%s", naev_version(0) );
#ifdef GIT_COMMIT
   DEBUG( " git HEAD at " GIT_COMMIT );
#endif /* GIT_COMMIT */

   /* Initializes SDL for possible warnings. */
   SDL_Init(0);

   /* Initialize the threadpool */
   threadpool_init();

   /* Set up debug signal handlers. */
   debug_sigInit();

   /* Must be initialized before input_init is called. */
   if (SDL_InitSubSystem(SDL_INIT_VIDEO) < 0) {
      WARN("Unable to initialize SDL Video: %s", SDL_GetError());
      return -1;
   }

   /* Get desktop dimensions. */
#if SDL_VERSION_ATLEAST(1,2,10)
   const SDL_VideoInfo *vidinfo = SDL_GetVideoInfo();
   gl_screen.desktop_w = vidinfo->current_w;
   gl_screen.desktop_h = vidinfo->current_h;
#else /* #elif SDL_VERSION_ATLEAST(1,2,10) */
   gl_screen.desktop_w = 0;
   gl_screen.desktop_h = 0;
#endif /* #elif SDL_VERSION_ATLEAST(1,2,10) */

   /* We'll be parsing XML. */
   LIBXML_TEST_VERSION
   xmlInitParser();

   /* Input must be initialized for config to work. */
   input_init();

   conf_setDefaults(); /* set the default config values */

   /*
    * Attempts to load the data path from datapath.lua
    * At this early point in the load process, the binary path
    * is the only place likely to be checked.
    */
   conf_loadConfigPath();

   /* Parse the user data path override first. */
   conf_parseCLIPath( argc, argv );

   /* Create the home directory if needed. */
   if (nfile_dirMakeExist("%s", nfile_configPath()))
      WARN("Unable to create config directory '%s'", nfile_configPath());

   /* Set the configuration. */
   nsnprintf(buf, PATH_MAX, "%s"CONF_FILE, nfile_configPath());

#if HAS_UNIX
   /* TODO get rid of this cruft ASAP. */
   int oldconfig = 0;
   if (!nfile_fileExists( buf )) {
      char *home, buf2[PATH_MAX];
      home = SDL_getenv( "HOME" );
      if (home != NULL) {
         nsnprintf( buf2, PATH_MAX, "%s/.naev/"CONF_FILE, home );
         if (nfile_fileExists( buf2 ))
            oldconfig = 1;
      }
   }
#endif /* HAS_UNIX */

   conf_loadConfig(buf); /* Lua to parse the configuration file */
   conf_parseCLI( argc, argv ); /* parse CLI arguments */

   /* Enable FPU exceptions. */
#if defined(HAVE_FEENABLEEXCEPT) && defined(DEBUGGING)
   if (conf.fpu_except)
      feenableexcept( FE_DIVBYZERO | FE_INVALID | FE_OVERFLOW );
#endif /* defined(HAVE_FEENABLEEXCEPT) && defined(DEBUGGING) */

   /* Open data. */
   if (ndata_open() != 0)
      ERR("Failed to open ndata.");

   /* Load the start info. */
   if (start_load())
      ERR("Failed to load module start data.");

   /* Load the data basics. */
   LOG(" %s", ndata_name());
   DEBUG();

   /* Display the SDL Version. */
   print_SDLversion();
   DEBUG();

   /* random numbers */
   rng_init();

   /*
    * OpenGL
    */
   if (gl_init()) { /* initializes video output */
      ERR("Initializing video output failed, exiting...");
      SDL_Quit();
      exit(EXIT_FAILURE);
   }
   window_caption();
<<<<<<< HEAD
   gl_fontInit( NULL, NULL, FONT_SIZE ); /* initializes default font to size */
   gl_fontInit( &gl_smallFont, NULL, FONT_SIZE_SMALL ); /* small font */
   gl_fontInit( &gl_defFontMono, "dat/mono.ttf", FONT_SIZE );
=======
   gl_fontInit( NULL, NULL, conf.font_size_def ); /* initializes default font to size */
   gl_fontInit( &gl_smallFont, NULL, conf.font_size_small ); /* small font */
>>>>>>> 49385946

   /* Display the load screen. */
   loadscreen_load();
   loadscreen_render( 0., "Initializing subsystems..." );
   time_ms = SDL_GetTicks();


   /*
    * Input
    */
   if ((conf.joystick_ind >= 0) || (conf.joystick_nam != NULL)) {
      if (joystick_init()) WARN("Error initializing joystick input");
      if (conf.joystick_nam != NULL) { /* use the joystick name to find a joystick */
         if (joystick_use(joystick_get(conf.joystick_nam))) {
            WARN("Failure to open any joystick, falling back to default keybinds");
            input_setDefault();
         }
         free(conf.joystick_nam);
      }
      else if (conf.joystick_ind >= 0) /* use a joystick id instead */
         if (joystick_use(conf.joystick_ind)) {
            WARN("Failure to open any joystick, falling back to default keybinds");
            input_setDefault();
         }
   }


   /*
    * OpenAL - Sound
    */
   if (conf.nosound) {
      LOG("Sound is disabled!");
      sound_disabled = 1;
      music_disabled = 1;
   }
   if (sound_init()) WARN("Problem setting up sound!");
   music_choose("load");

   /* FPS stuff. */
   fps_setPos( 15., (double)(gl_screen.h-15-gl_defFont.h) );

   /* Misc graphics init */
   if (nebu_init() != 0) { /* Initializes the nebula */
      /* An error has happened */
      ERR("Unable to initialize the Nebula subsystem!");
      /* Weirdness will occur... */
   }
   gui_init(); /* initializes the GUI graphics */
   toolkit_init(); /* initializes the toolkit */
   map_init(); /* initializes the map. */
   cond_init(); /* Initialize conditional subsystem. */
   cli_init(); /* Initialize console. */

   /* Data loading */
   load_all();

   /* Generate the CSV. */
   if (conf.devcsv)
      dev_csv();

   /* Unload load screen. */
   loadscreen_unload();

   /* Start menu. */
   menu_main();

   /* Force a minimum delay with loading screen */
   if ((SDL_GetTicks() - time_ms) < NAEV_INIT_DELAY)
      SDL_Delay( NAEV_INIT_DELAY - (SDL_GetTicks() - time_ms) );
   fps_init(); /* initializes the time_ms */

#if HAS_UNIX
   /* Tell the player to migrate their configuration files out of ~/.naev */
   /* TODO get rid of this cruft ASAP. */
   if ((oldconfig) && (!conf.datapath)) {
      char path[PATH_MAX], *script, *home;
      uint32_t scriptsize;
      int ret;

      nsnprintf( path, PATH_MAX, "%s/naev-confupdate.sh", ndata_getDirname() );
      home = SDL_getenv("HOME");
      ret = dialogue_YesNo( "Warning", "Your configuration files are in a deprecated location and must be migrated:\n"
            "   \er%s/.naev/\e0\n\n"
            "The update script can likely be found in your Naev data directory:\n"
            "   \er%s\e0\n\n"
            "Would you like to run it automatically?", home, path );

      /* Try to run the script. */
      if (ret) {
         ret = -1;
         /* Running from ndata. */
         if (ndata_getPath() != NULL) {
            script = ndata_read( "naev-confupdate.sh", &scriptsize );
            if (script != NULL)
               ret = system(script);
         }

         /* Running from laid-out files or ndata_read failed. */
         if ((nfile_fileExists(path)) && (ret == -1)) {
            script = nfile_readFile( (int*)&scriptsize, path );
            if (script != NULL)
               ret = system(script);
         }

         /* We couldn't find the script. */
         if (ret == -1) {
            dialogue_alert( "The update script was not found at:\n\er%s\e0\n\n"
                  "Please locate and run it manually.", path );
         }
         /* Restart, as the script succeeded. */
         else if (!ret) {
            dialogue_msg( "Update Completed",
                  "Configuration files were successfully migrated. Naev will now restart." );
            execv(argv[0], argv);
         }
         else { /* I sincerely hope this else is never hit. */
            dialogue_alert( "The update script encountered an error. Please exit Naev and move your config and save files manually:\n\n"
                  "\er%s/%s\e0 =>\n   \eD%s\e0\n\n"
                  "\er%s/%s\e0 =>\n   \eD%s\e0\n\n"
                  "\er%s/%s\e0 =>\n   \eD%snebula/\e0\n\n",
                  home, ".naev/conf.lua", nfile_configPath(),
                  home, ".naev/{saves,screenshots}/", nfile_dataPath(),
                  home, ".naev/gen/*.png", nfile_cachePath() );
         }
      }
      else {
         dialogue_alert(
               "To manually migrate your configuration files "
               "please exit Naev and run the update script, "
               "likely found in your Naev data directory:\n"
               "   \er%s/naev-confupdate.sh\e0", home, path );
      }
   }
#endif

   /*
    * main loop
    */
   SDL_Event event;
   /* flushes the event loop since I noticed that when the joystick is loaded it
    * creates button events that results in the player starting out acceling */
   while (SDL_PollEvent(&event));
   /* primary loop */
   while (!quit) {
      while (SDL_PollEvent(&event)) { /* event loop */
         if (event.type == SDL_QUIT)
            if (menu_askQuit()) {
               quit = 1; /* quit is handled here */
               break;
            }

         input_handle(&event); /* handles all the events and player keybinds */
      }

      main_loop( 1 );
   }


   /* Save configuration. */
   conf_saveConfig(buf);

   /* data unloading */
   unload_all();

   /* cleanup opengl fonts */
   gl_freeFont(NULL);
   gl_freeFont(&gl_smallFont);
   gl_freeFont(&gl_defFontMono);

   /* Close data. */
   ndata_close();
   start_cleanup();

   /* Destroy conf. */
   conf_cleanup(); /* Frees some memory the configuration allocated. */

   /* exit subsystems */
   cli_exit(); /* Clean up the console. */
   map_exit(); /* Destroys the map. */
   ovr_mrkFree(); /* Clear markers. */
   toolkit_exit(); /* Kills the toolkit */
   ai_exit(); /* Stops the Lua AI magic */
   joystick_exit(); /* Releases joystick */
   input_exit(); /* Cleans up keybindings */
   nebu_exit(); /* Destroys the nebula */
   gl_exit(); /* Kills video output */
   sound_exit(); /* Kills the sound */
   news_exit(); /* Destroys the news. */

   /* Free the icon. */
   if (naev_icon)
      SDL_FreeSurface(naev_icon);

   SDL_Quit(); /* quits SDL */

   /* Clean up parser. */
   xmlCleanupParser();

   /* Clean up signal handler. */
   debug_sigClose();

   /* Last free. */
   free(binary_path);

   /* all is well */
   exit(EXIT_SUCCESS);
}


/**
 * @brief Loads a loading screen.
 */
void loadscreen_load (void)
{
   unsigned int i;
   char file_path[PATH_MAX];
   char **loadscreens;
   uint32_t nload;

   /* Count the loading screens */
   loadscreens = ndata_list( "gfx/loading/", &nload );

   /* Must have loading screens */
   if (nload==0) {
      WARN("No loading screens found!");
      loading = NULL;
      return;
   }

   /* Set the zoom. */
   cam_setZoom( conf.zoom_far );

   /* Load the texture */
   nsnprintf( file_path, PATH_MAX, "gfx/loading/%s", loadscreens[ RNG_SANE(0,nload-1) ] );
   loading = gl_newImage( file_path, 0 );

   /* Create the stars. */
   background_initStars( 1000 );

   /* Clean up. */
   for (i=0; i<nload; i++)
      free(loadscreens[i]);
   free(loadscreens);
}


/**
 * @brief Renders the load screen with message.
 *
 *    @param done Amount done (1. == completed).
 *    @param msg Loading screen message.
 */
void loadscreen_render( double done, const char *msg )
{
   glColour col;
   double bx,by, bw,bh;
   double x,y, w,h, rh;
   SDL_Event event;

   /* Clear background. */
   glClear(GL_COLOR_BUFFER_BIT | GL_DEPTH_BUFFER_BIT);

   /* Draw stars. */
   background_renderStars( 0. );

   /*
    * Dimensions.
    */
   /* Image. */
   bw = 512.;
   bh = 512.;
   bx = (SCREEN_W-bw)/2.;
   by = (SCREEN_H-bh)/2.;
   /* Loading bar. */
   w  = gl_screen.w * 0.4;
   h  = gl_screen.h * 0.02;
   rh = h + gl_defFont.h + 4.;
   x  = (SCREEN_W-w)/2.;
   if (SCREEN_H < 768)
      y  = (SCREEN_H-h)/2.;
   else
      y  = (SCREEN_H-bw)/2 - rh - 5.;

   /* Draw loading screen image. */
   if (loading != NULL)
      gl_blitScale( loading, bx, by, bw, bh, NULL );

   /* Draw progress bar. */
   /* BG. */
   col.r = cBlack.r;
   col.g = cBlack.g;
   col.b = cBlack.b;
   col.a = 0.7;
   gl_renderRect( x-2., y-2., w+4., rh+4., &col );
   /* FG. */
   col.r = cDConsole.r;
   col.g = cDConsole.g;
   col.b = cDConsole.b;
   col.a = 0.2;
   gl_renderRect( x+done*w, y, (1.-done)*w, h, &col );
   col.r = cConsole.r;
   col.g = cConsole.g;
   col.b = cConsole.b;
   col.a = 0.7;
   gl_renderRect( x, y, done*w, h, &col );

   /* Draw text. */
   gl_printRaw( &gl_defFont, x, y + h + 3., &cConsole, msg );

   /* Flip buffers. */
   SDL_GL_SwapBuffers();

   /* Get rid of events again. */
   while (SDL_PollEvent(&event));
}


/**
 * @brief Frees the loading screen.
 */
static void loadscreen_unload (void)
{
   /* Free the textures */
   if (loading != NULL)
      gl_freeTexture(loading);
   loading = NULL;
}


/**
 * @brief Loads all the data, makes main() simpler.
 */
#define LOADING_STAGES     12. /**< Amount of loading stages. */
void load_all (void)
{
   /* We can do fast stuff here. */
   sp_load();

   /* order is very important as they're interdependent */
   loadscreen_render( 1./LOADING_STAGES, "Loading Commodities..." );
   commodity_load(); /* dep for space */
   loadscreen_render( 2./LOADING_STAGES, "Loading Factions..." );
   factions_load(); /* dep for fleet, space, missions, AI */
   loadscreen_render( 3./LOADING_STAGES, "Loading AI..." );
   ai_load(); /* dep for fleets */
   loadscreen_render( 4./LOADING_STAGES, "Loading Missions..." );
   missions_load(); /* no dep */
   loadscreen_render( 5./LOADING_STAGES, "Loading Events..." );
   events_load(); /* no dep */
   loadscreen_render( 6./LOADING_STAGES, "Loading Special Effects..." );
   spfx_load(); /* no dep */
   loadscreen_render( 6./LOADING_STAGES, "Loading Damage Types..." );
   dtype_load(); /* no dep */
   loadscreen_render( 7./LOADING_STAGES, "Loading Outfits..." );
   outfit_load(); /* dep for ships */
   loadscreen_render( 8./LOADING_STAGES, "Loading Ships..." );
   ships_load(); /* dep for fleet */
   loadscreen_render( 9./LOADING_STAGES, "Loading Fleets..." );
   fleet_load(); /* dep for space */
   loadscreen_render( 10./LOADING_STAGES, "Loading Techs..." );
   tech_load(); /* dep for space */
   loadscreen_render( 11./LOADING_STAGES, "Loading the Universe..." );
   space_load();
   loadscreen_render( 12./LOADING_STAGES, "Populating Maps..." );
   outfit_mapParse();
   background_init();
   player_init(); /* Initialize player stuff. */
   loadscreen_render( 1., "Loading Completed!" );
}
/**
 * @brief Unloads all data, simplifies main().
 */
void unload_all (void)
{
   /* cleanup some stuff */
   player_cleanup(); /* cleans up the player stuff */
   gui_free(); /* cleans up the player's GUI */
   weapon_exit(); /* destroys all active weapons */
   pilots_free(); /* frees the pilots, they were locked up :( */
   cond_exit(); /* destroy conditional subsystem. */
   land_exit(); /* Destroys landing vbo and friends. */
   npc_clear(); /* In case exiting while landed. */
   background_free(); /* Destroy backgrounds. */
   load_free(); /* Clean up loading game stuff stuff. */
   economy_destroy(); /* must be called before space_exit */
   space_exit(); /* cleans up the universe itself */
   tech_free(); /* Frees tech stuff. */
   fleet_free();
   ships_free();
   outfit_free();
   spfx_free(); /* gets rid of the special effect */
   dtype_free(); /* gets rid of the damage types */
   missions_free();
   events_cleanup(); /* Clean up events. */
   factions_free();
   commodity_free();
   var_cleanup(); /* cleans up mission variables */
   sp_cleanup();
}


/**
 * @brief Split main loop from main() for secondary loop hack in toolkit.c.
 */
void main_loop( int update )
{
   /*
    * Control FPS.
    */
   fps_control(); /* everyone loves fps control */

   /*
    * Handle update.
    */
   input_update( real_dt ); /* handle key repeats. */
   sound_update( real_dt ); /* Update sounds. */
   if (toolkit_isOpen())
      toolkit_update(); /* to simulate key repetition */
   if (!paused && update) {
      /* Important that we pass real_dt here otherwise we get a dt feedback loop which isn't pretty. */
      player_updateAutonav( real_dt );
      update_all(); /* update game */
   }

   /*
    * Handle render.
    */
   /* Clear buffer. */
   glClear(GL_COLOR_BUFFER_BIT | GL_DEPTH_BUFFER_BIT);
   render_all();
   /* Toolkit is rendered on top. */
   if (toolkit_isOpen())
      toolkit_render();
   gl_checkErr(); /* check error every loop */
   /* Draw buffer. */
   SDL_GL_SwapBuffers();
}


#if HAS_POSIX && defined(CLOCK_MONOTONIC)
static struct timespec global_time; /**< Global timestamp for calculating delta ticks. */
static int use_posix_time; /**< Whether or not to use posix time. */
#endif /* HAS_POSIX && defined(CLOCK_MONOTONIC) */
/**
 * @brief Initializes the fps engine.
 */
static void fps_init (void)
{
#if HAS_POSIX && defined(CLOCK_MONOTONIC)
   use_posix_time = 1;
   /* We must use clock_gettime here instead of gettimeofday mainly because this
    * way we are not influenced by changes to the time source like say ntp which
    * could skew up the dt calculations. */
   if (clock_gettime(CLOCK_MONOTONIC, &global_time)==0)
      return;
   WARN("clock_gettime failed, disabling posix time.");
   use_posix_time = 0;
#endif /* HAS_POSIX && defined(CLOCK_MONOTONIC) */
   time_ms  = SDL_GetTicks();
}
/**
 * @brief Gets the elapsed time.
 *
 *    @return The elapsed time from the last frame.
 */
static double fps_elapsed (void)
{
   double dt;
   unsigned int t;

#if HAS_POSIX && defined(CLOCK_MONOTONIC)
   struct timespec ts;

   if (use_posix_time) {
      if (clock_gettime(CLOCK_MONOTONIC, &ts)==0) {
         dt  = ts.tv_sec - global_time.tv_sec;
         dt += (ts.tv_nsec - global_time.tv_nsec) / 1000000000.0;
         memcpy( &global_time, &ts, sizeof(struct timespec) );
         return dt;
      }
      WARN( "clock_gettime failed!" );
   }
#endif /* HAS_POSIX && defined(CLOCK_MONOTONIC) */

   t        = SDL_GetTicks();
   dt       = (double)(t - time_ms); /* Get the elapsed ms. */
   dt      /= 1000.; /* Convert to seconds. */
   time_ms  = t;

   return dt;
}


/**
 * @brief Controls the FPS.
 */
static void fps_control (void)
{
   double delay;
   double fps_max;
#if HAS_POSIX
   struct timespec ts;
#endif /* HAS_POSIX */

   /* dt in s */
   real_dt  = fps_elapsed();
   game_dt  = real_dt * dt_mod; /* Apply the modifier. */

   /* if fps is limited */
   if (!conf.vsync && conf.fps_max != 0) {
      fps_max = 1./(double)conf.fps_max;
      if (real_dt < fps_max) {
         delay    = fps_max - real_dt;
#if HAS_POSIX
         ts.tv_sec  = floor( delay );
         ts.tv_nsec = fmod( delay, 1. ) * 1e9;
         nanosleep( &ts, NULL );
#else /* HAS_POSIX */
         SDL_Delay( (unsigned int)(delay * 1000) );
#endif /* HAS_POSIX */
         fps_dt  += delay; /* makes sure it displays the proper fps */
      }
   }
}


/**
 * @brief Updates the game itself (player flying around and friends).
 *
 *    @brief Mainly uses game dt.
 */
static void update_all (void)
{
   int i, n;
   double nf, microdt, accumdt;

   if ((real_dt > 0.25) && (fps_skipped==0)) { /* slow timers down and rerun calculations */
      fps_skipped = 1;
      return;
   }
   else if (game_dt > fps_min) { /* we'll force a minimum FPS for physics to work alright. */

      /* Number of frames. */
      nf = ceil( game_dt / fps_min );
      microdt = game_dt / nf;
      n  = (int) nf;

      /* Update as much as needed, evenly. */
      accumdt = 0.;
      for (i=0; i<n; i++) {
         update_routine( microdt, 0 );
         /* Ok, so we need a bit of hackish logic here in case we are chopping up a
          * very large dt and it turns out time compression changes so we're now
          * updating in "normal time compression" zone. This amounts to many updates
          * being run when time compression has changed and thus can cause say the
          * player to exceed his target position or get raped by an enemy ship.
          */
         accumdt += microdt;
         if (accumdt > dt_mod*real_dt)
            break;
      }

      /* Note we don't touch game_dt so that fps_display works well */
   }
   else /* Standard, just update with the last dt */
      update_routine( game_dt, 0 );

   fps_skipped = 0;
}


/**
 * @brief Actually runs the updates
 *
 *    @param[in] dt Current delta tick.
 */
void update_routine( double dt, int enter_sys )
{
   if (!enter_sys) {
      hook_exclusionStart();

      /* Update time. */
      ntime_update( dt );
   }

   /* Update engine stuff. */
   space_update(dt);
   weapons_update(dt);
   spfx_update(dt);
   pilots_update(dt);

   /* Update camera. */
   cam_update( dt );

   if (!enter_sys)
      hook_exclusionEnd( dt );
}


/**
 * @brief Renders the game itself (player flying around and friends).
 *
 * Blitting order (layers):
 *   - BG
 *     - stars and planets
 *     - background player stuff (planet targeting)
 *     - background particles
 *     - back layer weapons
 *   - N
 *     - NPC ships
 *     - front layer weapons
 *     - normal layer particles (above ships)
 *   - FG
 *     - player
 *     - foreground particles
 *     - text and GUI
 */
static void render_all (void)
{
   double dt;

   dt = (paused) ? 0. : game_dt;

   /* setup */
   spfx_begin(dt, real_dt);
   /* BG */
   space_render(dt);
   planets_render();
   weapons_render(WEAPON_LAYER_BG, dt);
   /* N */
   pilots_render(dt);
   weapons_render(WEAPON_LAYER_FG, dt);
   spfx_render(SPFX_LAYER_BACK);
   /* FG */
   player_render(dt);
   spfx_render(SPFX_LAYER_FRONT);
   space_renderOverlay(dt);
   gui_renderReticles(dt);
   pilots_renderOverlay(dt);
   spfx_end();
   gui_render(dt);
   ovr_render(dt);
   display_fps( real_dt ); /* Exception. */
}


static double fps     = 0.; /**< FPS to finally display. */
static double fps_cur = 0.; /**< FPS accumulator to trigger change. */
/**
 * @brief Displays FPS on the screen.
 *
 *    @param[in] dt Current delta tick.
 */
static void display_fps( const double dt )
{
   double x,y;

   fps_dt  += dt;
   fps_cur += 1.;
   if (fps_dt > 1.) { /* recalculate every second */
      fps = fps_cur / fps_dt;
      fps_dt = fps_cur = 0.;
   }

   x = fps_x;
   y = fps_y;
   if (conf.fps_show) {
      gl_print( NULL, x, y, NULL, "%3.2f", fps );
      y -= gl_defFont.h + 5.;
   }
   if (dt_mod != 1.)
      gl_print( NULL, x, y, NULL, "%3.1fx", dt_mod);
}


/**
 * @brief Sets the position to display the FPS.
 */
void fps_setPos( double x, double y )
{
   fps_x = x;
   fps_y = y;
}


/**
 * @brief Sets the window caption.
 */
static void window_caption (void)
{
   char buf[PATH_MAX];
   SDL_RWops *rw;
   npng_t *npng;

   /* Set caption. */
   nsnprintf(buf, PATH_MAX ,APPNAME" - %s", ndata_name());
   SDL_WM_SetCaption(buf, APPNAME);

   /* Set icon. */
   rw = ndata_rwops( "gfx/icon.png" );
   if (rw == NULL) {
      WARN("Icon (gfx/icon.png) not found!");
      return;
   }
   npng        = npng_open( rw );
   naev_icon   = npng_readSurface( npng, 0, 0 );
   npng_close( npng );
   SDL_RWclose( rw );
   if (naev_icon == NULL) {
      WARN("Unable to load gfx/icon.png!");
      return;
   }
   SDL_WM_SetIcon( naev_icon, NULL );
}


/**
 * @brief Returns the version in a human readable string.
 *
 *    @param long_version Returns the long version if it's long.
 *    @return The human readable version string.
 */
char *naev_version( int long_version )
{
   /* Set short version if needed. */
   if (short_version[0] == '\0')
      nsnprintf( short_version, sizeof(short_version),
#if VREV < 0
            "%d.%d.0-beta%d",
            VMAJOR, VMINOR, ABS(VREV)
#else /* VREV < 0 */
            "%d.%d.%d",
            VMAJOR, VMINOR, VREV
#endif /* VREV < 0 */
            );

   /* Set up the long version. */
   if (long_version) {
      if (human_version[0] == '\0')
         nsnprintf( human_version, sizeof(human_version),
               " "APPNAME" v%s%s - %s", short_version,
#ifdef DEBUGGING
               " debug",
#else /* DEBUGGING */
               "",
#endif /* DEBUGGING */
               ndata_name() );
      return human_version;
   }

   return short_version;
}


/**
 * @brief Parses the naev version.
 *
 *    @param[out] version Version parsed.
 *    @param buf Buffer to parse.
 *    @param nbuf Length of the buffer to parse.
 *    @return 0 on success.
 */
int naev_versionParse( int version[3], char *buf, int nbuf )
{
   int i, j, s;
   char cbuf[8];

   /* Check length. */
   if (nbuf > (int)sizeof(cbuf)) {
      WARN("Version format is too long!");
      return -1;
   }

   s = 0;
   j = 0;
   for (i=0; i < nbuf; i++) {
      cbuf[j++] = buf[i];
      if (buf[i] == '.') {
         cbuf[j] = '\0';
         version[s++] = atoi(cbuf);
         if (s >= 3) {
            WARN("Version has too many '.'.");
            return -1;
         }
         j = 0;
      }
   }
   if (s<3) {
      cbuf[j++] = '\0';
      version[s++] = atoi(cbuf);
   }

   return 0;
}


/**
 * @brief Compares the version against the current naev version.
 *
 *    @return positive if version is newer or negative if version is older.
 */
int naev_versionCompare( int version[3] )
{
   if (VMAJOR > version[0])
      return -3;
   else if (VMAJOR < version[0])
      return +3;

   if (VMINOR > version[1])
      return -2;
   else if (VMINOR < version[1])
      return +2;

   if (VREV > version[2])
      return -1;
   else if (VREV < version[2])
      return +1;

   return 0;
}


/**
 * @brief Returns the naev binary path.
 */
char *naev_binary (void)
{
   return binary_path;
}


/**
 * @brief Prints the SDL version to console.
 */
static void print_SDLversion (void)
{
   const SDL_version *linked;
   SDL_version compiled;
   unsigned int version_linked, version_compiled;

   /* Extract information. */
   SDL_VERSION(&compiled);
   linked = SDL_Linked_Version();
   DEBUG("SDL: %d.%d.%d [compiled: %d.%d.%d]",
         linked->major, linked->minor, linked->patch,
         compiled.major, compiled.minor, compiled.patch);

   /* Get version as number. */
   version_linked    = linked->major*100 + linked->minor;
   version_compiled  = compiled.major*100 + compiled.minor;

   /* Check if major/minor version differ. */
   if (version_linked > version_compiled)
      WARN("SDL is newer than compiled version");
   if (version_linked < version_compiled)
      WARN("SDL is older than compiled version.");
}


#if HAS_LINUX && HAS_BFD && defined(DEBUGGING)
/**
 * @brief Gets the string related to the signal code.
 *
 *    @param sig Signal to which code belongs.
 *    @param sig_code Signal code to get string of.
 *    @return String of signal code.
 */
static const char* debug_sigCodeToStr( int sig, int sig_code )
{
   if (sig == SIGFPE)
      switch (sig_code) {
         case SI_USER: return "SIGFPE (raised by program)";
         case FPE_INTDIV: return "SIGFPE (integer divide by zero)";
         case FPE_INTOVF: return "SIGFPE (integer overflow)";
         case FPE_FLTDIV: return "SIGFPE (floating-point divide by zero)";
         case FPE_FLTOVF: return "SIGFPE (floating-point overflow)";
         case FPE_FLTUND: return "SIGFPE (floating-point underflow)";
         case FPE_FLTRES: return "SIGFPE (floating-point inexact result)";
         case FPE_FLTINV: return "SIGFPE (floating-point invalid operation)";
         case FPE_FLTSUB: return "SIGFPE (subscript out of range)";
         default: return "SIGFPE";
      }
   else if (sig == SIGSEGV)
      switch (sig_code) {
         case SI_USER: return "SIGSEGV (raised by program)";
         case SEGV_MAPERR: return "SIGSEGV (address not mapped to object)";
         case SEGV_ACCERR: return "SIGSEGV (invalid permissions for mapped object)";
         default: return "SIGSEGV";
      }
   else if (sig == SIGABRT)
      switch (sig_code) {
         case SI_USER: return "SIGABRT (raised by program)";
         default: return "SIGABRT";
      }

   /* No suitable code found. */
   return strsignal(sig);
}

/**
 * @brief Translates and displays the address as something humans can enjoy.
 */
static void debug_translateAddress( const char *symbol, bfd_vma address )
{
   const char *file, *func;
   unsigned int line;
   asection *section;

   for (section = abfd->sections; section != NULL; section = section->next) {
      if ((bfd_get_section_flags(abfd, section) & SEC_ALLOC) == 0)
         continue;

      bfd_vma vma = bfd_get_section_vma(abfd, section);
      bfd_size_type size = bfd_get_section_size(section);
      if (address < vma || address >= vma + size)
         continue;

      if (!bfd_find_nearest_line(abfd, section, syms, address - vma,
            &file, &func, &line))
         continue;

      do {
         if (func == NULL || func[0] == '\0')
            func = "??";
         if (file == NULL || file[0] == '\0')
            file = "??";
         DEBUG("%s %s(...):%u %s", symbol, func, line, file);
      } while (bfd_find_inliner_info(abfd, &file, &func, &line));

      return;
   }

   DEBUG("%s %s(...):%u %s", symbol, "??", 0, "??");
}


/**
 * @brief Backtrace signal handler for Linux.
 *
 *    @param sig Signal.
 *    @param info Signal information.
 *    @param unused Unused.
 */
static void debug_sigHandler( int sig, siginfo_t *info, void *unused )
{
   (void)sig;
   (void)unused;
   int i, num;
   void *buf[64];
   char **symbols;

   num      = backtrace(buf, 64);
   symbols  = backtrace_symbols(buf, num);

   DEBUG("Naev received %s!",
         debug_sigCodeToStr(info->si_signo, info->si_code) );
   for (i=0; i<num; i++) {
      if (abfd != NULL)
         debug_translateAddress(symbols[i], (bfd_vma) (bfd_hostptr_t) buf[i]);
      else
         DEBUG("   %s", symbols[i]);
   }
   DEBUG("Report this to project maintainer with the backtrace.");

   /* Always exit. */
   exit(1);
}
#endif /* HAS_LINUX && HAS_BFD && defined(DEBUGGING) */


/**
 * @brief Sets up the SignalHandler for Linux.
 */
static void debug_sigInit (void)
{
#if HAS_LINUX && HAS_BFD && defined(DEBUGGING)
   char **matching;
   struct sigaction sa, so;
   long symcount;
   unsigned int size;

   bfd_init();

   /* Read the executable */
   abfd = bfd_openr("/proc/self/exe", NULL);
   if (abfd != NULL) {
      bfd_check_format_matches(abfd, bfd_object, &matching);

      /* Read symbols */
      if (bfd_get_file_flags(abfd) & HAS_SYMS) {

         /* static */
         symcount = bfd_read_minisymbols (abfd, FALSE, (void **)&syms, &size);
         if (symcount == 0) /* dynamic */
            symcount = bfd_read_minisymbols (abfd, TRUE, (void **)&syms, &size);
         assert(symcount >= 0);
      }
   }

   /* Set up handler. */
   sa.sa_handler   = NULL;
   sa.sa_sigaction = debug_sigHandler;
   sigemptyset(&sa.sa_mask);
   sa.sa_flags     = SA_SIGINFO;

   /* Attach signals. */
   sigaction(SIGSEGV, &sa, &so);
   if (so.sa_handler == SIG_IGN)
      DEBUG("Unable to set up SIGSEGV signal handler.");
   sigaction(SIGFPE, &sa, &so);
   if (so.sa_handler == SIG_IGN)
      DEBUG("Unable to set up SIGFPE signal handler.");
   sigaction(SIGABRT, &sa, &so);
   if (so.sa_handler == SIG_IGN)
      DEBUG("Unable to set up SIGABRT signal handler.");
   DEBUG("BFD backtrace catching enabled.");
#endif /* HAS_LINUX && HAS_BFD && defined(DEBUGGING) */
}


/**
 * @brief Closes the SignalHandler for Linux.
 */
static void debug_sigClose (void)
{
#if HAS_LINUX && HAS_BFD && defined(DEBUGGING)
   bfd_close( abfd );
#endif /* HAS_LINUX && HAS_BFD && defined(DEBUGGING) */
}<|MERGE_RESOLUTION|>--- conflicted
+++ resolved
@@ -284,14 +284,9 @@
       exit(EXIT_FAILURE);
    }
    window_caption();
-<<<<<<< HEAD
-   gl_fontInit( NULL, NULL, FONT_SIZE ); /* initializes default font to size */
-   gl_fontInit( &gl_smallFont, NULL, FONT_SIZE_SMALL ); /* small font */
-   gl_fontInit( &gl_defFontMono, "dat/mono.ttf", FONT_SIZE );
-=======
    gl_fontInit( NULL, NULL, conf.font_size_def ); /* initializes default font to size */
    gl_fontInit( &gl_smallFont, NULL, conf.font_size_small ); /* small font */
->>>>>>> 49385946
+   gl_fontInit( &gl_defFontMono, "dat/mono.ttf", conf.font_size_def );
 
    /* Display the load screen. */
    loadscreen_load();
