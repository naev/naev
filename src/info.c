/*
 * See Licensing and Copyright notice in naev.h
 */
/**
 * @file info.h
 *
 * @brief Handles the info menu.
 */
/** @cond */
#include "naev.h"
/** @endcond */

#include "info.h"

#include "array.h"
#include "dialogue.h"
#include "equipment.h"
#include "gui.h"
#include "hook.h"
#include "land.h"
#include "log.h"
#include "map.h"
#include "menu.h"
#include "mission.h"
#include "ndata.h"
#include "nlua.h"
#include "nlua_tk.h"
#include "nstring.h"
#include "ntime.h"
#include "pilot.h"
#include "player.h"
#include "player_gui.h"
#include "shiplog.h"
#include "space.h"
#include "tk/toolkit_priv.h"
#include "toolkit.h"

#define BUTTON_WIDTH    135 /**< Button width, standard across menus. */
#define BUTTON_HEIGHT   30 /**< Button height, standard across menus. */

#define SETGUI_WIDTH    400 /**< GUI selection window width. */
#define SETGUI_HEIGHT   300 /**< GUI selection window height. */

#define menu_Open(f)    (menu_open |= (f)) /**< Marks a menu as opened. */
#define menu_Close(f)   (menu_open &= ~(f)) /**< Marks a menu as closed. */

#define INFO_WINDOWS      7 /**< Amount of windows in the tab. */

#define INFO_WIN_MAIN      0
#define INFO_WIN_SHIP      1
#define INFO_WIN_WEAP      2
#define INFO_WIN_CARGO     3
#define INFO_WIN_MISN      4
#define INFO_WIN_STAND     5
#define INFO_WIN_SHIPLOG   6
static const char *info_names[INFO_WINDOWS] = {
   N_("Main"),
   N_("Ship"),
   N_("Weapons"),
   N_("Cargo"),
   N_("Missions"),
   N_("Standings"),
   N_("Ship log"),
}; /**< Name of the tab windows. */

/**
 * @brief For use with registered info buttons.
 */
typedef struct InfoButton_s {
   int id;        /**< Unique ID. */
   char *caption; /**< Button caption. */
   char button[32]; /**< Current button caption. */
   int priority;  /**< Button priority. */
   /* Lua stuff .*/
   lua_State *L;  /**< Lua state to use. */
   nlua_env env;  /**< Runtime environment. */
   int func;      /**< Function to call. */
} InfoButton_t;
static InfoButton_t *info_buttons = NULL;

static unsigned int info_wid = 0;
static unsigned int *info_windows = NULL;

static CstSlotWidget info_eq;
static CstSlotWidget info_eq_weaps;
static int *info_factions;

static int selectedMission = 0;  /**< Current index in the missions list-box. */
static int selectedLog = 0;
static int selectedLogType = 0;
static char **logTypes=NULL;
static int ntypes=0;
static int nlogs=0;
static char **logs=NULL;
static int *logIDs=NULL;
static int logWidgetsReady=0;

/*
 * prototypes
 */
/* information menu */
static void info_close( unsigned int wid, const char *str );
static void info_openMain( unsigned int wid );
static void info_setGui( unsigned int wid, const char *str );
static void setgui_load( unsigned int wdw, const char *str );
static void info_toggleGuiOverride( unsigned int wid, const char *name );
static void info_openShip( unsigned int wid );
static void info_openWeapons( unsigned int wid );
static void info_openCargo( unsigned int wid );
static void info_openMissions( unsigned int wid );
static void info_getDim( unsigned int wid, int *w, int *h, int *lw );
static void info_buttonClick( unsigned int wid, const char *str );
static void standings_close( unsigned int wid, const char *str );
static void ship_update( unsigned int wid );
static void weapons_genList( unsigned int wid );
static void weapons_update( unsigned int wid, const char *str );
static void weapons_autoweap( unsigned int wid, const char *str );
static void weapons_fire( unsigned int wid, const char *str );
static void weapons_inrange( unsigned int wid, const char *str );
static void aim_lines( unsigned int wid, const char *str );
static void weapons_renderLegend( double bx, double by, double bw, double bh, void* data );
static void info_openStandings( unsigned int wid );
static void info_shiplogView( unsigned int wid, const char *str );
static void standings_update( unsigned int wid, const char *str );
static void cargo_genList( unsigned int wid );
static void cargo_update( unsigned int wid, const char *str );
static void cargo_jettison( unsigned int wid, const char *str );
static void mission_menu_abort( unsigned int wid, const char *str );
static void mission_menu_genList( unsigned int wid, int first );
static void mission_menu_update( unsigned int wid, const char *str );
static void info_openShipLog( unsigned int wid );
static const char* info_getLogTypeFilter( int lstPos );
static void info_changeTab( unsigned int wid, const char *str, int old, int new );

static int sort_buttons( const void *p1, const void *p2 )
{
   const InfoButton_t *b1 = p1;
   const InfoButton_t *b2 = p2;
   if (b1->priority < b2->priority)
      return -1;
   else if (b1->priority > b2->priority)
      return +1;
   return strcmp(b1->caption,b2->caption);
}

static void info_buttonFree( InfoButton_t *btn )
{
   free( btn->caption );
   luaL_unref( naevL, LUA_REGISTRYINDEX, btn->func );
}

static void info_buttonRegen (void)
{
   int wid;
   if (info_wid == 0)
      return;
   wid = info_windows[ INFO_WIN_MAIN ];
   for (int i=0; i<array_size(info_buttons); i++) {
      InfoButton_t *btn = &info_buttons[i];
      snprintf( btn->button, sizeof(btn->button), "btnExtra%d", i );
      if (widget_exists( wid, btn->button ))
         window_destroyWidget( wid, btn->button );
      window_addButton( wid, -20 - (i+2)*(20+BUTTON_WIDTH), 20,
            BUTTON_WIDTH, BUTTON_HEIGHT,
            btn->button, btn->caption, info_buttonClick );
   }
}

/**
 * @brief Registers a button in the info menu.
 *
 *    @param L Lua state being registered from.
 *    @param caption Caption to give the button.
 *    @param priority Button priority, lower is more important.
 *    @return Newly created button ID.
 */
int info_buttonRegister( lua_State *L, const char *caption, int priority )
{
   static int button_idgen = 0;
   int id;
   InfoButton_t *btn;

   if (info_buttons == NULL)
      info_buttons = array_create( InfoButton_t );

   btn = &array_grow( &info_buttons );
   btn->id     = ++button_idgen;
   btn->caption= strdup( caption );
   btn->button[0] = '\0';
   btn->priority = priority;
   btn->L      = L;
   btn->env    = __NLUA_CURENV;
   btn->func   = luaL_ref( naevL, LUA_REGISTRYINDEX );

   id = btn->id;
   qsort( info_buttons, array_size(info_buttons), sizeof(InfoButton_t), sort_buttons );

   info_buttonRegen();
   return id;
}

/**
 * @brief Unregisters a button in the info menu.
 *
 *    @param id ID of the button to unregister and previously created by info_buttonRegister.
 *    @return 0 on success.
 */
int info_buttonUnregister( int id )
{
   for (int i=0; i<array_size(info_buttons); i++) {
      InfoButton_t *btn = &info_buttons[i];
      if (btn->id != id)
         continue;
      if (info_wid != 0) {
         int wid = info_windows[ INFO_WIN_MAIN ];
         if (widget_exists( wid, btn->button ))
            window_destroyWidget( wid, btn->button );
      }
      info_buttonFree( btn );
      array_erase( &info_buttons, btn, btn+1 );
      info_buttonRegen();
      return 0;
   }
   return -1;
}

/**
 * @brief Clears all te registered buttons.
 */
void info_buttonClear (void)
{
   for (int i=0; i<array_size(info_buttons); i++) {
      InfoButton_t *btn = &info_buttons[i];
      if (info_wid != 0) {
         int wid = info_windows[ INFO_WIN_MAIN ];
         if (widget_exists( wid, btn->button ))
            window_destroyWidget( wid, btn->button );
      }
      info_buttonFree( btn );
   }
   array_free( info_buttons );
   info_buttons = NULL;
   info_buttonRegen();
}

static void info_buttonClick( unsigned int wid, const char *str )
{
   (void) wid;
   for (int i=0; i<array_size(info_buttons); i++) {
      InfoButton_t *btn = &info_buttons[i];
      if (strcmp( btn->button, str )!=0)
         continue;

      lua_rawgeti( btn->L, LUA_REGISTRYINDEX, btn->func );
      if (nlua_pcall( btn->env, 0, 0 )) {
         WARN(_("Failure to run info button with id '%d':\n%s"),btn->id, lua_tostring(btn->L,-1));
         lua_pop(btn->L, 1);
      }
      return;
   }
}

/**
 * @brief Opens the information menu.
 */
void menu_info( int window )
{
   int w, h;
   const char *names[INFO_WINDOWS];

   /* Not under manual control. */
   if (pilot_isFlag( player.p, PILOT_MANUAL_CONTROL ))
      return;

   /* Open closes when previously opened. */
   if (menu_isOpen(MENU_INFO) || dialogue_isOpen()) {
      if ((info_wid > 0) && !window_isTop(info_wid))
         return;
      info_close( 0, NULL );
      return;
   }

   /* Dimensions. */
   w = 640;
   h = 600;

   /* Create the window. */
   info_wid = window_create( "wdwInfo", _("Info"), -1, -1, w, h );
   window_setCancel( info_wid, info_close );

   /* Create tabbed window. */
   for (size_t i=0; i<INFO_WINDOWS; i++)
      names[i] = _(info_names[i]);
   info_windows = window_addTabbedWindow( info_wid, -1, -1, -1, -1, "tabInfo",
         INFO_WINDOWS, names, 0 );

   /* Open the subwindows. */
   info_openMain(       info_windows[ INFO_WIN_MAIN ] );
   info_openShip(       info_windows[ INFO_WIN_SHIP ] );
   info_openWeapons(    info_windows[ INFO_WIN_WEAP ] );
   info_openCargo(      info_windows[ INFO_WIN_CARGO ] );
   info_openMissions(   info_windows[ INFO_WIN_MISN ] );
   info_openStandings(  info_windows[ INFO_WIN_STAND ] );
   info_openShipLog(    info_windows[ INFO_WIN_SHIPLOG ] );

   menu_Open(MENU_INFO);

   /* Opening hooks. */
   hooks_run("info");

   /* Set active window. */
   window_tabWinOnChange( info_wid, "tabInfo", info_changeTab );
   window_tabWinSetActive( info_wid, "tabInfo", CLAMP( 0, 6, window ) );
}
/**
 * @brief Closes the information menu.
 *    @param str Unused.
 */
static void info_close( unsigned int wid, const char *str )
{
   (void) wid;
   if (info_wid > 0) {
      window_close( info_wid, str );
      info_wid = 0;
      info_windows = NULL;
      logs = NULL;
      menu_Close(MENU_INFO);
   }
}

/**
 * @brief Updates the info windows.
 */
void info_update (void)
{
   if (info_windows != NULL)
      weapons_genList( info_windows[ INFO_WIN_WEAP ] );
}

/**
 * @brief Opens the main info window.
 */
static void info_openMain( unsigned int wid )
{
   const char **buf;
   char str[STRMAX_SHORT], creds[ECON_CRED_STRLEN];
   char **licenses;
   int nlicenses;
   char *nt;
   int w, h;
   unsigned int destroyed;
   size_t k = 0, l = 0;

   /* Get the dimensions. */
   window_dimWindow( wid, &w, &h );

   /* Compute ships destroyed. */
   destroyed = 0;
   for (int i=0; i<SHIP_CLASS_TOTAL; i++)
      destroyed += player.ships_destroyed[i];

   /* pilot generics */
   nt = ntime_pretty( ntime_get(), 2 );
   k += scnprintf( &str[k], sizeof(str)-k, "Pilot:" );
   k += scnprintf( &str[k], sizeof(str)-k, "\n%s", _("Date:") );
   k += scnprintf( &str[k], sizeof(str)-k, "\n\n%s", _("Money:") );
   k += scnprintf( &str[k], sizeof(str)-k, "\n%s", _("Current Ship:") );
   k += scnprintf( &str[k], sizeof(str)-k, "\n%s", _("Fuel:") );
   k += scnprintf( &str[k], sizeof(str)-k, "\n\n%s", _("Time played:") );
   k += scnprintf( &str[k], sizeof(str)-k, "\n%s", _("Times died:") );
   k += scnprintf( &str[k], sizeof(str)-k, "\n%s", _("Times jumped:") );
   k += scnprintf( &str[k], sizeof(str)-k, "\n%s", _("Times landed:") );
   k += scnprintf( &str[k], sizeof(str)-k, "\n%s", _("Damage done:") );
   k += scnprintf( &str[k], sizeof(str)-k, "\n%s", _("Damage taken:") );
   k += scnprintf( &str[k], sizeof(str)-k, "\n%s", _("Ships destroyed:") );
   window_addText( wid, 20, 20, 120, h-80, 0, "txtDPilot", &gl_smallFont, &cFontGrey, str );

   credits2str( creds, player.p->credits, 2 );
   l += scnprintf( &str[l], sizeof(str)-l, "%s", player.name );
   l += scnprintf( &str[l], sizeof(str)-l, "\n%s", nt );
   l += scnprintf( &str[l], sizeof(str)-l, "\n\n%s", creds );
   l += scnprintf( &str[l], sizeof(str)-l, "\n%s", player.p->name );
   l += scnprintf( &str[l], sizeof(str)-l, "\n%.0f (%d %s)",
         player.p->fuel, pilot_getJumps(player.p), n_( "jump", "jumps", pilot_getJumps(player.p) ) );
   l += scnprintf( &str[l], sizeof(str)-l, "%s", "\n\n" );
   l += scnprintf( &str[l], sizeof(str)-l, _("%.1f hours"), player.time_played / 3600. );
   l += scnprintf( &str[l], sizeof(str)-l, "\n%s", num2strU((double)player.death_counter,0) );
   l += scnprintf( &str[l], sizeof(str)-l, "\n%s", num2strU((double)player.jumped_times, 0) );
   l += scnprintf( &str[l], sizeof(str)-l, "\n%s\n", num2strU((double)player.landed_times, 0) );
   l += scnprintf( &str[l], sizeof(str)-l, _("%s MJ"), num2strU(player.dmg_done_shield + player.dmg_done_armour, 0) );
   l += scnprintf( &str[l], sizeof(str)-l, "\n%s", "" );
<<<<<<< HEAD
   l += scnprintf( &str[l], sizeof(str)-l, _("%s MJ"), num2strU(player.dmg_taken_shield + player.dmg_taken_armour, 0) );
   l += scnprintf( &str[l], sizeof(str)-l, "\n%s", num2strU(destroyed, 0) );
   window_addText( wid, 180, 20,
         w-80-200-40+20-180, h-80,
=======
   l += scnprintf( &str[l], sizeof(str)-l, _("%s MJ"), sdmgtaken );
   l += scnprintf( &str[l], sizeof(str)-l, "\n%s", sdestroyed );
   window_addText( wid, 160, 20,
         w-80-160-40+20-180, h-80,
>>>>>>> b16c4685
         0, "txtPilot", &gl_smallFont, NULL, str );
   free(nt);

   /* menu */
   window_addButton( wid, -20, 20,
         BUTTON_WIDTH, BUTTON_HEIGHT,
         "btnClose", _("Close"), info_close );
   window_addButtonKey( wid, -20 - (20+BUTTON_WIDTH), 20,
         BUTTON_WIDTH, BUTTON_HEIGHT,
         "btnSetGUI", _("Set GUI"), info_setGui, SDLK_g );

   for (int i=0; i<array_size(info_buttons); i++) {
      InfoButton_t *btn = &info_buttons[i];
      snprintf( btn->button, sizeof(btn->button), "btnExtra%d", i );
      window_addButton( wid, -20 - (i+2)*(20+BUTTON_WIDTH), 20,
            BUTTON_WIDTH, BUTTON_HEIGHT,
            btn->button, btn->caption, info_buttonClick );
   }

   buf = player_getLicenses();
   nlicenses = array_size( buf );
   /* List. */
   if (nlicenses == 0) {
     licenses = malloc(sizeof(char*));
     licenses[0] = strdup(_("None"));
   } else {
     licenses = malloc(sizeof(char*) * nlicenses);
     for (int i=0; i<nlicenses; i++)
        licenses[i] = strdup( _(buf[i]) );
      qsort( licenses, nlicenses, sizeof(char*), strsort );
   }
   window_addText( wid, -20, -40, w-80-240-40-40, 20, 1, "txtList",
         NULL, NULL, _("Licenses") );
   window_addList( wid, -20, -70, w-80-240-40-40, h-110-BUTTON_HEIGHT,
         "lstLicenses", licenses, MAX(nlicenses, 1), 0, NULL, NULL );
   window_setFocus( wid, "lstLicenses" );
}

/**
 * @brief Closes the GUI selection menu.
 *
 *    @param wdw Window triggering function.
 *    @param str Unused.
 */
static void setgui_close( unsigned int wdw, const char *str )
{
   (void) str;
   window_destroy( wdw );
}

/**
 * @brief Allows the player to set a different GUI.
 *
 *    @param wid Window id.
 *    @param name of widget.
 */
static void info_setGui( unsigned int wid, const char *str )
{
   (void) str;
   char **guis;
   int nguis;
   char **gui_copy;

   /* Get the available GUIs. */
   guis = player_guiList();
   nguis = array_size( guis );

   /* In case there are none. */
   if (guis == NULL) {
      WARN(_("No GUI available."));
      dialogue_alert( _("There are no GUI available, this means something went wrong somewhere. Inform the Naev maintainer.") );
      return;
   }

   /* window */
   wid = window_create( "wdwSetGUI", _("Select GUI"), -1, -1, SETGUI_WIDTH, SETGUI_HEIGHT );
   window_setCancel( wid, setgui_close );

   /* Copy GUI. */
   gui_copy = malloc( sizeof(char*) * nguis );
   for (int i=0; i<nguis; i++)
      gui_copy[i] = strdup( guis[i] );

   /* List */
   window_addList( wid, 20, -50,
         SETGUI_WIDTH-BUTTON_WIDTH/2 - 60, SETGUI_HEIGHT-110,
         "lstGUI", gui_copy, nguis, 0, NULL, NULL );
   toolkit_setList( wid, "lstGUI", gui_pick() );

   /* buttons */
   window_addButton( wid, -20, 20, BUTTON_WIDTH/2, BUTTON_HEIGHT,
         "btnBack", _("Close"), setgui_close );
   window_addButton( wid, -20, 30 + BUTTON_HEIGHT, BUTTON_WIDTH/2, BUTTON_HEIGHT,
         "btnLoad", _("Load"), setgui_load );

   /* Checkboxes */
   window_addCheckbox( wid, 20, 20,
         BUTTON_WIDTH, BUTTON_HEIGHT, "chkOverride", _("Override GUI"),
         info_toggleGuiOverride, player.guiOverride );
   info_toggleGuiOverride( wid, "chkOverride" );

   /* default action */
   window_setAccept( wid, setgui_load );
}

/**
 * @brief Loads a GUI.
 *
 *    @param wdw Window triggering function.
 *    @param str Unused.
 */
static void setgui_load( unsigned int wdw, const char *str )
{
   (void) str;
   int wid = window_get( "wdwSetGUI" );
   const char *gui = toolkit_getList( wid, "lstGUI" );

   if (strcmp(gui,_("None")) == 0)
      return;

   if (player.guiOverride == 0) {
      if (dialogue_YesNo( _("GUI Override is not set."),
               _("Enable GUI Override and change GUI to '%s'?"), gui )) {
         player.guiOverride = 1;
         window_checkboxSet( wid, "chkOverride", player.guiOverride );
      }
      else {
         return;
      }
   }

   /* Set the GUI. */
   free( player.gui );
   player.gui = strdup( gui );

   /* Close menus before loading for proper rendering. */
   setgui_close(wdw, NULL);

   /* Load the GUI. */
   gui_load( gui_pick() );
}

/**
 * @brief GUI override was toggled.
 *
 *    @param wid Window id.
 *    @param name of widget.
 */
static void info_toggleGuiOverride( unsigned int wid, const char *name )
{
   player.guiOverride = window_checkboxState( wid, name );
   /* Go back to the default one. */
   if (player.guiOverride == 0)
      toolkit_setList( wid, "lstGUI", gui_pick() );
}

/**
 * @brief Shows the player what outfits he has.
 *
 *    @param str Unused.
 */
static void info_openShip( unsigned int wid )
{
   int w, h;
   char buf[STRMAX];
   size_t l = 0;

   /* Get the dimensions. */
   window_dimWindow( wid, &w, &h );

   /* Buttons */
   window_addButton( wid, -20, 20,
         BUTTON_WIDTH, BUTTON_HEIGHT,
         "closeOutfits", _("Close"), info_close );

   /* Text. */
   l += scnprintf( &buf[l], sizeof(buf)-l, "%s", _("Name:") );
   l += scnprintf( &buf[l], sizeof(buf)-l, "\n%s", _("Model:") );
   l += scnprintf( &buf[l], sizeof(buf)-l, "\n%s", _("Class:") );
   l += scnprintf( &buf[l], sizeof(buf)-l, "\n%s", _("Crew:") );
   l += scnprintf( &buf[l], sizeof(buf)-l, "\n%s", "" );
   l += scnprintf( &buf[l], sizeof(buf)-l, "\n%s", _("Mass:") );
   l += scnprintf( &buf[l], sizeof(buf)-l, "\n%s", _("Jump Time:") );
   l += scnprintf( &buf[l], sizeof(buf)-l, "\n%s", _("Thrust:") );
   l += scnprintf( &buf[l], sizeof(buf)-l, "\n%s", _("Speed:") );
   l += scnprintf( &buf[l], sizeof(buf)-l, "\n%s", _("Turn:") );
   l += scnprintf( &buf[l], sizeof(buf)-l, "\n%s", _("Time Constant:") );
   l += scnprintf( &buf[l], sizeof(buf)-l, "\n%s", "" );
   l += scnprintf( &buf[l], sizeof(buf)-l, "\n%s", _("Absorption:") );
   l += scnprintf( &buf[l], sizeof(buf)-l, "\n%s", _("Shield:") );
   l += scnprintf( &buf[l], sizeof(buf)-l, "\n%s", _("Armour:") );
   l += scnprintf( &buf[l], sizeof(buf)-l, "\n%s", _("Energy:") );
   l += scnprintf( &buf[l], sizeof(buf)-l, "\n%s", _("Cargo Space:") );
   l += scnprintf( &buf[l], sizeof(buf)-l, "\n%s", _("Fuel:") );
   l += scnprintf( &buf[l], sizeof(buf)-l, "\n%s", "" );
   l += scnprintf( &buf[l], sizeof(buf)-l, "\n%s", _("Stats:") );
   window_addText( wid, 20, -40, 100, h-60, 0, "txtSDesc", &gl_smallFont, &cFontGrey, buf );
   window_addText( wid, 160, -40, w-20-20-20-160-180., h-60, 0, "txtDDesc", &gl_smallFont,
         NULL, NULL );

   /* Custom widget. */
   equipment_slotWidget( wid, -20, -40, 180, h-60, &info_eq );
   info_eq.selected  = player.p;
   info_eq.canmodify = 0;

   /* Update ship. */
   ship_update( wid );
}

/**
 * @brief Updates the ship stuff.
 */
static void ship_update( unsigned int wid )
{
   char buf[STRMAX_SHORT], *hyp_delay;
   size_t l = 0;
   int cargo = pilot_cargoUsed( player.p ) + pilot_cargoFree( player.p );

   hyp_delay = ntime_pretty( pilot_hyperspaceDelay( player.p ), 2 );
   /* Generic */
   l += scnprintf( &buf[l], sizeof(buf)-l, "%s", player.p->name );
   l += scnprintf( &buf[l], sizeof(buf)-l, "\n%s", _(player.p->ship->name) );
   l += scnprintf( &buf[l], sizeof(buf)-l, "\n%s", _(ship_class(player.p->ship)) );
   l += scnprintf( &buf[l], sizeof(buf)-l, "\n%d", (int)floor(player.p->crew) );
   /* Movement. */
   l += scnprintf( &buf[l], sizeof(buf)-l, "\n%s", "" );
   l += scnprintf( &buf[l], sizeof(buf)-l, "\n%.0f %s", player.p->solid->mass, n_( "tonne", "tonnes", player.p->solid->mass ) );
   l += scnprintf( &buf[l], sizeof(buf)-l, "\n%s", "" );
   l += scnprintf( &buf[l], sizeof(buf)-l, _("%s average"), hyp_delay );
   l += scnprintf( &buf[l], sizeof(buf)-l, "\n%s", "" );
   l += scnprintf( &buf[l], sizeof(buf)-l, _("%.0f kN/tonne"), player.p->thrust / player.p->solid->mass );
   l += scnprintf( &buf[l], sizeof(buf)-l, "\n%s", "" );
   l += scnprintf( &buf[l], sizeof(buf)-l, _("%.0f m/s (max %.0f m/s)"),
         player.p->speed, solid_maxspeed( player.p->solid, player.p->speed, player.p->thrust ) );
   l += scnprintf( &buf[l], sizeof(buf)-l, "\n%s", "" );
   l += scnprintf( &buf[l], sizeof(buf)-l, _("%.0f deg/s"), player.p->turn*180./M_PI );
   l += scnprintf( &buf[l], sizeof(buf)-l, "\n%.0f%%", player.p->stats.time_mod * player.p->ship->dt_default * 100. );
   /* Health. */
   l += scnprintf( &buf[l], sizeof(buf)-l, "\n%s", "" );
   l += scnprintf( &buf[l], sizeof(buf)-l, "\n%.0f%%", player.p->dmg_absorb * 100. );
   l += scnprintf( &buf[l], sizeof(buf)-l, "\n%s", "" );
   l += scnprintf( &buf[l], sizeof(buf)-l, _("%.0f / %.0f MJ (%.1f MW)"), player.p->shield, player.p->shield_max, player.p->shield_regen );
   l += scnprintf( &buf[l], sizeof(buf)-l, "\n%s", "" );
   l += scnprintf( &buf[l], sizeof(buf)-l, _("%.0f / %.0f MJ (%.1f MW)"), player.p->armour, player.p->armour_max, player.p->armour_regen );
   l += scnprintf( &buf[l], sizeof(buf)-l, "\n%s", "" );
   l += scnprintf( &buf[l], sizeof(buf)-l, _("%.0f / %.0f MJ (%.1f MW)"), player.p->energy, player.p->energy_max, player.p->energy_regen );
   l += scnprintf( &buf[l], sizeof(buf)-l, "\n%d / %d %s", pilot_cargoUsed( player.p ), cargo, n_( "tonne", "tonnes", cargo ) );
   l += scnprintf( &buf[l], sizeof(buf)-l, "\n%.0f / %.0f %s (%d %s)",
         player.p->fuel, player.p->fuel_max, n_( "unit", "units", player.p->fuel_max ),
         pilot_getJumps(player.p), n_( "jump", "jumps", pilot_getJumps(player.p) ) );
   l += scnprintf( &buf[l], sizeof(buf)-l, "%s", "\n\n" );

   equipment_shipStats( &buf[l], sizeof(buf)-l, player.p, 0, 0 );
   window_modifyText( wid, "txtDDesc", buf );
   free( hyp_delay );
}

/**
 * @brief Opens the weapons window.
 */
static void info_openWeapons( unsigned int wid )
{
   int w, h, x, y, wlen;

   /* Get the dimensions. */
   window_dimWindow( wid, &w, &h );

   /* Custom widget. */
   equipment_slotWidget( wid, 20, -40, 180, h-60, &info_eq_weaps );
   info_eq_weaps.selected  = player.p;
   info_eq_weaps.weapons = 0;
   info_eq_weaps.canmodify = 0;

   /* Custom widget for legend. */
   y = -220;
   window_addCust( wid, 220, y, w-200-60, 100, "cstLegend", 0,
         weapons_renderLegend, NULL, NULL, NULL, NULL );

   /* Checkboxes. */
   wlen = w - 220 - 20;
   x = 220;
   y -= 100;
   window_addText( wid, x, y, wlen, 20, 0, "txtLocal", NULL, NULL,
         _("Current Weapon Set Settings"));
   y -= 20;
   window_addCheckbox( wid, x+10, y, wlen, BUTTON_HEIGHT,
         "chkFire", _("Enable instant Mode"), weapons_fire,
         (pilot_weapSetTypeCheck( player.p, info_eq_weaps.weapons )==WEAPSET_TYPE_WEAPON) );
   y -= 30;
   window_addText( wid, x+10, y, wlen, 20, 0, "txtSInstant", NULL, NULL, _("(Weapons fire when this weapon set key is pressed)"));
   y -= 20;
   window_addCheckbox( wid, x+10, y, wlen, BUTTON_HEIGHT,
         "chkInrange", _("Only shoot weapons that are in range"), weapons_inrange,
         pilot_weapSetInrangeCheck( player.p, info_eq_weaps.weapons ) );
   y -= 40;
   window_addText( wid, x, y, wlen, 20, 0, "txtGlobal", NULL, NULL,
         _("Global Settings"));
   y -= 20;
   window_addCheckbox( wid, x+10, y, wlen, BUTTON_HEIGHT,
         "chkAutoweap", _("Automatically handle weapons"), weapons_autoweap, player.p->autoweap );
   y -= 30;
   window_addCheckbox( wid, x+10, y, wlen, BUTTON_HEIGHT,
         "chkHelper", _("Dogfight aiming helper"), aim_lines, player.p->aimLines );

   /* List. Has to be generated after checkboxes. */
   weapons_genList( wid );

   /* Buttons */
   window_addButton( wid, -20, 20, BUTTON_WIDTH, BUTTON_HEIGHT,
         "closeCargo", _("Close"), info_close );
}

/**
 * @brief Generates the weapons list.
 */
static void weapons_genList( unsigned int wid )
{
   char **buf, tbuf[STRMAX_SHORT];
   int n, w, h;

   /* Get the dimensions. */
   window_dimWindow( wid, &w, &h );

   /* Destroy widget if needed. */
   if (widget_exists( wid, "lstWeapSets" )) {
      window_destroyWidget( wid, "lstWeapSets" );
      n = toolkit_getListPos( wid, "lstWeapSets" );
   }
   else
      n = -1;

   /* List */
   buf = malloc( sizeof(char*) * PILOT_WEAPON_SETS );
   for (int i=0; i<PILOT_WEAPON_SETS; i++) {
      const char *str = pilot_weapSetName( info_eq_weaps.selected, i );
      if (str == NULL)
         snprintf( tbuf, sizeof(tbuf), "%d - ??", (i+1)%10 );
      else
         snprintf( tbuf, sizeof(tbuf), "%d - %s", (i+1)%10, str );
      buf[i] = strdup( tbuf );
   }
   window_addList( wid, 20+180+20, -40,
         w - (20+180+20+20), 180,
         "lstWeapSets", buf, PILOT_WEAPON_SETS,
         0, weapons_update, NULL );
   window_setFocus( wid, "lstWeapSets" );

   /* Restore position. */
   if (n >= 0)
      toolkit_setListPos( wid, "lstWeapSets", n );
}

/**
 * @brief Updates the weapon sets.
 */
static void weapons_update( unsigned int wid, const char *str )
{
   (void) str;
   int pos;

   /* Update the position. */
   pos = toolkit_getListPos( wid, "lstWeapSets" );
   if (pos < 0)
      return;
   info_eq_weaps.weapons = pos;

   /* Update fire mode. */
   window_checkboxSet( wid, "chkFire",
         (pilot_weapSetTypeCheck( player.p, pos ) == WEAPSET_TYPE_WEAPON) );

   /* Update inrange. */
   window_checkboxSet( wid, "chkInrange",
         pilot_weapSetInrangeCheck( player.p, pos ) );

   /* Update autoweap. */
   window_checkboxSet( wid, "chkAutoweap", player.p->autoweap );
}

/**
 * @brief Toggles autoweap for the ship.
 */
static void weapons_autoweap( unsigned int wid, const char *str )
{
   /* Set state. */
   int state = window_checkboxState( wid, str );

   /* Run autoweapons if needed. */
   if (state) {
      int sure = dialogue_YesNoRaw( _("Enable autoweapons?"),
            _("Are you sure you want to enable automatic weapon groups for the "
            "ship?\n\nThis will overwrite all manually-tweaked weapons groups.") );
      if (!sure) {
         window_checkboxSet( wid, str, 0 );
         return;
      }
      player.p->autoweap = 1;
      pilot_weaponAuto( player.p );
      weapons_genList( wid );
   }
   else
      player.p->autoweap = 0;
}

/**
 * @brief Sets the fire mode.
 */
static void weapons_fire( unsigned int wid, const char *str )
{
   int i, state, t, c;

   /* Set state. */
   state = window_checkboxState( wid, str );

   /* See how to handle. */
   t = pilot_weapSetTypeCheck( player.p, info_eq_weaps.weapons );
   if (t == WEAPSET_TYPE_ACTIVE)
      return;

   if (state)
      c = WEAPSET_TYPE_WEAPON;
   else
      c = WEAPSET_TYPE_CHANGE;
   pilot_weapSetType( player.p, info_eq_weaps.weapons, c );

   /* Check to see if they are all fire groups. */
   for (i=0; i<PILOT_WEAPON_SETS; i++)
      if (!pilot_weapSetTypeCheck( player.p, i ))
         break;

   /* Not able to set them all to fire groups. */
   if (i >= PILOT_WEAPON_SETS) {
      dialogue_alert( _("You can not set all your weapon sets to fire groups!") );
      pilot_weapSetType( player.p, info_eq_weaps.weapons, WEAPSET_TYPE_CHANGE );
      window_checkboxSet( wid, str, 0 );
   }

   /* Set default if needs updating. */
   pilot_weaponSetDefault( player.p );

   /* Must regen. */
   weapons_genList( wid );
}

/**
 * @brief Sets the inrange property.
 */
static void weapons_inrange( unsigned int wid, const char *str )
{
   int state = window_checkboxState( wid, str );
   pilot_weapSetInrange( player.p, info_eq_weaps.weapons, state );
}

/**
 * @brief Sets the aim lines property.
 */
static void aim_lines( unsigned int wid, const char *str )
{
   int state = window_checkboxState( wid, str );
   player.p->aimLines = state;
}

/**
 * @brief Renders the legend.
 */
static void weapons_renderLegend( double bx, double by, double bw, double bh, void* data )
{
   (void) data;
   (void) bw;
   (void) bh;
   double y;

   y = by+bh-20;
   gl_print( &gl_defFont, bx, y, &cFontWhite, _("Legend") );

   y -= 20.;
   toolkit_drawRect( bx, y, 10, 10, &cFontBlue, NULL );
   gl_print( &gl_smallFont, bx+20, y, &cFontWhite, _("Outfit that can be activated") );

   y -= 20.;
   toolkit_drawRect( bx, y, 10, 10, &cFontYellow, NULL );
   gl_print( &gl_smallFont, bx+20, y, &cFontWhite, _("Secondary Weapon (Right click toggles)") );

   y -= 20.;
   toolkit_drawRect( bx, y, 10, 10, &cFontRed, NULL );
   gl_print( &gl_smallFont, bx+20, y, &cFontWhite, _("Primary Weapon (Left click toggles)") );
}

/**
 * @brief Shows the player their cargo.
 *
 *    @param str Unused.
 */
static void info_openCargo( unsigned int wid )
{
   int w, h;

   /* Get the dimensions. */
   window_dimWindow( wid, &w, &h );

   /* Buttons */
   window_addButton( wid, -20, 20, BUTTON_WIDTH, BUTTON_HEIGHT,
         "closeCargo", _("Close"), info_close );
   window_addButton( wid, -40 - BUTTON_WIDTH, 20,
         BUTTON_WIDTH, BUTTON_HEIGHT, "btnJettisonCargo", _("Jettison"),
         cargo_jettison );
   window_disableButton( wid, "btnJettisonCargo" );

   /* Description. */
   window_addText( wid, 20, -40-200-20,
         w - 40, h - BUTTON_HEIGHT - 260, 0,
         "txtCargoDesc", NULL, NULL, NULL );

   /* Generate the list. */
   cargo_genList( wid );
}
/**
 * @brief Generates the cargo list.
 */
static void cargo_genList( unsigned int wid )
{
   char **buf;
   int nbuf;
   int w, h;

   /* Get the dimensions. */
   window_dimWindow( wid, &w, &h );

   /* Destroy widget if needed. */
   if (widget_exists( wid, "lstCargo" ))
      window_destroyWidget( wid, "lstCargo" );

   /* List */
   if (array_size(player.p->commodities)==0) {
      /* No cargo */
      buf = malloc(sizeof(char*));
      buf[0] = strdup(_("None"));
      nbuf = 1;
   }
   else {
      /* List the player's cargo */
      buf = malloc( sizeof(char*) * array_size(player.p->commodities) );
      for (int i=0; i<array_size(player.p->commodities); i++) {
         asprintf(&buf[i], "%s%s %d%s",
               _(player.p->commodities[i].commodity->name),
               (player.p->commodities[i].id != 0) ? "*" : "",
               player.p->commodities[i].quantity,
               (array_size(player.p->commodities[i].commodity->illegalto)>0) ? _(" (#rillegal#0)") : "" );
      }
      nbuf = array_size(player.p->commodities);
   }
   window_addList( wid, 20, -40,
         w - 40, 200,
         "lstCargo", buf, nbuf, 0, cargo_update, NULL );
   window_setFocus( wid, "lstCargo" );
}
/**
 * @brief Updates the player's cargo in the cargo menu.
 *    @param str Unused.
 */
static void cargo_update( unsigned int wid, const char *str )
{
   (void) str;
   char desc[STRMAX];
   int pos, l;
   const Commodity *com;

   if (array_size(player.p->commodities)==0)
      return; /* No cargo */

   /* Can jettison all but mission cargo when not landed*/
   if (landed)
      window_disableButton( wid, "btnJettisonCargo" );
   else
      window_enableButton( wid, "btnJettisonCargo" );

   if (array_size(player.p->commodities)==0)
      return; /* No cargo, redundant check */

   pos = toolkit_getListPos( wid, "lstCargo" );
   com = player.p->commodities[pos].commodity;

   if (!com->description)
      l = scnprintf( desc, sizeof(desc), "%s", _(com->name) );
   else
      l = scnprintf( desc, sizeof(desc), "%s\n\n%s", _(com->name), _(com->description) );
   if (array_size(com->illegalto) > 0) {
      l += scnprintf( &desc[l], sizeof(desc)-l, "\n\n%s", _("Illegalized by the following factions:\n") );
      for (int i=0; i<array_size(com->illegalto); i++) {
         int f = com->illegalto[i];
         if (!faction_isKnown(f))
            continue;

         l += scnprintf( &desc[l], sizeof(desc)-l, _("\n   - %s"), _(faction_name(f)) );
      }
   }
   window_modifyText( wid, "txtCargoDesc", desc );
}
/**
 * @brief Makes the player jettison the currently selected cargo.
 *    @param str Unused.
 */
static void cargo_jettison( unsigned int wid, const char *str )
{
   (void)str;
   int pos, ret;
   Mission *misn;

   if (array_size(player.p->commodities)==0)
      return; /* No cargo, redundant check */

   pos = toolkit_getListPos( wid, "lstCargo" );

   /* Special case mission cargo. */
   if (player.p->commodities[pos].id != 0) {
      int f;

      if (!dialogue_YesNo( _("Abort Mission"),
               _("Are you sure you want to abort this mission?") ))
         return;

      /* Get the mission. */
      f = -1;
      for (int i=0; i<MISSION_MAX; i++) {
         for (int j=0; j<array_size(player_missions[i]->cargo); j++) {
            if (player_missions[i]->cargo[j] == player.p->commodities[pos].id) {
               f = i;
               break;
            }
         }
         if (f >= 0)
            break;
      }
      if (f < 0) {
         WARN(_("Cargo '%d' does not belong to any active mission."),
               player.p->commodities[pos].id);
         return;
      }
      misn = player_missions[f];

      /* We run the "abort" function if it's found. */
      ret = misn_tryRun( misn, "abort" );

      /* Now clean up mission. */
      if (ret != 2) {
         mission_cleanup( misn );
         mission_shift(pos);
      }

      /* Reset markers. */
      mission_sysMark();

      /* Reset claims. */
      claim_activateAll();

      /* Regenerate list. */
      mission_menu_genList( info_windows[ INFO_WIN_MISN ], 0 );
   }
   else {
      /* Remove the cargo */
      commodity_Jettison( player.p->id, player.p->commodities[pos].commodity,
            player.p->commodities[pos].quantity );
      pilot_cargoRm( player.p, player.p->commodities[pos].commodity,
            player.p->commodities[pos].quantity );
   }

   /* We reopen the menu to recreate the list now. */
   ship_update( info_windows[ INFO_WIN_SHIP ] );
   cargo_genList( wid );
}

/**
 * @brief Gets the window standings window dimensions.
 */
static void info_getDim( unsigned int wid, int *w, int *h, int *lw )
{
   /* Get the dimensions. */
   window_dimWindow( wid, w, h );
   *lw = *w-60-BUTTON_WIDTH-120;
}

/**
 * @brief Closes the faction stuff.
 */
static void standings_close( unsigned int wid, const char *str )
{
   (void) wid;
   (void) str;
   array_free(info_factions);
   info_factions = NULL;
}

static int factionsSort( const void *p1, const void *p2 )
{
   int f1, f2;
   double v1, v2;
   f1 = *(int*)p1;
   f2 = *(int*)p2;
   v1 = round(faction_getPlayer(f1));
   v2 = round(faction_getPlayer(f2));
   if (v1 < v2)
      return 1;
   else if (v1 > v2)
      return -1;
   return strcmp(faction_longname(f1), faction_longname(f2));
}
/**
 * @brief Displays the player's standings.
 */
static void info_openStandings( unsigned int wid )
{
   char **str;
   int w, h, lw;

   /* Get dimensions. */
   info_getDim( wid, &w, &h, &lw );

   /* On close. */
   window_onClose( wid, standings_close );

   /* Buttons */
   window_addButton( wid, -20, 20, BUTTON_WIDTH, BUTTON_HEIGHT,
         "closeMissions", _("Close"), info_close );

   /* Graphics. */
   window_addImage( wid, 0, 0, 0, 0, "imgLogo", NULL, 0 );

   /* Text. */
   window_addText( wid, lw+40, 0, (w-(lw+60)), 20, 1, "txtName",
         &gl_defFont, NULL, NULL );
   window_addText( wid, lw+40, 0, (w-(lw+60)), 20, 1, "txtStanding",
         &gl_defFont, NULL, NULL );
   window_addText( wid, lw+40, 0, (w-(lw+60)), 300, 0, "txtDescription",
         &gl_defFont, NULL, NULL );

   /* Gets the faction standings. */
   info_factions  = faction_getKnown();
   str            = malloc( sizeof(char*) * array_size(info_factions) );
   qsort( info_factions, array_size(info_factions), sizeof(int), factionsSort );

   /* Create list. */
   for (int i=0; i<array_size(info_factions); i++) {
      int m = round( faction_getPlayer( info_factions[i] ) );
      asprintf( &str[i], "%s   [ #%c%+d%%#0 ]",
            faction_longname( info_factions[i] ),
            faction_getColourChar( info_factions[i] ), m );
   }

   /* Display list. */
   window_addList( wid, 20, -40, lw, h-60, "lstStandings",
         str, array_size(info_factions), 0, standings_update, NULL );
   window_setFocus( wid, "lstStandings" );
}

/**
 * @brief Updates the standings menu.
 */
static void standings_update( unsigned int wid, const char *str )
{
   (void) str;
   int p, y;
   const glTexture *t;
   int w, h, lw, m, l;
   char buf[STRMAX];

   /* Get dimensions. */
   info_getDim( wid, &w, &h, &lw );

   /* Get faction. */
   p = toolkit_getListPos( wid, "lstStandings" );

   /* Render logo. */
   t = faction_logo( info_factions[p] );
   if (t != NULL) {
      int tw = t->w * (double)FACTION_LOGO_SM / MAX( t->w, t->h );
      int th = t->h * (double)FACTION_LOGO_SM / MAX( t->w, t->h );
      window_modifyImage( wid, "imgLogo", t, tw, th );
      y  = -40;
      window_moveWidget( wid, "imgLogo", lw+40 + (w-(lw+60)-tw)/2, y - (FACTION_LOGO_SM-th)/2 );
      y -= FACTION_LOGO_SM;
   }
   else {
      window_modifyImage( wid, "imgLogo", NULL, 0, 0 );
      y = -20;
   }

   /* Modify text. */
   y -= 20;
   m = round( faction_getPlayer( info_factions[p] ) );
   snprintf( buf, sizeof(buf), "#%c%+d%%#0   [ %s ]",
      faction_getColourChar( info_factions[p] ), m,
      faction_getStandingText( info_factions[p] ) );
   window_modifyText( wid, "txtName", faction_longname( info_factions[p] ) );
   window_moveWidget( wid, "txtName", lw+40, y );
   y -= 20;
   window_modifyText( wid, "txtStanding", buf );
   window_moveWidget( wid, "txtStanding", lw+40, y );
   y -= 30;
   l  = scnprintf( buf, sizeof(buf), "%s\n\n", faction_description( info_factions[p] ) );
   l += scnprintf( &buf[l], sizeof(buf)-l, _("You can have a maximum reputation of %.0f%% with this faction."), round(faction_reputationMax( info_factions[p] )) );
   window_modifyText( wid, "txtDescription", buf );
   window_moveWidget( wid, "txtDescription", lw+40, y );
}

/**
 * @brief Shows the player's active missions.
 *
 *    @param parent Unused.
 *    @param str Unused.
 */
static void info_openMissions( unsigned int wid )
{
   int w, h;

   /* Get the dimensions. */
   window_dimWindow( wid, &w, &h );

   /* buttons */
   window_addButton( wid, -20, 20, BUTTON_WIDTH, BUTTON_HEIGHT,
         "closeMissions", _("Close"), info_close );
   window_addButtonKey( wid, -20, 40 + BUTTON_HEIGHT,
         BUTTON_WIDTH, BUTTON_HEIGHT, "btnAbortMission", _("Abort"),
         mission_menu_abort, SDLK_a );

   /* text */
   window_addText( wid, 300+40, -60,
         200, 40, 0, "txtSReward",
         &gl_smallFont, NULL, _("#nReward:#0") );
   window_addText( wid, 300+40, -80,
         200, 40, 0, "txtReward", &gl_smallFont, NULL, NULL );
   window_addText( wid, 300+40, -120,
         w - (300+40+40), h - BUTTON_HEIGHT - 120, 0,
         "txtDesc", &gl_smallFont, NULL, NULL );

   /* Put a map. */
   map_show( wid, 20, 20, 300, 260, 0.75 );

   /* list */
   mission_menu_genList(wid ,1);
}
/**
 * @brief Creates the current mission list for the mission menu.
 *    @param first 1 if it's the first time run.
 */
static void mission_menu_genList( unsigned int wid, int first )
{
   int j;
   char** misn_names;
   int w, h;

   if (!first)
      window_destroyWidget( wid, "lstMission" );

   /* Get the dimensions. */
   window_dimWindow( wid, &w, &h );

   /* list */
   misn_names = malloc(sizeof(char*) * MISSION_MAX);
   selectedMission = -1;
   j = 0;
   for (int i=0; i<MISSION_MAX; i++)
      if (player_missions[i]->id != 0)
         misn_names[j++] = (player_missions[i]->title != NULL) ?
               strdup(player_missions[i]->title) : NULL;

   if (j==0) { /* no missions */
      misn_names[j++] = strdup(_("No Missions"));
      window_modifyText( wid, "txtReward", _("None") );
      window_modifyText( wid, "txtDesc", _("You currently have no active missions.") );
      window_disableButton( wid, "btnAbortMission" );
      selectedMission = 0; /* misn_menu_update should do nothing. */
   }
   window_addList( wid, 20, -40,
         300, h-340,
         "lstMission", misn_names, j, selectedMission, mission_menu_update, NULL );
   window_setFocus( wid, "lstMission" );
}
/**
 * @brief Updates the mission menu mission information based on what's selected.
 *    @param str Unused.
 */
static void mission_menu_update( unsigned int wid, const char *str )
{
   (void) str;
   Mission* misn;
   const StarSystem *sys;
   int pos = toolkit_getListPos(wid, "lstMission" );

   if (pos < 0 || pos == selectedMission)
      return;

   /* Modify the text. */
   selectedMission = pos;
   misn = player_missions[selectedMission];
   window_modifyText( wid, "txtReward", misn->reward );
   window_modifyText( wid, "txtDesc", misn->desc );
   window_enableButton( wid, "btnAbortMission" );

   /* Select the system. */
   sys = mission_getSystemMarker( misn );
   if (sys != NULL)
      map_center( wid, sys->name );
}
/**
 * @brief Aborts a mission in the mission menu.
 *    @param str Unused.
 */
static void mission_menu_abort( unsigned int wid, const char *str )
{
   (void) str;
   int pos;
   Mission *misn;
   int ret;

   if (!dialogue_YesNo( _("Abort Mission"),
            _("Are you sure you want to abort this mission?") ))
      return;

   /* Get the mission. */
   pos = toolkit_getListPos(wid, "lstMission" );
   misn = player_missions[pos];

   /* We run the "abort" function if it's found. */
   ret = misn_tryRun( misn, "abort" );

   /* Now clean up mission. */
   if (ret != 2) {
      mission_cleanup( misn );
      mission_shift(pos);
   }

   /* Reset markers. */
   mission_sysMark();

   /* Reset claims. */
   claim_activateAll();

   /* Regenerate list. */
   mission_menu_genList(wid ,0);

   /* Regenerate bar if landed. */
   bar_regen();
}

/* amount of screen available for logs: -20 below button, -20 above button, -40 from top, -20 x2 between logs.*/
#define LOGSPACING (h - 120 - BUTTON_HEIGHT )

/**
 * @brief Updates the mission menu mission information based on what's selected.
 *    @param str Unused.
 */
static void shiplog_menu_update( unsigned int wid, const char *str )
{
   int regenerateEntries=0;
   int w, h;
   int logType, log;
   int nentries;
   char **logentries;

   if (!logWidgetsReady)
      return;

   /* This is called when something is selected.
    * If a new log type has been selected, need to regenerate the log lists.
    * If a new log has been selected, need to regenerate the entries. */
   if (strcmp(str, "lstLogEntries" ) != 0) {
      /* has selected a type of log or a log */
      window_dimWindow( wid, &w, &h );
      logWidgetsReady=0;

      logType = toolkit_getListPos( wid, "lstLogType" );
      log = toolkit_getListPos( wid, "lstLogs" );

      if (logType != selectedLogType) {
         /* new log type selected */
         selectedLogType = logType;
         window_destroyWidget( wid, "lstLogs" );
         logs = NULL;
         shiplog_listLogsOfType( info_getLogTypeFilter(selectedLogType), &nlogs, &logs, &logIDs, 1 );
         if (selectedLog >= nlogs)
            selectedLog = 0;
         window_addList( wid, 20, 60 + BUTTON_HEIGHT  + LOGSPACING / 2,
                         w-40, LOGSPACING / 4,
                         "lstLogs", logs, nlogs, 0, shiplog_menu_update, NULL );

         toolkit_setListPos( wid, "lstLogs", selectedLog );
         regenerateEntries=1;
      }
      if (regenerateEntries || selectedLog != log) {
         selectedLog = CLAMP( 0, nlogs-1, log );
         /* list log entries of selected log type */
         window_destroyWidget( wid, "lstLogEntries" );
         shiplog_listLog( logIDs[selectedLog], info_getLogTypeFilter(selectedLogType), &nentries, &logentries, 1 );
         window_addList( wid, 20, 40 + BUTTON_HEIGHT,
                         w-40, LOGSPACING / 2-20,
                         "lstLogEntries", logentries, nentries, 0, shiplog_menu_update, info_shiplogView );
         toolkit_setListPos( wid, "lstLogEntries", 0 );
         window_setFocus( wid, "lstLogEntries" );
      }
      logWidgetsReady=1;
   }
}

/**
 * @brief Translates a position in "lstLogType" to a shiplog "type" filter.
 */
static const char* info_getLogTypeFilter( int lstPos )
{
   if (lstPos < 1)
      return NULL; /* "All" */
   return logTypes[lstPos];
}

/**
 * @brief Generates the ship log information
 *    @param first 1 if it's the first time run.
 */
static void shiplog_menu_genList( unsigned int wid, int first )
{
   int w, h;
   int nentries;
   char **logentries;

   /* Needs 3 lists:
    * 1. List of log types (and All)
    * 2. List of logs of the selected type (and All)
    * 3. Listing of the selected log
    */
   if (!first) {
      window_destroyWidget( wid, "lstLogType" );
      window_destroyWidget( wid, "lstLogs" );
      logs = NULL;
      window_destroyWidget( wid, "lstLogEntries" );
   }
   /* Get the dimensions. */
   window_dimWindow( wid, &w, &h );

   /* list log types */
   shiplog_listTypes(&ntypes, &logTypes, 1);
   if ( selectedLogType >= ntypes )
      selectedLogType = 0;
   /* list logs of selected type */
   shiplog_listLogsOfType(info_getLogTypeFilter(selectedLogType), &nlogs, &logs, &logIDs, 1);
   if ( selectedLog >= nlogs )
      selectedLog = 0;
   /* list log entries of selected log */
   shiplog_listLog(logIDs[selectedLog], info_getLogTypeFilter(selectedLogType), &nentries, &logentries, 1);
   logWidgetsReady=0;
   window_addList( wid, 20, 80 + BUTTON_HEIGHT + 3*LOGSPACING/4 ,
                   w-40, LOGSPACING / 4,
         "lstLogType", logTypes, ntypes, 0, shiplog_menu_update, NULL );
   window_addList( wid, 20, 60 + BUTTON_HEIGHT + LOGSPACING / 2,
                   w-40, LOGSPACING / 4,
         "lstLogs", logs, nlogs, 0, shiplog_menu_update, NULL );
   window_addList( wid, 20, 40 + BUTTON_HEIGHT,
                   w-40, LOGSPACING / 2-20,
                   "lstLogEntries", logentries, nentries, 0, shiplog_menu_update, info_shiplogView );
   window_setFocus( wid, "lstLogEntries" );
   logWidgetsReady=1;
}

static void info_shiplogMenuDelete( unsigned int wid, const char *str )
{
   (void) str;
   char buf[STRMAX_SHORT];
   int ret, logid;

   if (logIDs[selectedLog] == LOG_ID_ALL) {
      dialogue_msg( "", _("You are currently viewing all logs in the selected log type. Please select a log title to delete.") );
      return;
   }

   snprintf( buf, sizeof(buf),
         _("This will delete ALL \"%s\" log entries. This operation cannot be undone. Are you sure?"),
         logs[selectedLog]);
   ret = dialogue_YesNoRaw( "", buf );
   if (!ret)
      return;
   /* There could be several logs of the same name, so make sure we get the correct one. */
   /* selectedLog-1 since not including the "All" */
   logid = shiplog_getIdOfLogOfType( info_getLogTypeFilter(selectedLogType), selectedLog-1 );
   if (logid >= 0)
      shiplog_delete( logid );
   selectedLog = 0;
   selectedLogType = 0;
   shiplog_menu_genList(wid, 0);
}

static void info_shiplogView( unsigned int wid, const char *str )
{
   char **logentries;
   int nentries;
   int pos;
   (void) str;

   pos = toolkit_getListPos( wid, "lstLogEntries" );
   if (pos < 0)
      return;
   shiplog_listLog(
         logIDs[selectedLog], info_getLogTypeFilter(selectedLogType), &nentries,
         &logentries, 1);

   if (pos < nentries)
      dialogue_msgRaw( _("Log message"), logentries[pos] );

   for (int i=0; i<nentries; i++)
      free( logentries[i] );
   free( logentries );
}

/**
 * @brief Asks the player for an entry to add to the log
 *
 * @param wid Window widget
 * @param str Button widget name
 */
static void info_shiplogAdd( unsigned int wid, const char *str )
{
   char *tmp;
   int logType, log;
   int logid;
   (void) str;

   logType = toolkit_getListPos( wid, "lstLogType" );
   log = toolkit_getListPos( wid, "lstLogs" );
   if ( log < 0 || logIDs[log] == LOG_ID_ALL ) {
      tmp = dialogue_inputRaw( _("Add a log entry"), 0, 4096, _("Add an entry to your diary:") );
      if ( ( tmp != NULL ) && ( strlen(tmp) > 0 ) ) {
         if ( shiplog_getID( "Diary" ) == -1 )
              shiplog_create( "Diary", _("Your Diary"), "Diary", 0, 0 );
         shiplog_append( "Diary", tmp );
         free( tmp );
      }
   } else {
      tmp = dialogue_input( _("Add a log entry"), 0, 4096, _("Add an entry to the log titled '%s':"), logs[log] );
      if ( ( tmp != NULL ) && ( strlen(tmp) > 0 ) ) {
         logid = shiplog_getIdOfLogOfType( info_getLogTypeFilter(logType), log-1 );
         if ( logid >= 0 )
            shiplog_appendByID( logid, tmp );
         else
            dialogue_msgRaw( _("Cannot add log"), _("Cannot find this log!  Something went wrong here!") );
         free( tmp );
      }
   }
   shiplog_menu_genList( wid, 0 );

}

/**
 * @brief Shows the player's ship log.
 *
 *    @param wid Window widget
 */
static void info_openShipLog( unsigned int wid )
{
   int w, h, texth;
   /* re-initialise the statics */
   selectedLog = 0;
   selectedLogType = 0;

   /* Get the dimensions. */
   window_dimWindow( wid, &w, &h );
   /* buttons */
   window_addButton( wid, -20, 20, BUTTON_WIDTH, BUTTON_HEIGHT,
         "closeShipLog", _("Close"), info_close );
   window_addButton( wid, -20 - 1*(20+BUTTON_WIDTH), 20,
         BUTTON_WIDTH, BUTTON_HEIGHT, "btnDeleteLog", _("Delete"),
         info_shiplogMenuDelete );
   window_addButton( wid, -20 - 2*(20+BUTTON_WIDTH), 20, BUTTON_WIDTH,
         BUTTON_HEIGHT, "btnViewLog", _("View Entry"),
         info_shiplogView );
   window_addButton( wid, -20 - 3*(20+BUTTON_WIDTH), 20, BUTTON_WIDTH,
         BUTTON_HEIGHT, "btnAddLog", _("Add Entry"),
         info_shiplogAdd );
   /* Description text */
   texth = gl_printHeightRaw( &gl_smallFont, w, "Select log type" );
   window_addText( wid, 20, 80 + BUTTON_HEIGHT + LOGSPACING,
                   w - 40, texth, 0,
                   "logDesc1", &gl_smallFont, NULL, _("Select log type:") );

   window_addText( wid, 20, 60 + BUTTON_HEIGHT + 3* LOGSPACING / 4,
                   w - 40, texth, 0,
                   "logDesc2", &gl_smallFont, NULL, _("Select log title:") );

   window_addText( wid, 20, 25 + BUTTON_HEIGHT + LOGSPACING / 2,
                   w - 40, texth, 0,
                   "logDesc3", &gl_smallFont, NULL, _("Log entries:") );

#undef LOGSPACING
   /* list */
   shiplog_menu_genList(wid ,1);
}

/**
 * @brief Handles tab window changes.
 */
static void info_changeTab( unsigned int wid, const char *str, int old, int new )
{
   (void) wid;
   (void) str;
   (void) old;
   const char *hookname;
   switch (new) {
      case INFO_WIN_MAIN:  hookname = "info_main";    break;
      case INFO_WIN_SHIP:  hookname = "info_ship";    break;
      case INFO_WIN_WEAP:  hookname = "info_weapons"; break;
      case INFO_WIN_CARGO: hookname = "info_cargo";   break;
      case INFO_WIN_MISN:  hookname = "info_mission"; break;
      case INFO_WIN_STAND: hookname = "info_standing";break;
      case INFO_WIN_SHIPLOG:hookname= "info_shiplog"; break;
      default: ERR( _("Invalid info tab ID: %d"), new );
   }
   hooks_run( hookname );
}<|MERGE_RESOLUTION|>--- conflicted
+++ resolved
@@ -389,17 +389,10 @@
    l += scnprintf( &str[l], sizeof(str)-l, "\n%s\n", num2strU((double)player.landed_times, 0) );
    l += scnprintf( &str[l], sizeof(str)-l, _("%s MJ"), num2strU(player.dmg_done_shield + player.dmg_done_armour, 0) );
    l += scnprintf( &str[l], sizeof(str)-l, "\n%s", "" );
-<<<<<<< HEAD
    l += scnprintf( &str[l], sizeof(str)-l, _("%s MJ"), num2strU(player.dmg_taken_shield + player.dmg_taken_armour, 0) );
    l += scnprintf( &str[l], sizeof(str)-l, "\n%s", num2strU(destroyed, 0) );
-   window_addText( wid, 180, 20,
-         w-80-200-40+20-180, h-80,
-=======
-   l += scnprintf( &str[l], sizeof(str)-l, _("%s MJ"), sdmgtaken );
-   l += scnprintf( &str[l], sizeof(str)-l, "\n%s", sdestroyed );
    window_addText( wid, 160, 20,
          w-80-160-40+20-180, h-80,
->>>>>>> b16c4685
          0, "txtPilot", &gl_smallFont, NULL, str );
    free(nt);
 
