[package]
name = "ndata"
workspace = "@BUILD@"
version.workspace = true
edition.workspace = true
rust-version.workspace = true

[lints]
workspace = true

[lib]
path = "@SOURCE@/src/ndata/src/lib.rs"

[dependencies]
sdl3 = { workspace = true }
naevc = { workspace = true }
<<<<<<< HEAD
symphonia = { workspace = true }
=======
log = { workspace = true }
anyhow = { workspace = true }
chrono = "0"
>>>>>>> ea1fc16e
<|MERGE_RESOLUTION|>--- conflicted
+++ resolved
@@ -14,10 +14,7 @@
 [dependencies]
 sdl3 = { workspace = true }
 naevc = { workspace = true }
-<<<<<<< HEAD
-symphonia = { workspace = true }
-=======
 log = { workspace = true }
 anyhow = { workspace = true }
-chrono = "0"
->>>>>>> ea1fc16e
+symphonia = { workspace = true }
+chrono = "0"