[package]
name = "ndata"
workspace = "@BUILD@"
version.workspace = true
edition.workspace = true
rust-version.workspace = true

[lints]
workspace = true

[lib]
path = "@SOURCE@/src/ndata/src/lib.rs"

[dependencies]
sdl3 = { workspace = true }
naevc = { workspace = true }
log = { workspace = true }
anyhow = { workspace = true }
<<<<<<< HEAD
symphonia = { workspace = true }
chrono = "0"
=======
chrono = "0.4"
>>>>>>> fcaba1a7
<|MERGE_RESOLUTION|>--- conflicted
+++ resolved
@@ -16,9 +16,5 @@
 naevc = { workspace = true }
 log = { workspace = true }
 anyhow = { workspace = true }
-<<<<<<< HEAD
 symphonia = { workspace = true }
-chrono = "0"
-=======
-chrono = "0.4"
->>>>>>> fcaba1a7
+chrono = "0.4"