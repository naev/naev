/* Documentation mentions global lock in settings. Should be thread-safe _except_ for opening the
 * same file and writing + reading/writing with multiple threads. */
use sdl::iostream::IOStream;
use sdl3 as sdl;
use std::ffi::{CStr, CString, c_int};
use std::io::{Error, Read, Result, Seek, SeekFrom, Write};
use std::os::raw::c_void;
use std::path::Path;
use std::sync::atomic::{AtomicPtr, Ordering};

// Some stuff is based on the physfs-rs package.
// Modified to not use a global context and use functions from naevc
pub fn error_as_io_error(func: &str) -> Error {
    let cerrstr = unsafe {
        CStr::from_ptr(naevc::PHYSFS_getErrorByCode(
            naevc::PHYSFS_getLastErrorCode(),
        ))
    };
    Error::other(format!(
        "PhysicsFS Error with '{}': `{}`",
        func,
        cerrstr.to_str().unwrap_or("Unknown")
    ))
}

pub fn error_as_io_error_with_file<P: AsRef<Path>>(func: &str, file: P) -> Error {
    let cerrstr = unsafe {
        CStr::from_ptr(naevc::PHYSFS_getErrorByCode(
            naevc::PHYSFS_getLastErrorCode(),
        ))
    };
    Error::other(format!(
        "PhysicsFS Error with '{}' on file '{}': `{}`",
        func,
        file.as_ref().display(),
        cerrstr.to_str().unwrap_or("Unknown")
    ))
}

pub fn set_write_dir<P: AsRef<Path>>(path: P) -> Result<()> {
    let s = CString::new(path.as_ref().as_os_str().as_encoded_bytes())?;
    match unsafe { naevc::PHYSFS_setWriteDir(s.as_ptr()) } {
        0 => Err(error_as_io_error("PHYSFS_setWriteDir")),
        _ => Ok(()),
    }
}

pub fn get_base_dir() -> String {
    let val = unsafe { CStr::from_ptr(naevc::PHYSFS_getBaseDir()) };
    String::from(val.to_string_lossy())
}

pub fn get_write_dir() -> String {
    let val = unsafe { CStr::from_ptr(naevc::PHYSFS_getWriteDir()) };
    String::from(val.to_string_lossy())
}

pub fn get_pref_dir(org: &str, app: &str) -> Result<String> {
    let corg = CString::new(org)?;
    let capp = CString::new(app)?;
    let val = unsafe { naevc::PHYSFS_getPrefDir(corg.as_ptr(), capp.as_ptr()) };
    if val.is_null() {
        Err(error_as_io_error("PHYSFS_getPrefDir"))
    } else {
        unsafe { Ok(String::from(CStr::from_ptr(val).to_string_lossy())) }
    }
}

pub fn mount<P: AsRef<Path>>(new_dir: P, append: bool) -> Result<()> {
    let cnew_dir = CString::new(new_dir.as_ref().as_os_str().as_encoded_bytes())?;
    match unsafe { naevc::PHYSFS_mount(cnew_dir.as_ptr(), std::ptr::null(), append as c_int) } {
        0 => Err(error_as_io_error_with_file("PHYSFS_mount", new_dir)),
        _ => Ok(()),
    }
}

pub fn mount_at<P: AsRef<Path>>(new_dir: P, mount_point: &str, append: bool) -> Result<()> {
    let cnew_dir = CString::new(new_dir.as_ref().as_os_str().as_encoded_bytes())?;
    let cmount_point = CString::new(mount_point)?;
    match unsafe { naevc::PHYSFS_mount(cnew_dir.as_ptr(), cmount_point.as_ptr(), append as c_int) }
    {
        0 => Err(error_as_io_error_with_file("PHYSFS_mount", new_dir)),
        _ => Ok(()),
    }
}

/// Possible ways to open a file.
#[allow(dead_code)]
#[derive(Copy, Clone)]
pub enum Mode {
    /// Append to the end of the file.
    Append,
    /// Read from the file.
    Read,
    /// Write to the file, overwriting previous data.
    Write,
}

impl mlua::FromLua for Mode {
    fn from_lua(value: mlua::Value, _: &mlua::Lua) -> mlua::Result<Self> {
        match value {
            mlua::Value::String(s) => match s.to_string_lossy().as_str() {
                "a" => Ok(Self::Append),
                "r" => Ok(Self::Read),
                "w" => Ok(Self::Write),
                s => Err(mlua::Error::RuntimeError(format!(
                    "unable to convert \"{}\" to physfs::Mode",
                    s
                ))),
            },
            val => Err(mlua::Error::RuntimeError(format!(
                "unable to convert {} to physfs::Mode",
                val.type_name()
            ))),
        }
    }
}

/// A file handle.
pub struct File {
    raw: AtomicPtr<naevc::PHYSFS_File>,
    //mode: Mode,
}

impl File {
    /// Opens a file with a specific mode.
    pub fn open<P: AsRef<Path>>(filename: P, mode: Mode) -> Result<File> {
        let c_filename = CString::new(filename.as_ref().as_os_str().as_encoded_bytes())?;
        let raw = unsafe {
            match mode {
                Mode::Append => naevc::PHYSFS_openAppend(c_filename.as_ptr()),
                Mode::Read => naevc::PHYSFS_openRead(c_filename.as_ptr()),
                Mode::Write => naevc::PHYSFS_openWrite(c_filename.as_ptr()),
            }
        };

        if raw.is_null() {
            Err(error_as_io_error_with_file("PHYSFS_open", filename))
        } else {
            Ok(File {
                raw: AtomicPtr::new(raw),
                //mode,
            })
        }
    }

    /// Closes a file handle.
    fn close(&self) -> Result<()> {
        match unsafe { naevc::PHYSFS_close(self.raw.load(Ordering::Relaxed)) } {
            0 => Err(error_as_io_error("PHYSFS_close")),
            _ => Ok(()),
        }
    }

    /// Checks whether eof is reached or not.
    #[allow(dead_code)]
    pub fn eof(&self) -> bool {
        let ret = unsafe { naevc::PHYSFS_eof(self.raw.load(Ordering::Relaxed)) };
        ret != 0
    }

    /// Determine length of file, if possible
    pub fn len(&self) -> Result<u64> {
        let len = unsafe { naevc::PHYSFS_fileLength(self.raw.load(Ordering::Relaxed)) };
        if len >= 0 {
            Ok(len as u64)
        } else {
            Err(error_as_io_error("PHYSFS_fileLength"))
        }
    }

    /// Determine if file is empty
    pub fn is_empty(&self) -> bool {
        match self.len() {
            Ok(len) => len > 0,
            Err(_) => true,
        }
    }

    /// Determines current position within a file
    pub fn tell(&self) -> Result<u64> {
        let ret = unsafe { naevc::PHYSFS_tell(self.raw.load(Ordering::Relaxed)) };
        match ret {
            -1 => Err(error_as_io_error("PHYSFS_tell")),
            _ => Ok(ret as u64),
        }
    }
}

impl Read for File {
    /// Reads from a file
    fn read(&mut self, buf: &mut [u8]) -> Result<usize> {
        let ret = unsafe {
            naevc::PHYSFS_readBytes(
                self.raw.load(Ordering::Relaxed),
                buf.as_ptr() as *mut c_void,
                buf.len() as naevc::PHYSFS_uint64,
            )
        };
        match ret {
            -1 => Err(error_as_io_error("PHYSFS_readBytes")),
            _ => Ok(ret as usize),
        }
    }
}

impl Write for File {
    /// Writes to a file.
    /// This code performs no safety checks to ensure
    /// that the buffer is the correct length.
    fn write(&mut self, buf: &[u8]) -> Result<usize> {
        let ret = unsafe {
            naevc::PHYSFS_writeBytes(
                self.raw.load(Ordering::Relaxed),
                buf.as_ptr() as *const c_void,
                buf.len() as naevc::PHYSFS_uint64,
            )
        };

        match ret {
            -1 => Err(error_as_io_error("PHYSFS_writeBytes")),
            _ => Ok(ret as usize),
        }
    }

    /// Flushes a file if buffered; no-op if unbuffered.
    fn flush(&mut self) -> Result<()> {
        let ret = unsafe { naevc::PHYSFS_flush(self.raw.load(Ordering::Relaxed)) };
        match ret {
            0 => Err(error_as_io_error("PHYSFS_flush")),
            _ => Ok(()),
        }
    }
}

impl Seek for File {
    /// Seek to a new position within a file
    fn seek(&mut self, pos: SeekFrom) -> Result<u64> {
        let seek_pos = match pos {
            SeekFrom::Start(n) => n as i64,
            SeekFrom::End(n) => {
                let len = self.len()?;
                n + len as i64
            }
            SeekFrom::Current(n) => {
                let curr_pos = self.tell()?;
                n + curr_pos as i64
            }
        };
        let result = unsafe {
            naevc::PHYSFS_seek(
                self.raw.load(Ordering::Relaxed),
                seek_pos as naevc::PHYSFS_uint64,
            )
        };
        if result == -1 {
            return Err(error_as_io_error("PHYSFS_seek"));
        }
        self.tell()
    }
}

impl Drop for File {
    fn drop(&mut self) {
        let _ = self.close();
    }
}

pub fn exists<P: AsRef<Path>>(path: P) -> bool {
    let c_path = CString::new(path.as_ref().as_os_str().as_encoded_bytes()).unwrap();
    !matches!(unsafe { naevc::PHYSFS_exists(c_path.as_ptr()) }, 0)
}

pub fn read_dir<P: AsRef<Path>>(path: P) -> Result<Vec<String>> {
    let c_path = CString::new(path.as_ref().as_os_str().as_encoded_bytes()).unwrap();
    let mut list = unsafe { naevc::PHYSFS_enumerateFiles(c_path.as_ptr()) };
    if list.is_null() {
        return Err(error_as_io_error_with_file("PHYSFS_enumerateFiles", path));
    }
    let listptr = list;

    let mut res = vec![];
    while !unsafe { *list }.is_null() {
        unsafe {
            let filename = format!(
                "{}/{}",
                path.as_ref().display(),
                CStr::from_ptr(*list).to_str().unwrap()
            );
            res.push(filename);
        }
        list = ((list as usize) + std::mem::size_of_val(&list)) as _;
    }
    unsafe {
        naevc::PHYSFS_freeList(listptr as *mut c_void);
    }

    Ok(res)
}

pub fn iostream<P: AsRef<Path>>(filename: P, mode: Mode) -> Result<IOStream<'static>> {
    let raw = unsafe {
        let c_filename = CString::new(filename.as_ref().as_os_str().as_encoded_bytes()).unwrap();
        let phys = match mode {
            Mode::Append => naevc::PHYSFS_openAppend(c_filename.as_ptr()),
            Mode::Read => naevc::PHYSFS_openRead(c_filename.as_ptr()),
            Mode::Write => naevc::PHYSFS_openWrite(c_filename.as_ptr()),
        };
        if phys.is_null() {
            return Err(error_as_io_error_with_file("PHYSFS_open", filename));
        }
        naevc::SDL_PhysFS_OpenIO(phys)
    };
    if raw.is_null() {
        Err(error_as_io_error_with_file("PHYSFS_open", filename))
    } else {
        Ok(unsafe { IOStream::from_ll(raw as *mut sdl::sys::iostream::SDL_IOStream) })
    }
}

pub fn blacklisted<P: AsRef<Path>>(filename: P) -> bool {
    let c_filename = CString::new(filename.as_ref().as_os_str().as_encoded_bytes()).unwrap();
    let realdir = unsafe { naevc::PHYSFS_getRealDir(c_filename.as_ptr()) };
    if realdir.is_null() {
        return false;
    }
    let realdir = unsafe { CStr::from_ptr(realdir) };
    realdir.to_str().unwrap() == "naev.BLACKLIST"
}

<<<<<<< HEAD
use symphonia::core::io::MediaSource;
impl MediaSource for File {
    fn is_seekable(&self) -> bool {
        true
    }
    fn byte_len(&self) -> Option<u64> {
        self.len().ok()
    }
}

pub fn mkdir(path: &str) -> Result<()> {
    let c_path = CString::new(path).unwrap();
=======
pub fn mkdir<P: AsRef<Path>>(path: P) -> Result<()> {
    let c_path = CString::new(path.as_ref().as_os_str().as_encoded_bytes()).unwrap();
>>>>>>> da1ed2a2
    match unsafe { naevc::PHYSFS_mkdir(c_path.as_ptr()) } {
        0 => Err(error_as_io_error_with_file("PHYSFS_mkdir", path)),
        _ => Ok(()),
    }
}

pub fn remove_file<P: AsRef<Path>>(path: P) -> Result<()> {
    let c_path = CString::new(path.as_ref().as_os_str().as_encoded_bytes()).unwrap();
    match unsafe { naevc::PHYSFS_delete(c_path.as_ptr()) } {
        0 => Err(error_as_io_error_with_file("PHYSFS_delete", path)),
        _ => Ok(()),
    }
}<|MERGE_RESOLUTION|>--- conflicted
+++ resolved
@@ -328,7 +328,6 @@
     realdir.to_str().unwrap() == "naev.BLACKLIST"
 }
 
-<<<<<<< HEAD
 use symphonia::core::io::MediaSource;
 impl MediaSource for File {
     fn is_seekable(&self) -> bool {
@@ -339,12 +338,8 @@
     }
 }
 
-pub fn mkdir(path: &str) -> Result<()> {
-    let c_path = CString::new(path).unwrap();
-=======
 pub fn mkdir<P: AsRef<Path>>(path: P) -> Result<()> {
     let c_path = CString::new(path.as_ref().as_os_str().as_encoded_bytes()).unwrap();
->>>>>>> da1ed2a2
     match unsafe { naevc::PHYSFS_mkdir(c_path.as_ptr()) } {
         0 => Err(error_as_io_error_with_file("PHYSFS_mkdir", path)),
         _ => Ok(()),
