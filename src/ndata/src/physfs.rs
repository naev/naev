/* Documentation mentions global lock in settings. Should be thread-safe _except_ for opening the
 * same file and writing + reading/writing with multiple threads. */
use sdl::iostream::IOStream;
use sdl3 as sdl;
use std::ffi::{CStr, CString, c_int};
use std::io::{Error, Read, Result, Seek, SeekFrom, Write};
use std::os::raw::c_void;
use std::sync::atomic::{AtomicPtr, Ordering};

// Some stuff is based on the physfs-rs package.
// Modified to not use a global context and use functions from naevc
pub fn error_as_io_error(func: &str) -> Error {
    let cerrstr = unsafe {
        CStr::from_ptr(naevc::PHYSFS_getErrorByCode(
            naevc::PHYSFS_getLastErrorCode(),
        ))
    };
    Error::other(format!(
        "PhysicsFS Error with '{}': `{}`",
        func,
        cerrstr.to_str().unwrap_or("Unknown")
    ))
}

pub fn error_as_io_error_with_file(func: &str, file: &str) -> Error {
    let cerrstr = unsafe {
        CStr::from_ptr(naevc::PHYSFS_getErrorByCode(
            naevc::PHYSFS_getLastErrorCode(),
        ))
    };
    Error::other(format!(
        "PhysicsFS Error with '{}' on file '{}': `{}`",
        func,
        file,
        cerrstr.to_str().unwrap_or("Unknown")
    ))
}

pub fn set_write_dir(path: &str) -> Result<()> {
    match unsafe { naevc::PHYSFS_setWriteDir(CString::new(path)?.as_ptr()) } {
        0 => Err(error_as_io_error("PHYSFS_setWriteDir")),
        _ => Ok(()),
    }
}

pub fn get_base_dir() -> String {
    let val = unsafe { CStr::from_ptr(naevc::PHYSFS_getBaseDir()) };
    String::from(val.to_string_lossy())
}

pub fn get_write_dir() -> String {
    let val = unsafe { CStr::from_ptr(naevc::PHYSFS_getWriteDir()) };
    String::from(val.to_string_lossy())
}

pub fn get_pref_dir(org: &str, app: &str) -> Result<String> {
    let corg = CString::new(org)?;
    let capp = CString::new(app)?;
    let val = unsafe { naevc::PHYSFS_getPrefDir(corg.as_ptr(), capp.as_ptr()) };
    if val.is_null() {
        Err(error_as_io_error("PHYSFS_getPrefDir"))
    } else {
        unsafe { Ok(String::from(CStr::from_ptr(val).to_string_lossy())) }
    }
}

pub fn mount(new_dir: &str, append: bool) -> Result<()> {
    let cnew_dir = CString::new(new_dir)?;
    match unsafe { naevc::PHYSFS_mount(cnew_dir.as_ptr(), std::ptr::null(), append as c_int) } {
        0 => Err(error_as_io_error_with_file("PHYSFS_mount", new_dir)),
        _ => Ok(()),
    }
}

pub fn mount_at(new_dir: &str, mount_point: &str, append: bool) -> Result<()> {
    let cnew_dir = CString::new(new_dir)?;
    let cmount_point = CString::new(mount_point)?;
    match unsafe { naevc::PHYSFS_mount(cnew_dir.as_ptr(), cmount_point.as_ptr(), append as c_int) }
    {
        0 => Err(error_as_io_error_with_file("PHYSFS_mount", new_dir)),
        _ => Ok(()),
    }
}

/// Possible ways to open a file.
#[allow(dead_code)]
#[derive(Copy, Clone)]
pub enum Mode {
    /// Append to the end of the file.
    Append,
    /// Read from the file.
    Read,
    /// Write to the file, overwriting previous data.
    Write,
}

impl mlua::FromLua for Mode {
    fn from_lua(value: mlua::Value, _: &mlua::Lua) -> mlua::Result<Self> {
        match value {
            mlua::Value::String(s) => match s.to_string_lossy().as_str() {
                "a" => Ok(Self::Append),
                "r" => Ok(Self::Read),
                "w" => Ok(Self::Write),
                s => Err(mlua::Error::RuntimeError(format!(
                    "unable to convert \"{}\" to physfs::Mode",
                    s
                ))),
            },
            val => Err(mlua::Error::RuntimeError(format!(
                "unable to convert {} to physfs::Mode",
                val.type_name()
            ))),
        }
    }
}

/// A file handle.
pub struct File {
    raw: AtomicPtr<naevc::PHYSFS_File>,
    //mode: Mode,
}

impl File {
    /// Opens a file with a specific mode.
    pub fn open(filename: &str, mode: Mode) -> Result<File> {
        let c_filename = CString::new(filename)?;
        let raw = unsafe {
            match mode {
                Mode::Append => naevc::PHYSFS_openAppend(c_filename.as_ptr()),
                Mode::Read => naevc::PHYSFS_openRead(c_filename.as_ptr()),
                Mode::Write => naevc::PHYSFS_openWrite(c_filename.as_ptr()),
            }
        };

        if raw.is_null() {
            Err(error_as_io_error_with_file("PHYSFS_open", filename))
        } else {
            Ok(File {
                raw: AtomicPtr::new(raw),
                //mode,
            })
        }
    }

    /// Closes a file handle.
    fn close(&self) -> Result<()> {
        match unsafe { naevc::PHYSFS_close(self.raw.load(Ordering::Relaxed)) } {
            0 => Err(error_as_io_error("PHYSFS_close")),
            _ => Ok(()),
        }
    }

    /// Checks whether eof is reached or not.
    #[allow(dead_code)]
    pub fn eof(&self) -> bool {
        let ret = unsafe { naevc::PHYSFS_eof(self.raw.load(Ordering::Relaxed)) };
        ret != 0
    }

    /// Determine length of file, if possible
    pub fn len(&self) -> Result<u64> {
        let len = unsafe { naevc::PHYSFS_fileLength(self.raw.load(Ordering::Relaxed)) };
        if len >= 0 {
            Ok(len as u64)
        } else {
            Err(error_as_io_error("PHYSFS_fileLength"))
        }
    }

    /// Determine if file is empty
    pub fn is_empty(&self) -> bool {
        match self.len() {
            Ok(len) => len > 0,
            Err(_) => true,
        }
    }

    /// Determines current position within a file
    pub fn tell(&self) -> Result<u64> {
        let ret = unsafe { naevc::PHYSFS_tell(self.raw.load(Ordering::Relaxed)) };
        match ret {
            -1 => Err(error_as_io_error("PHYSFS_tell")),
            _ => Ok(ret as u64),
        }
    }
}

impl Read for File {
    /// Reads from a file
    fn read(&mut self, buf: &mut [u8]) -> Result<usize> {
        let ret = unsafe {
            naevc::PHYSFS_readBytes(
                self.raw.load(Ordering::Relaxed),
                buf.as_ptr() as *mut c_void,
                buf.len() as naevc::PHYSFS_uint64,
            )
        };
        match ret {
            -1 => Err(error_as_io_error("PHYSFS_readBytes")),
            _ => Ok(ret as usize),
        }
    }
}

impl Write for File {
    /// Writes to a file.
    /// This code performs no safety checks to ensure
    /// that the buffer is the correct length.
    fn write(&mut self, buf: &[u8]) -> Result<usize> {
        let ret = unsafe {
            naevc::PHYSFS_writeBytes(
                self.raw.load(Ordering::Relaxed),
                buf.as_ptr() as *const c_void,
                buf.len() as naevc::PHYSFS_uint64,
            )
        };

        match ret {
            -1 => Err(error_as_io_error("PHYSFS_writeBytes")),
            _ => Ok(ret as usize),
        }
    }

    /// Flushes a file if buffered; no-op if unbuffered.
    fn flush(&mut self) -> Result<()> {
        let ret = unsafe { naevc::PHYSFS_flush(self.raw.load(Ordering::Relaxed)) };
        match ret {
            0 => Err(error_as_io_error("PHYSFS_flush")),
            _ => Ok(()),
        }
    }
}

impl Seek for File {
    /// Seek to a new position within a file
    fn seek(&mut self, pos: SeekFrom) -> Result<u64> {
        let seek_pos = match pos {
            SeekFrom::Start(n) => n as i64,
            SeekFrom::End(n) => {
                let len = self.len()?;
                n + len as i64
            }
            SeekFrom::Current(n) => {
                let curr_pos = self.tell()?;
                n + curr_pos as i64
            }
        };
        let result = unsafe {
            naevc::PHYSFS_seek(
                self.raw.load(Ordering::Relaxed),
                seek_pos as naevc::PHYSFS_uint64,
            )
        };
        if result == -1 {
            return Err(error_as_io_error("PHYSFS_seek"));
        }
        self.tell()
    }
}

impl Drop for File {
    fn drop(&mut self) {
        let _ = self.close();
    }
}

pub fn exists(path: &str) -> bool {
    let cpath = CString::new(path).unwrap();
    !matches!(unsafe { naevc::PHYSFS_exists(cpath.as_ptr()) }, 0)
}

pub fn read_dir(path: &str) -> Result<Vec<String>> {
    let c_path = CString::new(path)?;
    let mut list = unsafe { naevc::PHYSFS_enumerateFiles(c_path.as_ptr()) };
    if list.is_null() {
        return Err(error_as_io_error_with_file("PHYSFS_enumerateFiles", path));
    }
    let listptr = list;

    let mut res = vec![];
    while !unsafe { *list }.is_null() {
        unsafe {
            let filename = format!("{}/{}", path, CStr::from_ptr(*list).to_str().unwrap());
            res.push(filename);
        }
        list = ((list as usize) + std::mem::size_of_val(&list)) as _;
    }
    unsafe {
        naevc::PHYSFS_freeList(listptr as *mut c_void);
    }

    Ok(res)
}

pub fn iostream(filename: &str, mode: Mode) -> Result<IOStream<'static>> {
    let raw = unsafe {
        let c_filename = CString::new(filename)?;
        let phys = match mode {
            Mode::Append => naevc::PHYSFS_openAppend(c_filename.as_ptr()),
            Mode::Read => naevc::PHYSFS_openRead(c_filename.as_ptr()),
            Mode::Write => naevc::PHYSFS_openWrite(c_filename.as_ptr()),
        };
        if phys.is_null() {
            return Err(error_as_io_error_with_file("PHYSFS_open", filename));
        }
        naevc::SDL_PhysFS_OpenIO(phys)
    };
    if raw.is_null() {
        Err(error_as_io_error_with_file("PHYSFS_open", filename))
    } else {
        Ok(unsafe { IOStream::from_ll(raw as *mut sdl::sys::iostream::SDL_IOStream) })
    }
}

pub fn blacklisted(filename: &str) -> bool {
    let c_filename = CString::new(filename).unwrap();
    let realdir = unsafe { naevc::PHYSFS_getRealDir(c_filename.as_ptr()) };
    if realdir.is_null() {
        return false;
    }
    let realdir = unsafe { CStr::from_ptr(realdir) };
    realdir.to_str().unwrap() == "naev.BLACKLIST"
}

<<<<<<< HEAD
use symphonia::core::io::MediaSource;
impl MediaSource for File {
    fn is_seekable(&self) -> bool {
        true
    }
    fn byte_len(&self) -> Option<u64> {
        self.len().ok()
=======
pub fn mkdir(path: &str) -> Result<()> {
    let c_path = CString::new(path).unwrap();
    match unsafe { naevc::PHYSFS_mkdir(c_path.as_ptr()) } {
        0 => Err(error_as_io_error_with_file("PHYSFS_mkdir", path)),
        _ => Ok(()),
    }
}

pub fn remove_file(path: &str) -> Result<()> {
    let c_path = CString::new(path).unwrap();
    match unsafe { naevc::PHYSFS_delete(c_path.as_ptr()) } {
        0 => Err(error_as_io_error_with_file("PHYSFS_delete", path)),
        _ => Ok(()),
>>>>>>> 912b568b
    }
}<|MERGE_RESOLUTION|>--- conflicted
+++ resolved
@@ -322,7 +322,6 @@
     realdir.to_str().unwrap() == "naev.BLACKLIST"
 }
 
-<<<<<<< HEAD
 use symphonia::core::io::MediaSource;
 impl MediaSource for File {
     fn is_seekable(&self) -> bool {
@@ -330,7 +329,9 @@
     }
     fn byte_len(&self) -> Option<u64> {
         self.len().ok()
-=======
+    }
+}
+
 pub fn mkdir(path: &str) -> Result<()> {
     let c_path = CString::new(path).unwrap();
     match unsafe { naevc::PHYSFS_mkdir(c_path.as_ptr()) } {
@@ -344,6 +345,5 @@
     match unsafe { naevc::PHYSFS_delete(c_path.as_ptr()) } {
         0 => Err(error_as_io_error_with_file("PHYSFS_delete", path)),
         _ => Ok(()),
->>>>>>> 912b568b
     }
 }