/*
 * See Licensing and Copyright notice in naev.h
 */
/**
 * @file opengl.c
 *
 * @brief This file handles most of the more generic opengl functions.
 *
 * The main way to work with opengl in naev is to create glTextures and then
 *  use the blit functions to draw them on the screen.  This system will
 *  handle relative and absolute positions.
 *
 * There are two coordinate systems: relative and absolute.
 *
 * Relative:
 *  * Everything is drawn relative to the player, if it doesn't fit on screen
 *    it is clipped.
 *  * Origin (0., 0.) would be ontop of the player.
 *
 * Absolute:
 *  * Everything is drawn in "screen coordinates".
 *  * (0., 0.) is bottom left.
 *  * (SCREEN_W, SCREEN_H) is top right.
 *
 * Note that the game actually uses a third type of coordinates for when using
 *  raw commands.  In this third type, the (0.,0.) is actually in middle of the
 *  screen.  (-SCREEN_W/2.,-SCREEN_H/2.) is bottom left and
 *  (+SCREEN_W/2.,+SCREEN_H/2.) is top right.
 */
/** @cond */
#include "SDL.h"
#include "SDL_image.h"
#include "physfsrwops.h"

#include "naev.h"
/** @endcond */

#include "opengl.h"

#include "conf.h"
#include "debug.h" // IWYU pragma: keep
#include "gltf.h"
#include "log.h"
#include "render.h"

glInfo gl_screen = {
   .window = NULL, /* Should be initialized to NULL as is used for cases of
                      SDL_ShowSimpleMessageBox. */
}; /**< Gives data of current opengl settings. */
static int gl_activated = 0; /**< Whether or not a window is activated. */

static unsigned int cb_correct_pp =
   0; /**< Colourblind post-process shader id for correction. */
static unsigned int cb_simulate_pp =
   0; /**< Colourblind post-process shader id for simulation. */

/*
 * Viewport offsets
 */
static int gl_view_x      = 0; /* X viewport offset. */
static int gl_view_y      = 0; /* Y viewport offset. */
static int gl_view_w      = 0; /* Viewport width. */
static int gl_view_h      = 0; /* Viewport height. */
mat4       gl_view_matrix = { { { { 0 } } } };

/*
 * prototypes
 */
/* gl */
static int gl_getFullscreenMode( void );
static int gl_getGLInfo( void );
static int gl_defState( void );
static int gl_setupScaling( void );

/*
 *
 * M I S C
 *
 */
/**
 * @brief Takes a screenshot.
 *
 *    @param filename PhysicsFS path (e.g., "screenshots/screenshot042.png") of
 * the file to save screenshot as.
 */
void gl_screenshot( const char *filename )
{
   GLubyte     *screenbuf;
   SDL_RWops   *rw;
   SDL_Surface *surface;
   int          w, h;

   /* Allocate data. */
   w         = gl_screen.rw;
   h         = gl_screen.rh;
   screenbuf = malloc( sizeof( GLubyte ) * 3 * w * h );
   surface   = SDL_CreateRGBSurface( 0, w, h, 24, RGBAMASK );

   /* Read pixels from buffer -- SLOW. */
   glPixelStorei( GL_PACK_ALIGNMENT, 1 ); /* Force them to pack the bytes. */
   glReadPixels( 0, 0, w, h, GL_RGB, GL_UNSIGNED_BYTE, screenbuf );

   /* Convert data. */
   for ( int i = 0; i < h; i++ )
      memcpy( (GLubyte *)surface->pixels + i * surface->pitch,
              &screenbuf[( h - i - 1 ) * ( 3 * w )], 3 * w );
   free( screenbuf );

   /* Save PNG. */
   if ( !( rw = PHYSFSRWOPS_openWrite( filename ) ) )
      WARN( _( "Aborting screenshot" ) );
   else
      IMG_SavePNG_RW( surface, rw, 1 );

   /* Check to see if an error occurred. */
   gl_checkErr();

   /* Free memory. */
   SDL_FreeSurface( surface );
}

void gl_saveFboDepth( GLuint fbo, const char *filename )
{
   GLfloat     *screenbuf;
   SDL_Surface *s;
   int          w, h;

   /* Allocate data. */
   w         = gl_screen.rw; /* TODO get true size. */
   h         = gl_screen.rh;
   screenbuf = malloc( sizeof( GLfloat ) * 1 * w * h );
   s         = SDL_CreateRGBSurface( 0, w, h, 24, RGBAMASK );

   /* Read pixels from buffer -- SLOW. */
   glBindFramebuffer( GL_FRAMEBUFFER, fbo );
   GLint value;
   glGetFramebufferAttachmentParameteriv( GL_FRAMEBUFFER, GL_DEPTH_ATTACHMENT,
                                          GL_FRAMEBUFFER_ATTACHMENT_OBJECT_TYPE,
                                          &value );
   if ( value != GL_TEXTURE ) {
      WARN( "Trying to save depth of FBO with no depth attachment!" );
      free( screenbuf );
      glBindFramebuffer( GL_FRAMEBUFFER, gl_screen.current_fbo );
      return;
   }
   glPixelStorei( GL_PACK_ALIGNMENT, 1 ); /* Force them to pack the bytes. */
   glReadPixels( 0, 0, w, h, GL_DEPTH_COMPONENT, GL_FLOAT, screenbuf );
   glBindFramebuffer( GL_FRAMEBUFFER, gl_screen.current_fbo );

   /* Check to see if an error occurred. */
   gl_checkErr();

   /* Convert data. */
   Uint8 *d = s->pixels;
   for ( int i = 0; i < h; i++ ) {
      for ( int j = 0; j < w; j++ ) {
         float f = screenbuf[( h - i - 1 ) * w + j];
         Uint8 v = f * 255.;
         for ( int k = 0; k < 3; k++ ) {
            d[i * s->pitch + j * s->format->BytesPerPixel + k] = v;
         }
      }
   }
   free( screenbuf );

   /* Save PNG. */
   IMG_SavePNG( s, filename );

   /* Free memory. */
   SDL_FreeSurface( s );
}

/*
 *
 * G L O B A L
 *
 */

#ifdef DEBUGGING
/**
 * @brief Checks and reports if there's been an error.
 */
int gl_checkHandleError( const char *func, int line )
{
   (void)func;
   (void)line;
#if !DEBUG_GL
   const char *errstr;
   GLenum      err = glGetError();

   /* No error. */
   if ( err == GL_NO_ERROR )
      return 0;

   switch ( err ) {
   case GL_INVALID_ENUM:
      errstr = _( "GL invalid enum" );
      break;
   case GL_INVALID_VALUE:
      errstr = _( "GL invalid value" );
      break;
   case GL_INVALID_OPERATION:
      errstr = _( "GL invalid operation" );
      break;
   case GL_INVALID_FRAMEBUFFER_OPERATION:
      errstr = _( "GL invalid framebuffer operation" );
      break;
   case GL_OUT_OF_MEMORY:
      errstr = _( "GL out of memory" );
      break;

   default:
      errstr = _( "GL unknown error" );
      break;
   }
   WARN( _( "OpenGL error [%s:%d]: %s" ), func, line, errstr );
   return 1;
#endif /* !DEBUG_GL */
   return 0;
}

#if DEBUG_GL
/**
 * @brief Checks and reports if there's been an error.
 */
static void GLAPIENTRY gl_debugCallback( GLenum source, GLenum type, GLuint id,
                                         GLenum severity, GLsizei length,
                                         const GLchar *message, const void *p )
{
   static int errors_seen = 0;
   (void)source;
   (void)id;
   (void)length;
   (void)p;
   const char *typestr;

   if ( ++errors_seen == 10 )
      WARN( _( "Too many OpenGL diagnostics reported! Suppressing further "
               "reports." ) );
   if ( errors_seen >= 10 )
      return;

   switch ( type ) {
   case GL_DEBUG_TYPE_ERROR:
      typestr = " GL_DEBUG_TYPE_ERROR";
      break;
   case GL_DEBUG_TYPE_DEPRECATED_BEHAVIOR:
      typestr = " GL_DEBUG_TYPE_DEPRECATED_BEHAVIOR";
      break;
   case GL_DEBUG_TYPE_UNDEFINED_BEHAVIOR:
      typestr = " GL_DEBUG_TYPE_UNDEFINED_BEHAVIOR";
      break;
   case GL_DEBUG_TYPE_PORTABILITY:
      typestr = " GL_DEBUG_TYPE_PORTABILITY";
      break;
   case GL_DEBUG_TYPE_PERFORMANCE:
      typestr = " GL_DEBUG_TYPE_PERFORMANCE";
      break;
   case GL_DEBUG_TYPE_OTHER:
      typestr = " GL_DEBUG_TYPE_OTHER";
      break;
   case GL_DEBUG_TYPE_MARKER:     /* fallthrough */
   case GL_DEBUG_TYPE_PUSH_GROUP: /* fallthrough */
   case GL_DEBUG_TYPE_POP_GROUP:  /* fallthrough */
      return;
   default:
      typestr = "";
   }
   WARN( _( "[type = 0x%x%s], severity = 0x%x, message = %s backtrace:" ), type,
         typestr, severity, message );
   debug_logBacktrace();
}
#endif /* DEBUG_GL */
#endif /* DEBUGGING */

/**
<<<<<<< HEAD
=======
 * @brief Tries to set up the OpenGL attributes for the OpenGL context.
 *
 *    @return 0 on success.
 */
static int gl_setupAttributes( int fallback )
{
   SDL_GL_SetAttribute( SDL_GL_CONTEXT_MAJOR_VERSION, fallback ? 3 : 4 );
   SDL_GL_SetAttribute( SDL_GL_CONTEXT_MINOR_VERSION, fallback ? 3 : 6 );
   SDL_GL_SetAttribute( SDL_GL_CONTEXT_PROFILE_MASK,
                        SDL_GL_CONTEXT_PROFILE_CORE );
   SDL_GL_SetAttribute( SDL_GL_DOUBLEBUFFER,
                        1 ); /* Ideally want double buffering. */
   if ( conf.fsaa > 1 ) {
      SDL_GL_SetAttribute( SDL_GL_MULTISAMPLEBUFFERS, 1 );
      SDL_GL_SetAttribute( SDL_GL_MULTISAMPLESAMPLES, conf.fsaa );
   }
   SDL_GL_SetAttribute( SDL_GL_FRAMEBUFFER_SRGB_CAPABLE, 1 );
#if DEBUG_GL
   SDL_GL_SetAttribute( SDL_GL_CONTEXT_FLAGS, SDL_GL_CONTEXT_DEBUG_FLAG );
#endif /* DEBUG_GL */

   return 0;
}

/**
>>>>>>> 5342f0b4
 * @brief Tries to apply the configured display mode to the window.
 *
 *    @note Caller is responsible for calling gl_resize/naev_resize afterward.
 *    @return 0 on success.
 */
int gl_setupFullscreen( void )
{
   int ok;
   int display_index = SDL_GetWindowDisplayIndex( gl_screen.window );
   if ( conf.fullscreen && conf.modesetting ) {
      SDL_DisplayMode target, closest;
      /* Try to use desktop resolution if nothing is specifically set. */
      if ( conf.explicit_dim ) {
         SDL_GetWindowDisplayMode( gl_screen.window, &target );
         target.w = conf.width;
         target.h = conf.height;
      } else
         SDL_GetDesktopDisplayMode( display_index, &target );

      if ( SDL_GetClosestDisplayMode( display_index, &target, &closest ) ==
           NULL )
         SDL_GetDisplayMode( display_index, 0,
                             &closest ); /* fall back to the best one */

      SDL_SetWindowDisplayMode( gl_screen.window, &closest );
   }
   ok = SDL_SetWindowFullscreen( gl_screen.window, gl_getFullscreenMode() );
   /* HACK: Force pending resize events to be processed, particularly on
    * Wayland. */
   SDL_PumpEvents();
   SDL_GL_SwapWindow( gl_screen.window );
   SDL_GL_SwapWindow( gl_screen.window );
   return ok;
}

/**
 * @brief Returns the fullscreen configuration as SDL2 flags.
 *
 * @return Appropriate combination of SDL_WINDOW_FULLSCREEN* flags.
 */
static int gl_getFullscreenMode( void )
{
   if ( conf.fullscreen )
      return conf.modesetting ? SDL_WINDOW_FULLSCREEN
                              : SDL_WINDOW_FULLSCREEN_DESKTOP;
   return 0;
}

/**
 * @brief Gets some information about the OpenGL window.
 *
 *    @return 0 on success.
 */
static int gl_getGLInfo( void )
{
   int doublebuf;
   SDL_GL_GetAttribute( SDL_GL_DOUBLEBUFFER, &doublebuf );
   if ( doublebuf )
      gl_screen.flags |= OPENGL_DOUBLEBUF;
   if ( GLAD_GL_ARB_shader_subroutine && glGetSubroutineIndex &&
        glGetSubroutineUniformLocation && glUniformSubroutinesuiv )
      gl_screen.flags |= OPENGL_SUBROUTINES;

   /* Debug happiness */
   DEBUG( _( "OpenGL Drawable Created: %dx%d@%dbpp" ), gl_screen.rw,
          gl_screen.rh, gl_screen.depth );
   DEBUG( _( "r: %d, g: %d, b: %d, a: %d, db: %s, fsaa: %d, tex: %d" ),
          gl_screen.r, gl_screen.g, gl_screen.b, gl_screen.a,
          gl_has( OPENGL_DOUBLEBUF ) ? _( "yes" ) : _( "no" ), gl_screen.fsaa,
          gl_screen.tex_max );
   DEBUG( _( "VSync: %s" ), gl_has( OPENGL_VSYNC ) ? _( "yes" ) : _( "no" ) );
   DEBUG( _( "Renderer: %s" ), glGetString( GL_RENDERER ) );
   DEBUG( _( "Vendor: %s" ), glGetString( GL_VENDOR ) );
   DEBUG( _( "Version: %s" ), glGetString( GL_VERSION ) );

   /* Now check for things that can be bad. */
   if ( ( conf.fsaa > 1 ) && ( gl_screen.fsaa != conf.fsaa ) )
      WARN( _( "Unable to get requested FSAA level (%d requested, got %d)" ),
            conf.fsaa, gl_screen.fsaa );

   return 0;
}

/**
 * @brief Sets the opengl state to its default parameters.
 *
 *    @return 0 on success.
 */
static int gl_defState( void )
{
   glDisable( GL_DEPTH_TEST ); /* set for doing 2d */
   glEnable( GL_BLEND );       /* alpha blending ftw */
   glEnable(
      GL_LINE_SMOOTH ); /* We use SDF shaders for most shapes, but star trails &
                           map routes are thin & anti-aliased. */
#if DEBUG_GL
   glEnable( GL_DEBUG_OUTPUT ); /* Log errors immediately.. */
   glDebugMessageCallback( gl_debugCallback, 0 );
   glDebugMessageControl( GL_DONT_CARE, GL_DEBUG_TYPE_PERFORMANCE, GL_DONT_CARE,
                          0, NULL, GL_FALSE );
   glDebugMessageControl( GL_DONT_CARE, GL_DEBUG_TYPE_OTHER, GL_DONT_CARE, 0,
                          NULL, GL_FALSE );
#endif /* DEBUG_GL */

   /* Set the blending/shading model to use. */
   glBlendEquation( GL_FUNC_ADD );
   glBlendFuncSeparate( GL_SRC_ALPHA, GL_ONE_MINUS_SRC_ALPHA, GL_ONE,
                        GL_ONE_MINUS_SRC_ALPHA );

   return 0;
}

/**
 * @brief Sets up dimensions in gl_screen, including scaling as needed.
 *
 *    @return 0 on success.
 */
static int gl_setupScaling( void )
{
   /* Get the basic dimensions from SDL2. */
   SDL_GetWindowSize( gl_screen.window, &gl_screen.w, &gl_screen.h );
   SDL_GL_GetDrawableSize( gl_screen.window, &gl_screen.rw, &gl_screen.rh );
   gl_checkErr();

   /* Calculate scale factor, if OS has native HiDPI scaling. */
   gl_screen.dwscale = (double)gl_screen.w / (double)gl_screen.rw;
   gl_screen.dhscale = (double)gl_screen.h / (double)gl_screen.rh;

   /* Combine scale factor from OS with the one in Naev's config */
   gl_screen.scale =
      fmax( gl_screen.dwscale, gl_screen.dhscale ) / conf.scalefactor;
   // glLineWidth( 1. / gl_screen.scale );
   glPointSize( 1. / gl_screen.scale + 2.0 );

   /* New window is real window scaled. */
   gl_screen.nw = (double)gl_screen.rw * gl_screen.scale;
   gl_screen.nh = (double)gl_screen.rh * gl_screen.scale;
   /* Small windows get handled here. */
   if ( ( gl_screen.nw < RESOLUTION_W_MIN ) ||
        ( gl_screen.nh < RESOLUTION_H_MIN ) ) {
      double scalew, scaleh;
      if ( gl_screen.scale != 1. )
         WARN( _( "Screen size too small, upscaling..." ) );
      scalew = RESOLUTION_W_MIN / (double)gl_screen.nw;
      scaleh = RESOLUTION_H_MIN / (double)gl_screen.nh;
      gl_screen.scale *= MAX( scalew, scaleh );
      /* Rescale. */
      gl_screen.nw = (double)gl_screen.rw * gl_screen.scale;
      gl_screen.nh = (double)gl_screen.rh * gl_screen.scale;
   }
   /* Viewport matches new window size. */
   gl_screen.w = gl_screen.nw;
   gl_screen.h = gl_screen.nh;
   /* Set scale factors. */
   gl_screen.wscale  = (double)gl_screen.nw / (double)gl_screen.w;
   gl_screen.hscale  = (double)gl_screen.nh / (double)gl_screen.h;
   gl_screen.mxscale = (double)gl_screen.w / (double)gl_screen.rw;
   gl_screen.myscale = (double)gl_screen.h / (double)gl_screen.rh;

   return 0;
}

/**
 * @brief Initializes SDL/OpenGL and the works.
 *    @return 0 on success.
 */
int gl_init( void )
{
   GLuint VaoId;

   /* Set Vsync. */
   if ( SDL_GL_GetSwapInterval() )
      gl_screen.flags |= OPENGL_VSYNC;

   /* Finish getting attributes. */
   gl_screen.current_fbo = 0; /* No FBO set. */
   for ( int i = 0; i < OPENGL_NUM_FBOS; i++ ) {
      gl_screen.fbo[i]           = GL_INVALID_VALUE;
      gl_screen.fbo_tex[i]       = GL_INVALID_VALUE;
      gl_screen.fbo_depth_tex[i] = GL_INVALID_VALUE;
   }
   gl_activated = 1; /* Opengl is now activated. */

   /* Apply the configured fullscreen display mode, if any. */
   gl_setupFullscreen();

   /* Load extensions. */
   if ( !gladLoadGLLoader( SDL_GL_GetProcAddress ) ) {
      char buf[STRMAX];
      snprintf( buf, sizeof( buf ), _( "Unable to load OpenGL using GLAD!" ) );
#if SDL_VERSION_ATLEAST( 3, 0, 0 )
      SDL_ShowSimpleMessageBox( SDL_MESSAGEBOX_ERROR,
                                _( "Naev Critical Error" ), buf,
                                gl_screen.window );
#endif /* SDL_VERSION_ATLEAST( 3, 0, 0 ) */
      ERR( "%s", buf );
   }

   /* We are interested in 3.3 because it drops all the deprecated stuff and
    * gives us:
    * 1. instancing
    */
   if ( !GLAD_GL_VERSION_3_3 )
      WARN( "Naev requires OpenGL %d.%d, but got OpenGL %d.%d!", 3, 3,
            GLVersion.major, GLVersion.minor );

   /* Some OpenGL options. */
   glClearColor( 0., 0., 0., 0. );

   /* Set default opengl state. */
   gl_defState();
   gl_checkErr();

   /* Handles resetting the viewport and scaling, rw/rh are set in createWindow.
    */
   gl_resize();

   /* Finishing touches. */
   glClear( GL_COLOR_BUFFER_BIT |
            GL_DEPTH_BUFFER_BIT ); /* must clear the buffer first */
   gl_checkErr();

   /* Initialize subsystems.*/
   gl_initTextures();
   gl_initVBO();
   gl_initRender();

   /* Get info about the OpenGL window */
   gl_getGLInfo();

   /* Modern OpenGL requires at least one VAO */
   glGenVertexArrays( 1, &VaoId );
   glBindVertexArray( VaoId );

   shaders_load();

   /* Set colourblind shader if necessary. */
   gl_colourblind();

   /* Set colourspace. */
   glEnable( GL_FRAMEBUFFER_SRGB );

   /* Load the gltf framework. */
   gltf_init();

   /* Cosmetic new line. */
   DEBUG_BLANK();

   return 0;
}

/**
 * @brief Handles a window resize and resets gl_screen parameters.
 */
void gl_resize( void )
{
   gl_setupScaling();
   glViewport( 0, 0, gl_screen.rw, gl_screen.rh );
   gl_setDefViewport( 0, 0, gl_screen.nw, gl_screen.nh );
   gl_defViewport();

   /* Set up framebuffer. */
   for ( int i = 0; i < OPENGL_NUM_FBOS; i++ ) {
      if ( gl_screen.fbo[i] != GL_INVALID_VALUE ) {
         glDeleteFramebuffers( 1, &gl_screen.fbo[i] );
         glDeleteTextures( 1, &gl_screen.fbo_tex[i] );
         glDeleteTextures( 1, &gl_screen.fbo_depth_tex[i] );
      }

      gl_fboCreate( &gl_screen.fbo[i], &gl_screen.fbo_tex[i], gl_screen.rw,
                    gl_screen.rh );
      gl_fboAddDepth( gl_screen.fbo[i], &gl_screen.fbo_depth_tex[i],
                      gl_screen.rw, gl_screen.rh );
   }

   gl_checkErr();
}

/**
 * @brief Sets the opengl viewport.
 */
void gl_viewport( int x, int y, int w, int h )
{
   mat4 proj = mat4_ortho( 0.,           /* Left edge. */
                           gl_screen.nw, /* Right edge. */
                           0.,           /* Bottom edge. */
                           gl_screen.nh, /* Top edge. */
                           -1.,          /* near */
                           1. );         /* far */

   /* Take into account possible translation. */
   gl_screen.x = x;
   gl_screen.y = y;
   mat4_translate_xy( &proj, x, y );

   /* Set screen size. */
   gl_screen.w = w;
   gl_screen.h = h;

   /* Take into account possible scaling. */
   if ( gl_screen.scale != 1. )
      mat4_scale( &proj, gl_screen.wscale, gl_screen.hscale, 1. );

   gl_view_matrix = proj;
}

/**
 * @brief Sets the default viewport.
 */
void gl_setDefViewport( int x, int y, int w, int h )
{
   gl_view_x = x;
   gl_view_y = y;
   gl_view_w = w;
   gl_view_h = h;
}

/**
 * @brief Resets viewport to default
 */
void gl_defViewport( void )
{
   gl_viewport( gl_view_x, gl_view_y, gl_view_w, gl_view_h );
}

/**
 * @brief Translates the window position to screen position.
 */
void gl_windowToScreenPos( int *sx, int *sy, int wx, int wy )
{
   wx /= gl_screen.dwscale;
   wy /= gl_screen.dhscale;

   *sx = gl_screen.mxscale * (double)wx - (double)gl_screen.x;
   *sy =
      gl_screen.myscale * (double)( gl_screen.rh - wy ) - (double)gl_screen.y;
}

/**
 * @brief Translates the screen position to windos position.
 */
void gl_screenToWindowPos( int *wx, int *wy, int sx, int sy )
{
   *wx = ( sx + (double)gl_screen.x ) / gl_screen.mxscale;
   *wy =
      (double)gl_screen.rh - ( sy + (double)gl_screen.y ) / gl_screen.myscale;

   *wx *= gl_screen.dwscale;
   *wy *= gl_screen.dhscale;
}

/**
 * @brief Gets the associated min/mag filter from a string.
 *
 *    @param s String to get filter from.
 *    @return Filter.
 */
GLenum gl_stringToFilter( const char *s )
{
   if ( strcasecmp( s, "linear" ) == 0 )
      return GL_LINEAR;
   else if ( strcasecmp( s, "nearest" ) == 0 )
      return GL_NEAREST;
   WARN( _( "Unknown %s '%s'!" ), "OpenGL Filter", s );
   return 0;
}

/**
 * @brief Gets the associated min/mag filter from a string.
 *
 *    @param s String to get filter from.
 *    @return Filter.
 */
GLenum gl_stringToClamp( const char *s )
{
   if ( strcasecmp( s, "clamp" ) == 0 )
      return GL_CLAMP_TO_EDGE;
   else if ( strcasecmp( s, "repeat" ) == 0 )
      return GL_REPEAT;
   else if ( strcasecmp( s, "mirroredrepeat" ) == 0 )
      return GL_MIRRORED_REPEAT;
   WARN( _( "Unknown %s '%s'!" ), "OpenGL Clamp", s );
   return 0;
}

/**
 * @brief Gets a blend function from a string.
 *
 *    @param s String to get blend function from.
 *    @return The blend function corresponding to the string.
 */
GLenum gl_stringToBlendFunc( const char *s )
{
   if ( strcasecmp( s, "add" ) == 0 )
      return GL_FUNC_ADD;
   else if ( strcasecmp( s, "subrtract" ) == 0 )
      return GL_FUNC_SUBTRACT;
   else if ( strcasecmp( s, "reverse_subtract" ) == 0 )
      return GL_FUNC_REVERSE_SUBTRACT;
   else if ( strcasecmp( s, "min" ) == 0 )
      return GL_MIN;
   else if ( strcasecmp( s, "max" ) == 0 )
      return GL_MAX;
   WARN( _( "Unknown %s '%s'!" ), "OpenGL BlendFunc", s );
   return 0;
}

/**
 * @brief Gets a blend factor from a string.
 *
 *    @param s String to get blend factor from.
 *    @return The blend factor corresponding to the string.
 */
GLenum gl_stringToBlendFactor( const char *s )
{
   if ( strcasecmp( s, "zero" ) == 0 )
      return GL_ZERO;
   else if ( strcasecmp( s, "one" ) == 0 )
      return GL_ONE;
   else if ( strcasecmp( s, "src_color" ) == 0 )
      return GL_SRC_COLOR;
   else if ( strcasecmp( s, "one_minus_src_color" ) == 0 )
      return GL_ONE_MINUS_SRC_COLOR;
   else if ( strcasecmp( s, "src_alpha" ) == 0 )
      return GL_SRC_ALPHA;
   else if ( strcasecmp( s, "one_minus_src_alpha" ) == 0 )
      return GL_ONE_MINUS_SRC_ALPHA;
   else if ( strcasecmp( s, "dst_color" ) == 0 )
      return GL_DST_COLOR;
   else if ( strcasecmp( s, "one_minus_dst_color" ) == 0 )
      return GL_ONE_MINUS_DST_COLOR;
   else if ( strcasecmp( s, "dst_alpha" ) == 0 )
      return GL_DST_ALPHA;
   else if ( strcasecmp( s, "one_minus_dst_alpha" ) == 0 )
      return GL_ONE_MINUS_DST_ALPHA;
   else if ( strcasecmp( s, "src_alpha_saturate" ) == 0 )
      return GL_SRC_ALPHA_SATURATE;
   WARN( _( "Unknown %s '%s'!" ), "OpenGL BlendFactor", s );
   return 0;
}

/**
 * @brief Enables or disables the colourblind shader.
 */
void gl_colourblind( void )
{
   /* Load up shader uniforms. */
   glUseProgram( shaders.colourblind_sim.program );
   glUniform1i( shaders.colourblind_sim.type, conf.colourblind_type );
   glUniform1f( shaders.colourblind_sim.intensity, conf.colourblind_sim );
   glUseProgram( shaders.colourblind_correct.program );
   glUniform1i( shaders.colourblind_correct.type, conf.colourblind_type );
   glUniform1f( shaders.colourblind_correct.intensity,
                conf.colourblind_correct );
   glUseProgram( 0 );

   /* See if we have to correct. */
   if ( conf.colourblind_sim > 0. ) {
      LuaShader_t shader;
      if ( cb_simulate_pp != 0 )
         return;
      memset( &shader, 0, sizeof( LuaShader_t ) );
      shader.program            = shaders.colourblind_sim.program;
      shader.VertexPosition     = shaders.colourblind_sim.VertexPosition;
      shader.ClipSpaceFromLocal = shaders.colourblind_sim.ClipSpaceFromLocal;
      shader.MainTex            = shaders.colourblind_sim.MainTex;
      cb_simulate_pp = render_postprocessAdd( &shader, PP_LAYER_CORE, 99,
                                              PP_SHADER_PERMANENT );
   } else {
      if ( cb_simulate_pp != 0 )
         render_postprocessRm( cb_simulate_pp );
      cb_simulate_pp = 0;
   }

   /* See if we have to correct. */
   if ( conf.colourblind_correct > 0. ) {
      LuaShader_t shader;
      if ( cb_correct_pp != 0 )
         return;
      memset( &shader, 0, sizeof( LuaShader_t ) );
      shader.program        = shaders.colourblind_correct.program;
      shader.VertexPosition = shaders.colourblind_correct.VertexPosition;
      shader.ClipSpaceFromLocal =
         shaders.colourblind_correct.ClipSpaceFromLocal;
      shader.MainTex = shaders.colourblind_correct.MainTex;
      cb_correct_pp  = render_postprocessAdd( &shader, PP_LAYER_CORE, 100,
                                              PP_SHADER_PERMANENT );
   } else {
      if ( cb_correct_pp != 0 )
         render_postprocessRm( cb_correct_pp );
      cb_correct_pp = 0;
   }
}

/**
 * @brief Cleans up OpenGL, the works.
 */
void gl_exit( void )
{
   for ( int i = 0; i < OPENGL_NUM_FBOS; i++ ) {
      if ( gl_screen.fbo[i] != GL_INVALID_VALUE ) {
         glDeleteFramebuffers( 1, &gl_screen.fbo[i] );
         glDeleteTextures( 1, &gl_screen.fbo_tex[i] );
         glDeleteTextures( 1, &gl_screen.fbo_depth_tex[i] );
         gl_screen.fbo[i]           = GL_INVALID_VALUE;
         gl_screen.fbo_tex[i]       = GL_INVALID_VALUE;
         gl_screen.fbo_depth_tex[i] = GL_INVALID_VALUE;
      }
   }

   /* Exit the OpenGL subsystems. */
   gltf_exit();
   gl_exitRender();
   gl_exitVBO();
   gl_exitTextures();

   shaders_unload();

   /* Shut down the subsystem */
   SDL_QuitSubSystem( SDL_INIT_VIDEO );
}<|MERGE_RESOLUTION|>--- conflicted
+++ resolved
@@ -274,34 +274,6 @@
 #endif /* DEBUGGING */
 
 /**
-<<<<<<< HEAD
-=======
- * @brief Tries to set up the OpenGL attributes for the OpenGL context.
- *
- *    @return 0 on success.
- */
-static int gl_setupAttributes( int fallback )
-{
-   SDL_GL_SetAttribute( SDL_GL_CONTEXT_MAJOR_VERSION, fallback ? 3 : 4 );
-   SDL_GL_SetAttribute( SDL_GL_CONTEXT_MINOR_VERSION, fallback ? 3 : 6 );
-   SDL_GL_SetAttribute( SDL_GL_CONTEXT_PROFILE_MASK,
-                        SDL_GL_CONTEXT_PROFILE_CORE );
-   SDL_GL_SetAttribute( SDL_GL_DOUBLEBUFFER,
-                        1 ); /* Ideally want double buffering. */
-   if ( conf.fsaa > 1 ) {
-      SDL_GL_SetAttribute( SDL_GL_MULTISAMPLEBUFFERS, 1 );
-      SDL_GL_SetAttribute( SDL_GL_MULTISAMPLESAMPLES, conf.fsaa );
-   }
-   SDL_GL_SetAttribute( SDL_GL_FRAMEBUFFER_SRGB_CAPABLE, 1 );
-#if DEBUG_GL
-   SDL_GL_SetAttribute( SDL_GL_CONTEXT_FLAGS, SDL_GL_CONTEXT_DEBUG_FLAG );
-#endif /* DEBUG_GL */
-
-   return 0;
-}
-
-/**
->>>>>>> 5342f0b4
  * @brief Tries to apply the configured display mode to the window.
  *
  *    @note Caller is responsible for calling gl_resize/naev_resize afterward.
