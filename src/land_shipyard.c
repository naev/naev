--- conflicted
+++ resolved
@@ -302,21 +302,6 @@
    l += scnprintf( &buf[l], sizeof(buf)-l, "\n\n%s", buf_price );
    k += scnprintf( &lbl[k], sizeof(lbl)-k, "\n%s", _("Money:") );
    l += scnprintf( &buf[l], sizeof(buf)-l, "\n%s", buf_credits );
-<<<<<<< HEAD
-   k += scnprintf( &lbl[k], sizeof(lbl)-k, "\n%s", _("License:") );
-   l += scnprintf( &buf[l], sizeof(buf)-l, "\n%s", buf_license );
-   if (ship->condstr) {
-      int meets_reqs = 0;
-      int blackmarket = 0;
-      if (land_spob != NULL) {
-         blackmarket = land_spob->services & SPOB_SERVICE_BLACKMARKET;
-         meets_reqs = (player_hasLicense(ship->license) && cond_check(ship->cond));
-      }
-      k += scnprintf( &lbl[k], sizeof(lbl)-k, "\n%s", _("Requires:") );
-      if (cond_check( ship->cond ))
-         l += scnprintf( &buf[l], sizeof(buf)-l, "\n%s", _(ship->condstr) );
-      else if (blackmarket)
-=======
    if (ship->license) {
       k += scnprintf( &lbl[k], sizeof(lbl)-k, "\n%s", _("License:") );
       if (blackmarket || player_hasLicense( ship->license ))
@@ -330,7 +315,6 @@
          meets_reqs = cond_check(ship->cond);
       k += scnprintf( &lbl[k], sizeof(lbl)-k, "\n%s", _("Requires:") );
       if (blackmarket)
->>>>>>> f1538ca1
          l += scnprintf( &buf[l], sizeof(buf)-l, "\n%s#0", _("Not Necessary (Blackmarket)") );
       else
          l += scnprintf( &buf[l], sizeof(buf)-l, "\n%s%s#0", meets_reqs ? "" : "#r", _(ship->condstr) );
