/*
 * See Licensing and Copyright notice in naev.h
 */


/**
 * @file pilot_heat.c
 *
 * @brief Handles the pilot heat stuff.
 */


#include "pilot_heat.h"

#include "naev.h"

#include <math.h>

#include "log.h"


/**
 * @brief Calculates the heat parameters for a pilot.
 *
 * We treat the ship as more or less a constant slab of steel.
 *
 *    @param p Pilot to update heat properties of.
 */
void pilot_heatCalc( Pilot *p )
{
   double mass_kg;
   mass_kg        = 1000. * p->ship->mass;
   p->heat_emis   = 0.8; /**< @TODO make it influencable. */
   p->heat_cond   = STEEL_HEAT_CONDUCTIVITY;
   p->heat_C      = STEEL_HEAT_CAPACITY * mass_kg;

   /* We'll approximate area for a sphere.
    *
    * Sphere:
    *  V = 4/3*pi*r^3
    *  A = 4*pi*r^2
    *
    * Ship:
    *  V = mass/density
    *
    * We then equal the ship V and sphere V to obtain r:
    *  r = (3*mass)/(4*pi*density))^(1/3)
    *
    * Substituting r in A we get:
    *  A = 4*pi*((3*mass)/(4*pi*density))^(2/3)
    * */
   p->heat_area = 4.*M_PI*pow( 3./4.*mass_kg/STEEL_DENSITY/M_PI, 2./3. ) * p->stats.heat_dissipation;
}


/**
 * @brief Calculates the thermal mass of an outfit.
 */
double pilot_heatCalcOutfitC( const Outfit *o )
{
   /* Simple thermal mass. */
   return STEEL_HEAT_CAPACITY * 1000. * o->mass;
}


/**
 * @brief Calculates the effective transfer area of an outfit.
 *
 * @note This is currently independent of ship mounting.
 */
double pilot_heatCalcOutfitArea( const Outfit *o )
{
   double mass_kg = 1000. * o->mass;
   /* We consider the effective area of outfits to be half of a sphere. */
   return 2.*M_PI*pow( 3./4.*mass_kg/STEEL_DENSITY/M_PI, 2./3. );
}


/**
 * @brief Calculates the heat parameters for a pilot's slot.
 */
void pilot_heatCalcSlot( PilotOutfitSlot *o )
{
   o->heat_T      = CONST_SPACE_STAR_TEMP; /* Reset temperature. */
   o->heat_start  = CONST_SPACE_STAR_TEMP; /* For cooldown purposes. */
   if (o->outfit == NULL) {
      o->heat_C      = 1.;
      o->heat_area   = 0.;
      return;
   }
   o->heat_C      = pilot_heatCalcOutfitC(    o->outfit );
   o->heat_area   = pilot_heatCalcOutfitArea( o->outfit );
}


/**
 * @brief Resets a pilot's heat.
 *
 *    @param p Pilot to reset heat of.
 */
void pilot_heatReset( Pilot *p )
{
   int i;

   p->heat_T = CONST_SPACE_STAR_TEMP;
   for (i=0; i<p->noutfits; i++)
      p->outfits[i]->heat_T = CONST_SPACE_STAR_TEMP;
}


/**
 * @brief Adds heat to an outfit slot.
 *
 *    @param p Pilot whose slot it is.
 *    @param o The slot in question.
 */
void pilot_heatAddSlot( Pilot *p, PilotOutfitSlot *o )
{
   double hmod;
   /* We consider that only 1% of the energy is lost in the form of heat,
    * this keeps numbers sane. */
   if (o->outfit->type == OUTFIT_TYPE_BOLT)
      hmod = p->stats.fwd_heat;
   else if (o->outfit->type == OUTFIT_TYPE_TURRET_BOLT)
      hmod = p->stats.tur_heat;
   else
      hmod = 1.;
   o->heat_T += hmod * outfit_heat(o->outfit) / o->heat_C;
}


/**
 * @brief Adds heat to an outfit slot over a period of time.
 *
 *    @param p Pilot whose slot it is.
 *    @param o The slot in question.
 *    @param dt Delta tick.
 */
void pilot_heatAddSlotTime( Pilot *p, PilotOutfitSlot *o, double dt )
{
   double hmod;
   /* We consider that only 1% of the energy is lost in the form of heat,
    * this keeps numbers sane. */

   /* @todo Handle beam modifiers for ships here. */
   hmod = 1.;

   o->heat_T += (hmod * outfit_heat(o->outfit) / o->heat_C) * dt;
}


/**
 * @brief Heats the pilot's slot.
 *
 * We only consider conduction with the ship's chassis.
 *
 * q = -k * dT/dx
 *
 *  q being heat flux W/m^2
 *  k being conductivity W/(m*K)
 *  dT/dx temperature gradient along one dimension K/m
 *
 * Slots are connected only with the chassis.
 *
 *    @param p Pilot to update.
 *    @param o Outfit slot to update.
 *    @param dt Delta tick.
 *    @return The energy transferred.
 */
double pilot_heatUpdateSlot( Pilot *p, PilotOutfitSlot *o, double dt )
{
   double Q;

   /* Calculate energy leaving/entering ship chassis. */
   Q           = -p->heat_cond * (o->heat_T - p->heat_T) * o->heat_area * dt;

   /* Update current temperature. */
   o->heat_T  += Q / o->heat_C;

   /* Return energy moved. */
   return Q;
}


/**
 * @brief Heats the pilot's ship.
 *
 * The ship besides having conduction like in pilot_heatUpdateSlot it also has
 *  radiation. So now the equation we use is:
 *
 *  q = -k * dT/dx + sigma * epsilon * (T^4 - To^4)
 *
 * However the first part is passed as parameter p so we get:
 *
 *  q = p + sigma * epsilon * (T^4 - To^4)
 *
 *  sigma being the Stefan-Boltzmann constant [5] = 5.67×10−8 W/(m^2 K^4)
 *  epsilon being a parameter between 0 and 1 (1 being black body)
 *  T being body temperature
 *  To being "space temperature"
 *
 *    @param p Pilot to update.
 *    @param Q Heat energy moved from slots.
 *    @param dt Delta tick.
 */
void pilot_heatUpdateShip( Pilot *p, double Q_cond, double dt )
{
   double Q, Q_rad;

   /* Calculate radiation. */
   Q_rad       = CONST_STEFAN_BOLTZMANN * p->heat_area * p->heat_emis *
         (CONST_SPACE_STAR_TEMP_4 - pow(p->heat_T,4.)) * dt;

   /* Total heat movement. */
   Q           = Q_rad - Q_cond;

   /* Update ship temperature. */
   p->heat_T  += Q / p->heat_C;
}


/**
<<<<<<< HEAD
 * @brief Returns a 0:1 modifier representing efficiency (1. being normal).
 */
double pilot_heatEfficiencyMod( double T )
{
   return CLAMP( 0., 1., 1 - (T-300.)/350. );
}

=======
 * @brief Overrides the usual heat model during active cooldown.
 *
 *    @param p  Pilot to update.
 *    @param dt Delta tick.
 */
void pilot_heatUpdateCooldown( Pilot *p )
{
   double t;
   int i;
   PilotOutfitSlot *o;

   t = pow2( 1. - p->ctimer / p->cdelay );
   p->heat_T = p->heat_start - CONST_SPACE_STAR_TEMP - (p->heat_start -
         CONST_SPACE_STAR_TEMP) * t + CONST_SPACE_STAR_TEMP;

   for (i=0; i<p->noutfits; i++) {
      o = p->outfits[i];
      o->heat_T = o->heat_start - CONST_SPACE_STAR_TEMP - (o->heat_start -
            CONST_SPACE_STAR_TEMP) * t + CONST_SPACE_STAR_TEMP;
   }
}
>>>>>>> 34467a62

/**
 * @brief Returns a 0:1 modifier representing accuracy (0. being normal).
 */
double pilot_heatAccuracyMod( double T )
{
   return CLAMP( 0., 1., (T-500.)/600. );
}


/**
 * @brief Returns a 0:1 modifier representing fire rate (1. being normal).
 */
double pilot_heatFireRateMod( double T )
{
   return CLAMP( 0., 1., (1100.-T)/300. );
}


/**
 * @brief Returns a 0:2 level of fire, 0:1 is the accuracy point, 1:2 is fire rate point.
 */
double pilot_heatFirePercent( double T )
{
   return 2*pilot_heatAccuracyMod(T);
}
<|MERGE_RESOLUTION|>--- conflicted
+++ resolved
@@ -220,7 +220,6 @@
 
 
 /**
-<<<<<<< HEAD
  * @brief Returns a 0:1 modifier representing efficiency (1. being normal).
  */
 double pilot_heatEfficiencyMod( double T )
@@ -228,7 +227,6 @@
    return CLAMP( 0., 1., 1 - (T-300.)/350. );
 }
 
-=======
  * @brief Overrides the usual heat model during active cooldown.
  *
  *    @param p  Pilot to update.
@@ -250,7 +248,6 @@
             CONST_SPACE_STAR_TEMP) * t + CONST_SPACE_STAR_TEMP;
    }
 }
->>>>>>> 34467a62
 
 /**
  * @brief Returns a 0:1 modifier representing accuracy (0. being normal).
