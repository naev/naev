--- conflicted
+++ resolved
@@ -63,14 +63,9 @@
 const WHITELIST: [&str; 5] = ["naev", "log", "renderer", "pluginmgr", "core"];
 impl logcore::Log for Logger {
     fn enabled(&self, metadata: &logcore::Metadata) -> bool {
-<<<<<<< HEAD
-        let target = metadata.target();
-        if target.starts_with("symphonia") || target.starts_with("naga::") {
-=======
         let level = metadata.level();
         let target = metadata.target();
         if level > logcore::Level::Warn && !WHITELIST.iter().any(|s| target.starts_with(s)) {
->>>>>>> 0c83f500
             return false;
         }
         if cfg!(debug_assertions) {
