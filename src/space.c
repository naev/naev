--- conflicted
+++ resolved
@@ -3913,13 +3913,6 @@
       /* commodities */
       array_free( spb->commodities );
       array_free( spb->commodityPrice );
-<<<<<<< HEAD
-=======
-
-      /* Lua. */
-      // TODO why is this crashing? not that it matters much
-      // nlua_freeEnv( spb->lua_env );
->>>>>>> e0f6914d
    }
    array_free( spob_stack );
 
