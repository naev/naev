--- conflicted
+++ resolved
@@ -133,13 +133,8 @@
 static void space_renderJumpPoint( const JumpPoint *jp, int i );
 static void space_renderSpob( const Spob *p );
 static void space_updateSpob( const Spob *p, double dt, double real_dt );
-<<<<<<< HEAD
-=======
-static void space_renderAsteroid( const Asteroid *a );
-static void space_renderDebris( const Debris *d, double x, double y );
 /* Map shaders. */
 static const MapShader *mapshader_get( const char *name );
->>>>>>> dc5a7081
 /*
  * Externed prototypes.
  */
