--- conflicted
+++ resolved
@@ -62,14 +62,14 @@
    indx = shipLog.nlogs;
 
    id = LOG_ID_INVALID;
-   if (overwrite == 1) {
+   if ( overwrite == 1 ) {
       /* check to see whether this idstr or logname and type has been created
        * before, and if so, remove all entries of that logid */
-      if (idstr != NULL) {
+      if ( idstr != NULL ) {
          /* find the matching logid for this idstr */
-         for (i = 0; i < shipLog.nlogs; i++) {
-            if (( shipLog.idstrList[i] != NULL ) &&
-                ( strcmp( shipLog.idstrList[i], idstr ) == 0 )) {
+         for ( i = 0; i < shipLog.nlogs; i++ ) {
+            if ( ( shipLog.idstrList[i] != NULL ) &&
+                 ( strcmp( shipLog.idstrList[i], idstr ) == 0 ) ) {
                /* matching idstr found. */
                id   = shipLog.idList[i];
                indx = i;
@@ -77,20 +77,20 @@
             }
          }
       } else {
-         for (i = 0; i < shipLog.nlogs; i++) {
-            if (( strcmp( type, shipLog.typeList[i] ) == 0 ) &&
-                ( strcmp( logname, shipLog.nameList[i] ) == 0 )) {
+         for ( i = 0; i < shipLog.nlogs; i++ ) {
+            if ( ( strcmp( type, shipLog.typeList[i] ) == 0 ) &&
+                 ( strcmp( logname, shipLog.nameList[i] ) == 0 ) ) {
                id   = shipLog.idList[i];
                indx = i;
                break;
             }
          }
       }
-      if (i < shipLog.nlogs) { /* prev id found - so remove all log entries of
-                                  this type. */
+      if ( i < shipLog.nlogs ) { /* prev id found - so remove all log entries of
+                                    this type. */
          e = shipLog.head;
-         while (e != NULL) {
-            if (e->id == id) {
+         while ( e != NULL ) {
+            if ( e->id == id ) {
                /* remove this entry */
                e = shiplog_removeEntry( e );
             } else {
@@ -99,24 +99,24 @@
          }
          shipLog.maxLen[i] = maxLen;
       }
-   } else if (overwrite == 2) {
+   } else if ( overwrite == 2 ) {
       /* check to see whether this type has been created before, and if so,
        * remove all entries. */
       int found = 0;
       id        = LOG_ID_INVALID;
-      for (i = 0; i < shipLog.nlogs; i++) {
-         if (( ( idstr != NULL ) && ( shipLog.idstrList[i] != NULL ) &&
-               ( strcmp( idstr, shipLog.idstrList[i] ) == 0 ) ) ||
-             ( ( idstr == NULL ) &&
-               ( strcmp( type, shipLog.typeList[i] ) == 0 ) )) {
+      for ( i = 0; i < shipLog.nlogs; i++ ) {
+         if ( ( ( idstr != NULL ) && ( shipLog.idstrList[i] != NULL ) &&
+                ( strcmp( idstr, shipLog.idstrList[i] ) == 0 ) ) ||
+              ( ( idstr == NULL ) &&
+                ( strcmp( type, shipLog.typeList[i] ) == 0 ) ) ) {
             e = shipLog.head;
-            while (e != NULL) {
-               if (e->id == shipLog.idList[i])
+            while ( e != NULL ) {
+               if ( e->id == shipLog.idList[i] )
                   e = shiplog_removeEntry( e );
                else
                   e = e->next;
             }
-            if (found == 0) { /* This is the first entry of this type */
+            if ( found == 0 ) { /* This is the first entry of this type */
                found = 1;
                id    = shipLog.idList[i];
                indx  = i;
@@ -133,11 +133,11 @@
       }
    }
 
-   if (( indx == shipLog.nlogs ) && ( idstr != NULL )) {
+   if ( ( indx == shipLog.nlogs ) && ( idstr != NULL ) ) {
       /* see if existing log with this idstr exists, if so, append to it */
-      for (i = 0; i < shipLog.nlogs; i++) {
-         if (( shipLog.idstrList[i] != NULL ) &&
-             ( strcmp( idstr, shipLog.idstrList[i] ) == 0 )) {
+      for ( i = 0; i < shipLog.nlogs; i++ ) {
+         if ( ( shipLog.idstrList[i] != NULL ) &&
+              ( strcmp( idstr, shipLog.idstrList[i] ) == 0 ) ) {
             id                = shipLog.idList[i];
             indx              = i;
             shipLog.maxLen[i] = maxLen;
@@ -145,11 +145,11 @@
          }
       }
    }
-   if (indx == shipLog.nlogs) {
+   if ( indx == shipLog.nlogs ) {
       /* create a new id for this log */
       id = -1;
-      for (i = 0; i < shipLog.nlogs; i++) { /* get maximum id */
-         if (shipLog.idList[i] > id)
+      for ( i = 0; i < shipLog.nlogs; i++ ) { /* get maximum id */
+         if ( shipLog.idList[i] > id )
             id = shipLog.idList[i];
       }
       id++;
@@ -184,14 +184,14 @@
 int shiplog_append( const char *idstr, const char *msg )
 {
    int i, id;
-   for (i = 0; i < shipLog.nlogs; i++) {
-      if (( ( idstr == NULL ) && ( shipLog.idstrList[i] == NULL ) ) ||
-          ( ( idstr != NULL ) && ( shipLog.idstrList[i] != NULL ) &&
-            ( strcmp( idstr, shipLog.idstrList[i] ) == 0 ) )) {
+   for ( i = 0; i < shipLog.nlogs; i++ ) {
+      if ( ( ( idstr == NULL ) && ( shipLog.idstrList[i] == NULL ) ) ||
+           ( ( idstr != NULL ) && ( shipLog.idstrList[i] != NULL ) &&
+             ( strcmp( idstr, shipLog.idstrList[i] ) == 0 ) ) ) {
          break;
       }
    }
-   if (i == shipLog.nlogs) {
+   if ( i == shipLog.nlogs ) {
       WARN( _( "Warning - log not found: creating it" ) );
       id = shiplog_create(
          idstr, _( "Please report this log as an error to github.com/naev" ),
@@ -215,49 +215,49 @@
    ntime_t       now = ntime_get();
    int           i, maxLen = 0;
 
-   if (logid < 0)
+   if ( logid < 0 )
       return -1;
 
    /* Check that the log hasn't already been added (e.g. if reloading) */
    e = shipLog.head;
    /* check for identical logs */
-   while (e != NULL) {
-      if (e->time != now) { /* logs are created in chronological order */
+   while ( e != NULL ) {
+      if ( e->time != now ) { /* logs are created in chronological order */
          break;
       }
-      if (( logid == e->id ) && ( strcmp( e->msg, msg ) == 0 )) {
+      if ( ( logid == e->id ) && ( strcmp( e->msg, msg ) == 0 ) ) {
          /* Identical log already exists */
          return 0;
       }
       e = e->next;
    }
-   if (( e = calloc( 1, sizeof( ShipLogEntry ) ) ) == NULL) {
+   if ( ( e = calloc( 1, sizeof( ShipLogEntry ) ) ) == NULL ) {
       WARN( _( "Error creating new log entry - crash imminent!\n" ) );
       return -1;
    }
    e->next      = shipLog.head;
    shipLog.head = e;
-   if (shipLog.tail == NULL) /* first entry - point to both head and tail.*/
+   if ( shipLog.tail == NULL ) /* first entry - point to both head and tail.*/
       shipLog.tail = e;
-   if (e->next != NULL)
+   if ( e->next != NULL )
       ( (ShipLogEntry *)e->next )->prev = (void *)e;
    e->id   = logid;
    e->msg  = strdup( msg );
    e->time = now;
-   for (i = 0; i < shipLog.nlogs; i++) {
-      if (shipLog.idList[i] == logid) {
+   for ( i = 0; i < shipLog.nlogs; i++ ) {
+      if ( shipLog.idList[i] == logid ) {
          maxLen = shipLog.maxLen[i];
          break;
       }
    }
-   if (maxLen > 0) {
+   if ( maxLen > 0 ) {
       /* prune log entries if necessary */
       i = 0;
       e = shipLog.head;
-      while (e != NULL) {
-         if (e->id == logid) {
+      while ( e != NULL ) {
+         if ( e->id == logid ) {
             i++;
-            if (i > maxLen)
+            if ( i > maxLen )
                e = shiplog_removeEntry( e );
             else
                e = (ShipLogEntry *)e->next;
@@ -280,20 +280,20 @@
    ShipLogEntry *e, *tmp;
    int           i;
 
-   if (( logid < 0 ) && ( logid != LOG_ID_ALL ))
+   if ( ( logid < 0 ) && ( logid != LOG_ID_ALL ) )
       return;
 
    e = shipLog.head;
-   while (e != NULL) {
-      if (logid == LOG_ID_ALL || logid == e->id) {
-         if (e->prev != NULL)
+   while ( e != NULL ) {
+      if ( logid == LOG_ID_ALL || logid == e->id ) {
+         if ( e->prev != NULL )
             ( (ShipLogEntry *)e->prev )->next = e->next;
-         if (e->next != NULL)
+         if ( e->next != NULL )
             ( (ShipLogEntry *)e->next )->prev = e->prev;
          free( e->msg );
-         if (e == shipLog.head)
+         if ( e == shipLog.head )
             shipLog.head = e->next;
-         if (e == shipLog.tail)
+         if ( e == shipLog.tail )
             shipLog.tail = e->prev;
          tmp = e;
          e   = (ShipLogEntry *)e->next;
@@ -303,8 +303,8 @@
       }
    }
 
-   for (i = 0; i < shipLog.nlogs; i++) {
-      if (logid == LOG_ID_ALL || logid == shipLog.idList[i]) {
+   for ( i = 0; i < shipLog.nlogs; i++ ) {
+      if ( logid == LOG_ID_ALL || logid == shipLog.idList[i] ) {
          shipLog.idList[i] = LOG_ID_INVALID;
          free( shipLog.nameList[i] );
          shipLog.nameList[i] = NULL;
@@ -331,13 +331,13 @@
 void shiplog_setRemove( int logid, ntime_t when )
 {
    int i;
-   if (when == 0)
+   if ( when == 0 )
       when = ntime_get();
-   else if (when < 0) /* add this to ntime */
+   else if ( when < 0 ) /* add this to ntime */
       when = ntime_get() - when;
 
-   for (i = 0; i < shipLog.nlogs; i++) {
-      if (shipLog.idList[i] == logid) {
+   for ( i = 0; i < shipLog.nlogs; i++ ) {
+      if ( shipLog.idList[i] == logid ) {
          shipLog.removeAfter[i] = when;
          break;
       }
@@ -352,11 +352,11 @@
 void shiplog_deleteType( const char *type )
 {
    int i;
-   if (type == NULL)
+   if ( type == NULL )
       return;
-   for (i = 0; i < shipLog.nlogs; i++) {
-      if (( shipLog.idList[i] >= 0 ) &&
-          ( strcmp( type, shipLog.typeList[i] ) == 0 )) {
+   for ( i = 0; i < shipLog.nlogs; i++ ) {
+      if ( ( shipLog.idList[i] >= 0 ) &&
+           ( strcmp( type, shipLog.typeList[i] ) == 0 ) ) {
          shiplog_delete( shipLog.idList[i] );
       }
    }
@@ -395,26 +395,26 @@
    ntime_t       t = ntime_get();
    xmlw_startElem( writer, "shiplog" );
 
-   for (i = 0; i < shipLog.nlogs; i++) {
-      if (shipLog.removeAfter[i] > 0 && shipLog.removeAfter[i] < t)
+   for ( i = 0; i < shipLog.nlogs; i++ ) {
+      if ( shipLog.removeAfter[i] > 0 && shipLog.removeAfter[i] < t )
          shiplog_delete( shipLog.idList[i] );
-      if (shipLog.idList[i] >= 0) {
+      if ( shipLog.idList[i] >= 0 ) {
          xmlw_startElem( writer, "entry" );
          xmlw_attr( writer, "id", "%d", shipLog.idList[i] );
          xmlw_attr( writer, "t", "%s", shipLog.typeList[i] );
-         if (shipLog.removeAfter[i] != 0)
+         if ( shipLog.removeAfter[i] != 0 )
             xmlw_attr( writer, "r", "%" PRIu64, shipLog.removeAfter[i] );
-         if (shipLog.idstrList[i] != NULL)
+         if ( shipLog.idstrList[i] != NULL )
             xmlw_attr( writer, "s", "%s", shipLog.idstrList[i] );
-         if (shipLog.maxLen[i] != 0)
+         if ( shipLog.maxLen[i] != 0 )
             xmlw_attr( writer, "m", "%d", shipLog.maxLen[i] );
          xmlw_str( writer, "%s", shipLog.nameList[i] );
          xmlw_endElem( writer ); /* entry */
       }
    }
    e = shipLog.head;
-   while (e != NULL) {
-      if (e->id >= 0) {
+   while ( e != NULL ) {
+      if ( e->id >= 0 ) {
          xmlw_startElem( writer, "log" );
          xmlw_attr( writer, "id", "%d", e->id );
          xmlw_attr( writer, "t", "%" PRIu64, e->time );
@@ -441,17 +441,17 @@
 
    node = parent->xmlChildrenNode;
    do {
-      if (xml_isNode( node, "shiplog" )) {
+      if ( xml_isNode( node, "shiplog" ) ) {
          cur = node->xmlChildrenNode;
          do {
-            if (xml_isNode( cur, "entry" )) {
+            if ( xml_isNode( cur, "entry" ) ) {
                xmlr_attr_int( cur, "id", id );
                /* check this ID isn't already present */
-               for (i = 0; i < shipLog.nlogs; i++) {
-                  if (shipLog.idList[i] == id)
+               for ( i = 0; i < shipLog.nlogs; i++ ) {
+                  if ( shipLog.idList[i] == id )
                      break;
                }
-               if (i == shipLog.nlogs) { /* a new ID */
+               if ( i == shipLog.nlogs ) { /* a new ID */
                   shipLog.nlogs++;
                   shipLog.idList =
                      realloc( shipLog.idList, sizeof( int ) * shipLog.nlogs );
@@ -473,18 +473,18 @@
                   xmlr_attr_strd( cur, "s",
                                   shipLog.idstrList[shipLog.nlogs - 1] );
                   xmlr_attr_int( cur, "m", shipLog.maxLen[shipLog.nlogs - 1] );
-                  if (shipLog.typeList[shipLog.nlogs - 1] == NULL) {
+                  if ( shipLog.typeList[shipLog.nlogs - 1] == NULL ) {
                      shipLog.typeList[shipLog.nlogs - 1] = strdup( "No type" );
                      WARN( _( "No ID in shipLog entry" ) );
                   }
                   shipLog.nameList[shipLog.nlogs - 1] =
                      strdup( xml_raw( cur ) );
                }
-            } else if (xml_isNode( cur, "log" )) {
+            } else if ( xml_isNode( cur, "log" ) ) {
                e = calloc( 1, sizeof( ShipLogEntry ) );
                /* put this one at the end */
                e->prev = shipLog.tail;
-               if (shipLog.tail == NULL)
+               if ( shipLog.tail == NULL )
                   shipLog.head = e;
                else
                   shipLog.tail->next = e;
@@ -494,9 +494,9 @@
                xmlr_attr_long( cur, "t", e->time );
                e->msg = strdup( xml_raw( cur ) );
             }
-         } while (xml_nextNode( cur ));
-      }
-   } while (xml_nextNode( node ));
+         } while ( xml_nextNode( cur ) );
+      }
+   } while ( xml_nextNode( node ) );
    return 0;
 }
 
@@ -506,27 +506,23 @@
    char  **types = NULL;
    ntime_t t     = ntime_get();
 
-<<<<<<< HEAD
    if ( includeAll ) {
-=======
-   if (includeAll) {
->>>>>>> 556f296a
       types    = malloc( sizeof( char * ) );
       n        = 1;
       types[0] = strdup( _( "All" ) );
    }
-   for (i = 0; i < shipLog.nlogs; i++) {
-      if (shipLog.removeAfter[i] > 0 && shipLog.removeAfter[i] < t) {
+   for ( i = 0; i < shipLog.nlogs; i++ ) {
+      if ( shipLog.removeAfter[i] > 0 && shipLog.removeAfter[i] < t ) {
          /* log expired, so remove (which sets id to LOG_ID_INVALID) */
          shiplog_delete( shipLog.idList[i] );
       }
-      if (shipLog.idList[i] >= 0) {
+      if ( shipLog.idList[i] >= 0 ) {
          /* log valid */
-         for (j = 0; j < n; j++) {
-            if (strcmp( shipLog.typeList[i], types[j] ) == 0)
+         for ( j = 0; j < n; j++ ) {
+            if ( strcmp( shipLog.typeList[i], types[j] ) == 0 )
                break;
          }
-         if (j == n) { /*This log type not found, so add.*/
+         if ( j == n ) { /*This log type not found, so add.*/
             n++;
             types        = realloc( types, sizeof( char * ) * n );
             types[n - 1] = strdup( shipLog.typeList[i] );
@@ -560,19 +556,19 @@
    n     = !!includeAll;
    logs  = realloc( *logsOut, sizeof( char * ) * n );
    logid = realloc( *logIDs, sizeof( int ) * n );
-   if (includeAll) {
+   if ( includeAll ) {
       logs[0]  = strdup( _( "All" ) );
       logid[0] = LOG_ID_ALL;
    }
-   if (shipLog.nlogs > 0) {
-      for (i = shipLog.nlogs - 1; i >= 0; i--) {
-         if (shipLog.removeAfter[i] > 0 && shipLog.removeAfter[i] < t) {
+   if ( shipLog.nlogs > 0 ) {
+      for ( i = shipLog.nlogs - 1; i >= 0; i-- ) {
+         if ( shipLog.removeAfter[i] > 0 && shipLog.removeAfter[i] < t ) {
             /* log expired, so remove (which sets id to LOG_ID_INVALID) */
             shiplog_delete( shipLog.idList[i] );
          }
-         if (( shipLog.idList[i] >= 0 ) &&
-             ( ( type == NULL ) ||
-               ( strcmp( type, shipLog.typeList[i] ) == 0 ) )) {
+         if ( ( shipLog.idList[i] >= 0 ) &&
+              ( ( type == NULL ) ||
+                ( strcmp( type, shipLog.typeList[i] ) == 0 ) ) ) {
             n++;
             logs         = realloc( logs, sizeof( char * ) * n );
             logs[n - 1]  = strdup( shipLog.nameList[i] );
@@ -591,20 +587,20 @@
    int     i, n = 0;
    ntime_t t = ntime_get();
 
-   for (i = shipLog.nlogs - 1; i >= 0; i--) {
-      if (( shipLog.removeAfter[i] > 0 ) && ( shipLog.removeAfter[i] < t )) {
+   for ( i = shipLog.nlogs - 1; i >= 0; i-- ) {
+      if ( ( shipLog.removeAfter[i] > 0 ) && ( shipLog.removeAfter[i] < t ) ) {
          /* log expired, so remove (which sets id to -1) */
          shiplog_delete( shipLog.idList[i] );
       }
-      if (( shipLog.idList[i] >= 0 ) &&
-          ( ( type == NULL ) ||
-            ( strcmp( type, shipLog.typeList[i] ) == 0 ) )) {
-         if (n == selectedLog)
+      if ( ( shipLog.idList[i] >= 0 ) &&
+           ( ( type == NULL ) ||
+             ( strcmp( type, shipLog.typeList[i] ) == 0 ) ) ) {
+         if ( n == selectedLog )
             break;
          n++;
       }
    }
-   if (i >= 0)
+   if ( i >= 0 )
       i = shipLog.idList[i];
    return i; /* -1 if not found */
 }
@@ -618,13 +614,13 @@
 {
    ShipLogEntry *tmp;
    /* remove this entry */
-   if (e->prev != NULL)
+   if ( e->prev != NULL )
       ( (ShipLogEntry *)e->prev )->next = e->next;
-   if (e->next != NULL)
+   if ( e->next != NULL )
       ( (ShipLogEntry *)e->next )->prev = e->prev;
-   if (shipLog.head == e)
+   if ( shipLog.head == e )
       shipLog.head = e->next;
-   if (shipLog.tail == e)
+   if ( shipLog.tail == e )
       shipLog.tail = e->prev;
    free( e->msg );
    tmp = e;
@@ -646,20 +642,20 @@
    char          buf[5000];
    int           pos;
    e = shipLog.head;
-   if (logid == LOG_ID_ALL) {
+   if ( logid == LOG_ID_ALL ) {
       all = 1;
    }
-   while (e != NULL) {
+   while ( e != NULL ) {
       use = NULL;
-      if (logid == LOG_ID_ALL) {
-         if (all) { /* add the log */
-            if (e->id >= 0)
+      if ( logid == LOG_ID_ALL ) {
+         if ( all ) { /* add the log */
+            if ( e->id >= 0 )
                use = e;
          } else { /* see if this log is of type */
-            for (i = 0; i < shipLog.nlogs; i++) {
-               if (( shipLog.idList[i] >= 0 ) &&
-                   ( e->id == shipLog.idList[i] ) &&
-                   ( strcmp( shipLog.typeList[i], type ) == 0 )) {
+            for ( i = 0; i < shipLog.nlogs; i++ ) {
+               if ( ( shipLog.idList[i] >= 0 ) &&
+                    ( e->id == shipLog.idList[i] ) &&
+                    ( strcmp( shipLog.typeList[i], type ) == 0 ) ) {
                   /* the type matches current messages */
                   use = e;
                   break; /* there should only be 1 log of this type and id. */
@@ -667,11 +663,11 @@
             }
          }
       } else { /* just this particular log*/
-         if (e->id == logid) {
+         if ( e->id == logid ) {
             use = e;
          }
       }
-      if (use != NULL) {
+      if ( use != NULL ) {
          n++;
          entries = realloc( entries, sizeof( char * ) * n );
          ntime_prettyBuf( buf, sizeof( buf ), use->time, 2 );
@@ -683,7 +679,7 @@
       e = e->next;
    }
    (void)pos;
-   if (( n == 0 ) && ( incempty != 0 )) {
+   if ( ( n == 0 ) && ( incempty != 0 ) ) {
       /*empty list, so add "Empty" */
       n          = 1;
       entries    = realloc( entries, sizeof( char * ) );
@@ -702,10 +698,10 @@
 {
    int id = -1;
    int i;
-   for (i = 0; i < shipLog.nlogs; i++) {
-      if (( ( shipLog.idstrList[i] == NULL ) && ( idstr == NULL ) ) ||
-          ( ( shipLog.idstrList[i] != NULL ) && ( idstr != NULL ) &&
-            ( strcmp( idstr, shipLog.idstrList[i] ) == 0 ) )) {
+   for ( i = 0; i < shipLog.nlogs; i++ ) {
+      if ( ( ( shipLog.idstrList[i] == NULL ) && ( idstr == NULL ) ) ||
+           ( ( shipLog.idstrList[i] != NULL ) && ( idstr != NULL ) &&
+             ( strcmp( idstr, shipLog.idstrList[i] ) == 0 ) ) ) {
          id = shipLog.idList[i];
          break;
       }
