--- conflicted
+++ resolved
@@ -437,15 +437,9 @@
 {
    const Outfit *o = luaL_validoutfit( L, 1 );
    lua_pushstring( L, outfit_slotName( o ) );
-<<<<<<< HEAD
    lua_pushstring( L, outfit_slotSizeName( o ) );
    int spid = outfit_slotProperty( o );
-   lua_pushstring( L, sp_display( spid ) );
-   lua_pushboolean( L, sp_required( spid ) );
-   lua_pushboolean( L, sp_exclusive( spid ) );
-=======
-   lua_pushstring( L, outfit_slotSize( o ) );
-   if ( o->slot.spid == 0 ) {
+   if ( spid == 0 ) {
       lua_pushnil( L );
       lua_pushboolean( L, 0 );
       lua_pushboolean( L, 0 );
@@ -454,7 +448,6 @@
       lua_pushboolean( L, sp_required( o->slot.spid ) );
       lua_pushboolean( L, sp_exclusive( o->slot.spid ) );
    }
->>>>>>> 44365f43
    return 5;
 }
 
