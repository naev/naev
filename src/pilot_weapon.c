--- conflicted
+++ resolved
@@ -1648,19 +1648,6 @@
    if ( p->energy < p->afterburner->outfit->u.afb.energy * 0.5 )
       return 0;
 
-<<<<<<< HEAD
-=======
-   /* The afterburner only works if its efficiency is high enough. */
-   if ( pilot_heatEfficiencyMod(
-           p->afterburner->heat_T, p->afterburner->outfit->overheat_min,
-           p->afterburner->outfit->overheat_max ) < 0.1 ) {
-      if ( pilot_isPlayer( p ) )
-         player_message( _( "#r%s is overheating!#0" ),
-                         _( p->afterburner->outfit->name ) );
-      return 0;
-   }
-
->>>>>>> c2056891
    /* Turn it on. */
    if ( p->afterburner->state == PILOT_OUTFIT_OFF ) {
       p->afterburner->state  = PILOT_OUTFIT_ON;
