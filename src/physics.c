/*
 * See Licensing and Copyright notice in naev.h
 */
/** @cond */
#include <stdio.h>
#include <stdlib.h>

#include "naev.h"
/** @endcond */

#include "lualib.h"

#include "constants.h"
#include "log.h"
#include "ndata.h"
#include "nlua.h"
#include "physics.h"

/**
 * Lists of names for some internal units we use. These just translate them
 * game values to human readable form.
 */
const char _UNIT_TIME[]     = N_( "sec" );
const char _UNIT_PER_TIME[] = N_( "/sec" );
const char _UNIT_DISTANCE[] = N_( "km" );
const char _UNIT_SPEED[]    = N_( "km/s" );
const char _UNIT_ACCEL[]    = N_( "km/s²" );
const char _UNIT_ENERGY[]   = N_( "GJ" );
const char _UNIT_POWER[]    = N_( "GW" );
const char _UNIT_ANGLE[]    = N_( "°" );
const char _UNIT_ROTATION[] = N_( "°/s" );
const char _UNIT_MASS[]     = N_( "t" );
const char _UNIT_CPU[]      = N_( "PFLOP" );
const char _UNIT_UNIT[]     = N_( "u" );
const char _UNIT_PERCENT[]  = N_( "%" );

<<<<<<< HEAD
double PHYSICS_SPEED_DAMP = 4.5; /** 3 was default before 0.13.0. */

int physics_init( void )
{
   const char *file = "constants.lua";
   char       *buf;
   size_t      size;

   buf = ndata_read( file, &size );
   if ( buf == NULL ) {
      WARN( _( "File '%s' not found!" ), file );
      return -1;
   }

   lua_State *L = luaL_newstate();
   luaL_openlibs( L );

   if ( ( luaL_loadbuffer( L, buf, size, file ) || lua_pcall( L, 0, 1, 0 ) ) ) {
      WARN( _( "Failed to parse '%s':\n%s" ), file, lua_tostring( L, -1 ) );
      lua_close( L );
      return -1;
   }

   lua_getfield( L, -1, "PHYSICS_SPEED_DAMP" );
   PHYSICS_SPEED_DAMP = lua_tonumber( L, -1 );
   lua_pop( L, 1 );

   lua_close( L );
   return 0;
}

=======
>>>>>>> beeb56b0
/**
 * @brief Converts an angle to the [0, 2*M_PI] range.
 */
double angle_clean( double a )
{
   if ( FABS( a ) >= 2. * M_PI ) {
      a = fmod( a, 2. * M_PI );
   }
   if ( a < 0. ) {
      a += 2. * M_PI;
   }
   return a;
}

/**
 * @brief Gets the difference between two angles.
 *
 *    @param ref Reference angle.
 *    @param a Angle to get distance from ref.
 */
double angle_diff( double ref, double a )
{
   /* Get angles. */
   double a1 = angle_clean( ref );
   double a2 = angle_clean( a );
   double d  = a2 - a1;

   /* Filter offsets. */
   d = ( d < M_PI ) ? d : d - 2. * M_PI;
   d = ( d > -M_PI ) ? d : d + 2. * M_PI;
   return d;
}

/**
 * @brief Updates the solid's position using an Euler integration.
 *
 * Simple method
 *
 *   d^2 x(t) / d t^2 = a, a = constant (acceleration)
 *   x'(0) = v, x(0) = p
 *
 *   d x(t) / d t = a*t + v, v = constant (initial velocity)
 *   x(t) = a/2*t + v*t + p, p = constant (initial position)
 *
 *   since dt isn't actually differential this gives us ERROR!
 *   so watch out with big values for dt
 */
static void solid_update_euler( Solid *obj, double dt )
{
   double px, py, vx, vy, ax, ay, th;
   double cdir, sdir;

   /* Save previous position. */
   obj->pre = obj->pos;

   /* Make sure angle doesn't flip */
   obj->dir += obj->dir_vel * dt;
   obj->dir = angle_clean( obj->dir );

   /* Initial positions. */
   px = obj->pos.x;
   py = obj->pos.y;
   vx = obj->vel.x;
   vy = obj->vel.y;
   th = obj->accel;

   /* Save direction. */
   sdir = sin( obj->dir );
   cdir = cos( obj->dir );

   /* Get acceleration. */
   ax = th * cdir;
   ay = th * sdir;

   /* Symplectic Euler should reduce a bit the approximation error. */
   vx += ax * dt;
   vy += ay * dt;
   px += vx * dt;
   py += vy * dt;

   /* Update position and velocity. */
   vec2_cset( &obj->vel, vx, vy );
   vec2_cset( &obj->pos, px, py );
}

/**
 * @brief Runge-Kutta method of updating a solid based on its acceleration.
 *
 * Runge-Kutta 4 method
 *
 *   d^2 x(t) / d t^2 = a, a = constant (acceleration)
 *   x'(0) = v, x(0) = p
 *   x'' = f( t, x, x' ) = ( x' , a )
 *
 *   x_{n+1} = x_n + h/6 (k1 + 2*k2 + 3*k3 + k4)
 *    h = (b-a)/2
 *    k1 = f(t_n, X_n ), X_n = (x_n, x'_n)
 *    k2 = f(t_n + h/2, X_n + h/2*k1)
 *    k3 = f(t_n + h/2, X_n + h/2*k2)
 *    k4 = f(t_n + h, X_n + h*k3)
 *
 *   x_{n+1} = x_n + h/6*(6x'_n + 3*h*a, 4*a)
 *
 *
 * Main advantage comes thanks to the fact that Naev is on a 2d plane.
 *  Therefore RK chops it up in chunks and actually creates a tiny curve
 *  instead of approximating the curve for a tiny straight line.
 */
#define RK4_MIN_H 0.01 /**< Minimal pass we want. */
static void solid_update_rk4( Solid *obj, double dt )
{
   int    N;                 /* for iteration, and pass calculation */
   double h, px, py, vx, vy; /* pass, and position/velocity values */
   double vmod, vang, th;
   int    vint;
   int    limit; /* limit speed? */

   /* Save previous position. */
   obj->pre = obj->pos;

   /* Initial positions and velocity. */
   px    = obj->pos.x;
   py    = obj->pos.y;
   vx    = obj->vel.x;
   vy    = obj->vel.y;
   limit = ( obj->speed_max >= 0. );

   /* Initial RK parameters. */
   if ( dt > RK4_MIN_H )
      N = (int)( dt / RK4_MIN_H );
   else
      N = 1;
   vmod = MOD( vx, vy );
   vint = (int)vmod / 100.;
   if ( N < vint )
      N = vint;
   h = dt / (double)N; /* step */

   /* Movement Quantity Theorem:  m*a = \sum f */
   th = obj->accel;

   for ( int i = 0; i < N; i++ ) { /* iterations */
      double ix, iy, tx, ty;
      /* Calculate acceleration for the frame. */
      double ax = th * cos( obj->dir );
      double ay = th * sin( obj->dir );

      /* Limit the speed. */
      if ( limit ) {
         vmod = MOD( vx, vy );
         if ( vmod > obj->speed_max ) {
            /* We limit by applying a force against it. */
            vang = ANGLE( vx, vy ) + M_PI;
            vmod = CTS.PHYSICS_SPEED_DAMP * ( vmod - obj->speed_max );

            /* Update accel. */
            ax += vmod * cos( vang );
            ay += vmod * sin( vang );
         }
      }

      /* x component */
      tx = ix = ax;
      tx += 2. * ix + h * tx;
      tx += 2. * ix + h * tx;
      tx += ix + h * tx;
      tx *= h / 6.;

      vx += tx;
      px += vx * h;

      /* y component */
      ty = iy = ay;
      ty += 2. * iy + h * ty;
      ty += 2. * iy + h * ty;
      ty += iy + h * ty;
      ty *= h / 6.;

      vy += ty;
      py += vy * h;

      /* rotation. */
      obj->dir += obj->dir_vel * h;
   }
   vec2_cset( &obj->vel, vx, vy );
   vec2_cset( &obj->pos, px, py );

   /* Validity check. */
   obj->dir = angle_clean( obj->dir );
}

/**
 * @brief Gets the maximum speed of any object with speed and accel.
 */
double solid_maxspeed( const Solid *s, double speed, double accel )
{
   (void)s;
   return speed + accel / CTS.PHYSICS_SPEED_DAMP;
}

/**
 * @brief Initializes a new Solid.
 *
 *    @param dest Solid to initialize.
 *    @param mass Mass to set solid to.
 *    @param dir Solid initial direction.
 *    @param pos Initial solid position.
 *    @param vel Initial solid velocity.
 */
void solid_init( Solid *dest, double mass, double dir, const vec2 *pos,
                 const vec2 *vel, int update )
{
   memset( dest, 0, sizeof( Solid ) );

   dest->mass = mass;

   /* Set direction velocity. */
   dest->dir_vel = 0.;

   /* Set acceleration. */
   dest->accel = 0.;

   /* Set direction. */
   dest->dir = angle_clean( dir );

   /* Set velocity. */
   if ( vel == NULL )
      vectnull( &dest->vel );
   else
      dest->vel = *vel;

   /* Set position. */
   if ( pos == NULL )
      vectnull( &dest->pos );
   else
      dest->pos = *pos;
   dest->pre = dest->pos; /* Store previous position. */

   /* Misc. */
   dest->speed_max = -1.; /* Negative is invalid. */

   /* Handle update. */
   switch ( update ) {
   case SOLID_UPDATE_RK4:
      dest->update = solid_update_rk4;
      break;

   case SOLID_UPDATE_EULER:
      dest->update = solid_update_euler;
      break;

   default:
      WARN(
         _( "Solid initialization did not specify correct update function!" ) );
      dest->update = solid_update_rk4;
      break;
   }
}<|MERGE_RESOLUTION|>--- conflicted
+++ resolved
@@ -34,40 +34,6 @@
 const char _UNIT_UNIT[]     = N_( "u" );
 const char _UNIT_PERCENT[]  = N_( "%" );
 
-<<<<<<< HEAD
-double PHYSICS_SPEED_DAMP = 4.5; /** 3 was default before 0.13.0. */
-
-int physics_init( void )
-{
-   const char *file = "constants.lua";
-   char       *buf;
-   size_t      size;
-
-   buf = ndata_read( file, &size );
-   if ( buf == NULL ) {
-      WARN( _( "File '%s' not found!" ), file );
-      return -1;
-   }
-
-   lua_State *L = luaL_newstate();
-   luaL_openlibs( L );
-
-   if ( ( luaL_loadbuffer( L, buf, size, file ) || lua_pcall( L, 0, 1, 0 ) ) ) {
-      WARN( _( "Failed to parse '%s':\n%s" ), file, lua_tostring( L, -1 ) );
-      lua_close( L );
-      return -1;
-   }
-
-   lua_getfield( L, -1, "PHYSICS_SPEED_DAMP" );
-   PHYSICS_SPEED_DAMP = lua_tonumber( L, -1 );
-   lua_pop( L, 1 );
-
-   lua_close( L );
-   return 0;
-}
-
-=======
->>>>>>> beeb56b0
 /**
  * @brief Converts an angle to the [0, 2*M_PI] range.
  */
