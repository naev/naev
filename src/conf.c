/*
 * See Licensing and Copyright notice in naev.h
 */
/** @cond */
#include <getopt.h> /* getopt_long */
#include <stdlib.h> /* atoi */
#include <unistd.h> /* getopt */

#include "naev.h"
/** @endcond */

#include "lualib.h"
#include "physfs.h"

#include "conf.h"

#include "background.h"
#include "env.h"
#include "input.h"
#include "log.h"
#include "music.h"
#include "nfile.h"
#include "nlua.h"
#include "nstring.h"
#include "sound.h"
#include "space.h"
#include "utf8.h"

#define conf_loadInt( L, n, i )                                                \
   {                                                                           \
      lua_getglobal( L, n );                                                   \
      if ( lua_isnumber( L, -1 ) ) {                                           \
         i = lua_tointeger( L, -1 );                                           \
      }                                                                        \
      lua_pop( L, 1 );                                                         \
   }

#define conf_loadFloat( L, n, f )                                              \
   {                                                                           \
      lua_getglobal( L, n );                                                   \
      if ( lua_isnumber( L, -1 ) ) {                                           \
         f = lua_tonumber( L, -1 );                                            \
      }                                                                        \
      lua_pop( L, 1 );                                                         \
   }

#define conf_loadTime( L, n, i )                                               \
   {                                                                           \
      lua_getglobal( L, n );                                                   \
      if ( lua_isnumber( L, -1 ) ) {                                           \
         i = (time_t)lua_tonumber( L, -1 );                                    \
      }                                                                        \
      lua_pop( L, 1 );                                                         \
   }

#define conf_loadBool( L, n, b )                                               \
   {                                                                           \
      lua_getglobal( L, n );                                                   \
      if ( lua_isnumber( L, -1 ) )                                             \
         b = ( lua_tonumber( L, -1 ) != 0. );                                  \
      else if ( !lua_isnil( L, -1 ) )                                          \
         b = lua_toboolean( L, -1 );                                           \
      lua_pop( L, 1 );                                                         \
   }

#define conf_loadString( L, n, s )                                             \
   {                                                                           \
      lua_getglobal( L, n );                                                   \
      if ( lua_isstring( L, -1 ) ) {                                           \
         free( s );                                                            \
         s = strdup( lua_tostring( L, -1 ) );                                  \
      }                                                                        \
      lua_pop( L, 1 );                                                         \
   }

/* Global configuration. */
PlayerConf_t conf = {
   .loaded = 0, .ndata = NULL, .language = NULL, .joystick_nam = NULL };

/* from main.c */
extern int   show_fps;
extern int   max_fps;
extern int   indjoystick;
extern char *namjoystick;

/*
 * prototypes
 */
static void print_usage( void );

/*
 * prints usage
 */
static void print_usage( void )
{
   LOG( _( "Usage: %s [OPTIONS]" ), env.argv0 );
   LOG( _( "Options are:" ) );
   LOG( _( "   -f, --fullscreen      activate fullscreen" ) );
   LOG( _( "   -F n, --fps n         limit frames per second to n" ) );
   LOG( _( "   -V, --vsync           enable vsync" ) );
   LOG( _( "   -W n                  set width to n" ) );
   LOG( _( "   -H n                  set height to n" ) );
   LOG( _( "   -j n, --joystick n    use joystick n" ) );
   LOG( _( "   -J s, --Joystick s    use joystick whose name contains s" ) );
   LOG( _( "   -M, --mute            disables sound" ) );
   LOG( _( "   -S, --sound           forces sound" ) );
   LOG( _( "   -m f, --mvol f        sets the music volume to f" ) );
   LOG( _( "   -s f, --svol f        sets the sound volume to f" ) );
   LOG( _( "   -d, --datapath        adds a new datapath to be mounted (i.e., "
           "appends it to the search path for game assets)" ) );
   LOG( _( "   -X, --scale           defines the scale factor" ) );
   LOG(
      _( "   --devmode             enables dev mode perks like the editors" ) );
   LOG( _( "   -h, --help            display this message and exit" ) );
   LOG( _( "   -v, --version         print the version and exit" ) );
}

/**
 * @brief Sets the default configuration.
 */
void conf_setDefaults( void )
{
   conf_cleanup();

   /* Joystick. */
   conf.joystick_ind = -1;

   /* GUI. */
   conf.mesg_visible        = 5;
   conf.map_overlay_opacity = MAP_OVERLAY_OPACITY_DEFAULT;
   conf.big_icons           = BIG_ICONS_DEFAULT;
   conf.always_radar        = 0;
   conf.show_viewport       = 0;

   /* Repeat. */
   conf.repeat_delay = 500;
   conf.repeat_freq  = 30;

   /* Dynamic zoom. */
   conf.zoom_manual = MANUAL_ZOOM_DEFAULT;
   conf.zoom_far    = ZOOM_FAR_DEFAULT;
   conf.zoom_near   = ZOOM_NEAR_DEFAULT;
   conf.zoom_speed  = ZOOM_SPEED_DEFAULT;

   /* Font sizes. */
   conf.font_size_console = FONT_SIZE_CONSOLE_DEFAULT;
   conf.font_size_intro   = FONT_SIZE_INTRO_DEFAULT;
   conf.font_size_def     = FONT_SIZE_DEF_DEFAULT;
   conf.font_size_small   = FONT_SIZE_SMALL_DEFAULT;

   /* Misc. */
   conf.redirect_file            = 1;
   conf.nosave                   = 0;
   conf.devmode                  = 0;
   conf.devautosave              = 0;
   conf.lua_enet                 = 0;
   conf.lua_repl                 = 0;
   conf.lastversion              = strdup( "" );
   conf.translation_warning_seen = 0;
   memset( &conf.last_played, 0, sizeof( time_t ) );

   /* Accessibility. */
   conf.puzzle_skip = PUZZLE_SKIP_DEFAULT;

   /* Gameplay. */
   conf_setGameplayDefaults();

   /* Audio. */
   conf_setAudioDefaults();

   /* Video. */
   conf_setVideoDefaults();

   /* Input */
   input_setDefault( 1 );

   /* Debugging. */
   conf.fpu_except = 0; /* Causes many issues. */

   /* Editor. */
   if ( nfile_dirExists( "../dat/" ) )
      conf.dev_data_dir = strdup( "../dat/" );
   else
      conf.dev_data_dir = NULL;
}

/**
 * @brief Sets the gameplay defaults.
 */
void conf_setGameplayDefaults( void )
{
   conf.difficulty        = DIFFICULTY_DEFAULT;
   conf.doubletap_sens    = DOUBLETAP_SENSITIVITY_DEFAULT;
   conf.mouse_hide        = MOUSE_HIDE_DEFAULT;
   conf.mouse_accel       = MOUSE_ACCEL_DEFAULT;
   conf.mouse_doubleclick = MOUSE_DOUBLECLICK_TIME;
   conf.mouse_fly         = MOUSE_FLY_DEFAULT;
   conf.zoom_manual       = MANUAL_ZOOM_DEFAULT;
}

/**
 * @brief Sets the audio defaults.
 */
void conf_setAudioDefaults( void )
{
   /* Sound. */
   conf.al_efx     = USE_EFX_DEFAULT;
   conf.nosound    = MUTE_SOUND_DEFAULT;
   conf.sound      = SOUND_VOLUME_DEFAULT;
   conf.music      = MUSIC_VOLUME_DEFAULT;
   conf.engine_vol = ENGINE_VOLUME_DEFAULT;
}

/**
 * @brief Sets the video defaults.
 */
void conf_setVideoDefaults( void )
{
   int             w, h, f;
   SDL_DisplayMode resolution;

   conf.num_backups = NUM_BACKUPS_DEFAULT;

   /* More complex resolution handling. */
   f = 0;
   if ( SDL_GetCurrentDisplayMode( 0, &resolution ) == 0 ) {
      /* Try higher resolution. */
      w = RESOLUTION_W_DEFAULT;
      h = RESOLUTION_H_DEFAULT;

      /* Fullscreen and fit everything onscreen. */
      if ( ( resolution.w <= w ) || ( resolution.h <= h ) ) {
         w = resolution.w;
         h = resolution.h;
         f = FULLSCREEN_DEFAULT;
      }
   } else {
      w = 800;
      h = 600;
   }

   /* OpenGL. */
   conf.fsaa  = FSAA_DEFAULT;
   conf.vsync = VSYNC_DEFAULT;

   /* Window. */
   conf.fullscreen = f;
   conf.width      = w;
   conf.height     = h;
   conf.explicit_dim =
      0; /* No need for a define, this is only for first-run. */
   conf.scalefactor         = SCALE_FACTOR_DEFAULT;
   conf.nebu_scale          = NEBULA_SCALE_FACTOR_DEFAULT;
   conf.minimize            = MINIMIZE_DEFAULT;
   conf.colourblind_sim     = COLOURBLIND_SIM_DEFAULT;
   conf.colourblind_correct = COLOURBLIND_CORRECT_DEFAULT;
   conf.colourblind_type    = COLOURBLIND_TYPE_DEFAULT;
   conf.game_speed          = GAME_SPEED_DEFAULT;
   conf.healthbars          = HEALTHBARS_DEFAULT;
   conf.bg_brightness       = BG_BRIGHTNESS_DEFAULT;
   conf.nebu_nonuniformity  = NEBU_NONUNIFORMITY_DEFAULT;
   conf.nebu_saturation     = NEBU_SATURATION_DEFAULT;
   conf.jump_brightness     = JUMP_BRIGHTNESS_DEFAULT;
   conf.gamma_correction    = GAMMA_CORRECTION_DEFAULT;
   conf.low_memory          = LOW_MEMORY_DEFAULT;
   conf.max_3d_tex_size     = MAX_3D_TEX_SIZE;

   if ( cur_system )
      background_load( cur_system->background );

   /* FPS. */
   conf.fps_show = SHOW_FPS_DEFAULT;
   conf.fps_max  = FPS_MAX_DEFAULT;

   /* Pause. */
   conf.pause_show = SHOW_PAUSE_DEFAULT;
}

/*
 * Frees some memory the conf allocated.
 */
void conf_cleanup( void )
{
   conf_free( &conf );
}

/*
 * @brief Parses the local conf that dictates where user data goes.
 */
void conf_loadConfigPath( void )
{
   const char *file = "datapath.lua";

   if ( !nfile_fileExists( file ) )
      return;

   lua_State *L = luaL_newstate();

   if ( luaL_dofile( L, file ) != 0 ) {
      lua_close( L );
      return;
   }
   conf_loadString( L, "datapath", conf.datapath );

   lua_close( L );
}

/*
 * parses the config file
 */
int conf_loadConfig( const char *file )
{
   int         t, cb;
   SDL_Keycode key;
   int         type;
   int         w, h;
   SDL_Keymod  m;
   lua_State  *L;

   /* Check to see if file exists. */
   if ( !nfile_fileExists( file ) ) {
      conf.loaded = 1;
      return nfile_touch( file );
   }

   /* Load the configuration. */
   L = luaL_newstate();
   // TODO sandbox
   luaL_openlibs( L );
   if ( luaL_dofile( L, file ) != 0 ) {
      WARN( _( "Config file '%s' has invalid syntax:" ), file );
      WARN( "   %s", lua_tostring( L, -1 ) );
      lua_close( L );
      return -1;
   }

   /* ndata. */
   conf_loadString( L, "data", conf.ndata );

<<<<<<< HEAD
   /* Language. */
   conf_loadString( L, "language", conf.language );
=======
      /* Saves. */
      conf_loadInt( lEnv, "num_backups", conf.num_backups );

      /* Language. */
      conf_loadString( lEnv, "language", conf.language );
>>>>>>> a94dae8c

   /* OpenGL. */
   conf_loadInt( L, "fsaa", conf.fsaa );
   conf_loadBool( L, "vsync", conf.vsync );

<<<<<<< HEAD
   /* Window. */
   w = h = 0;
   conf_loadInt( L, "width", w );
   conf_loadInt( L, "height", h );
   if ( w != 0 ) {
      conf.explicit_dim = 1;
      conf.width        = w;
   }
   if ( h != 0 ) {
      conf.explicit_dim = 1;
      conf.height       = h;
   }
   conf_loadFloat( L, "scalefactor", conf.scalefactor );
   conf_loadFloat( L, "nebu_scale", conf.nebu_scale );
   conf_loadBool( L, "fullscreen", conf.fullscreen );
   conf_loadBool( L, "modesetting", conf.modesetting );
   conf_loadBool( L, "notresizable", conf.notresizable );
   conf_loadBool( L, "borderless", conf.borderless );
   conf_loadBool( L, "minimize", conf.minimize );
   cb = 0;
   conf_loadBool( L, "colourblind", cb ); /* TODO remove in 0.13.0 or so. */
   if ( cb ) {
      /* Old colourblind used Rod Monochromancy, so we'll restore that in
       * this case. TODO Remove in 0.13.0 or so. */
      conf.colourblind_type = 3;
      conf.colourblind_sim  = 1.; /* Turn on at max. */
   }
   conf_loadFloat( L, "colourblind_sim", conf.colourblind_sim );
   conf_loadFloat( L, "colourblind_correct", conf.colourblind_correct );
   conf_loadInt( L, "colourblind_type", conf.colourblind_type );
   conf_loadFloat( L, "game_speed", conf.game_speed );
   conf_loadBool( L, "healthbars", conf.healthbars );
   conf_loadFloat( L, "bg_brightness", conf.bg_brightness );
   conf_loadBool( L, "puzzle_skip", conf.puzzle_skip );
   /* TODO leave only nebu_nonuniformity for 0.13.0 */
   conf_loadFloat( L, "nebu_uniformity", conf.nebu_nonuniformity );
   conf_loadFloat( L, "nebu_nonuniformity", conf.nebu_nonuniformity );
   /* end todo */
   conf_loadFloat( L, "nebu_saturation", conf.nebu_saturation );
   conf_loadFloat( L, "jump_brightness", conf.jump_brightness );
   conf_loadFloat( L, "gamma_correction", conf.gamma_correction );
   conf_loadBool( L, "low_memory", conf.low_memory );
   conf_loadInt( L, "max_3d_tex_size", conf.max_3d_tex_size );

   /* FPS */
   conf_loadBool( L, "showfps", conf.fps_show );
   conf_loadInt( L, "maxfps", conf.fps_max );

   /*  Pause */
   conf_loadBool( L, "showpause", conf.pause_show );

   /* Sound. */
   conf_loadBool( L, "al_efx", conf.al_efx );
   conf_loadBool( L, "nosound", conf.nosound );
   conf_loadFloat( L, "sound", conf.sound );
   conf_loadFloat( L, "music", conf.music );
   conf_loadFloat( L, "engine_vol", conf.engine_vol );

   /* Joystick. */
   lua_getglobal( L, "joystick" );
   if ( lua_isnumber( L, -1 ) )
      conf.joystick_ind = (int)lua_tonumber( L, -1 );
   else if ( lua_isstring( L, -1 ) )
      conf.joystick_nam = strdup( lua_tostring( L, -1 ) );
   lua_pop( L, 1 );

   /* GUI. */
   conf_loadInt( L, "mesg_visible", conf.mesg_visible );
   if ( conf.mesg_visible <= 0 )
      conf.mesg_visible = 5;
   conf_loadFloat( L, "map_overlay_opacity", conf.map_overlay_opacity );
   conf.map_overlay_opacity = CLAMP( 0, 1, conf.map_overlay_opacity );
   conf_loadBool( L, "big_icons", conf.big_icons );
   conf_loadBool( L, "always_radar", conf.always_radar );

   /* Key repeat. */
   conf_loadInt( L, "repeat_delay", conf.repeat_delay );
   conf_loadInt( L, "repeat_freq", conf.repeat_freq );

   /* Zoom. */
   conf_loadBool( L, "zoom_manual", conf.zoom_manual );
   conf_loadFloat( L, "zoom_far", conf.zoom_far );
   conf_loadFloat( L, "zoom_near", conf.zoom_near );
   conf_loadFloat( L, "zoom_speed", conf.zoom_speed );

   /* Font size. */
   conf_loadInt( L, "font_size_console", conf.font_size_console );
   conf_loadInt( L, "font_size_intro", conf.font_size_intro );
   conf_loadInt( L, "font_size_def", conf.font_size_def );
   conf_loadInt( L, "font_size_small", conf.font_size_small );

   /* Misc. */
   conf_loadString( L, "difficulty", conf.difficulty );
   conf_loadFloat( L, "compression_velocity", conf.compression_velocity );
   conf_loadFloat( L, "compression_mult", conf.compression_mult );
   conf_loadBool( L, "redirect_file", conf.redirect_file );
   conf_loadInt( L, "doubletap_sensitivity", conf.doubletap_sens );
   conf_loadFloat( L, "mouse_hide", conf.mouse_hide );
   conf_loadBool( L, "mouse_fly", conf.mouse_fly );
   conf_loadInt( L, "mouse_accel", conf.mouse_accel );
   conf_loadFloat( L, "mouse_doubleclick", conf.mouse_doubleclick );
   conf_loadFloat( L, "autonav_reset_dist", conf.autonav_reset_dist );
   conf_loadFloat( L, "autonav_reset_shield", conf.autonav_reset_shield );
   conf_loadBool( L, "devmode", conf.devmode );
   conf_loadBool( L, "devautosave", conf.devautosave );
   conf_loadBool( L, "lua_enet", conf.lua_enet );
   conf_loadBool( L, "lua_repl", conf.lua_repl );
   conf_loadBool( L, "conf_nosave", conf.nosave );
   conf_loadString( L, "lastversion", conf.lastversion );
   conf_loadBool( L, "translation_warning_seen",
                  conf.translation_warning_seen );
   conf_loadTime( L, "last_played", conf.last_played );

   /* Debugging. */
   conf_loadBool( L, "fpu_except", conf.fpu_except );

   /* Editor. */
   conf_loadString( L, "dev_data_dir", conf.dev_data_dir );

   /*
    * Keybindings.
    */
   for ( int i = 0; i <= KST_PASTE; i++ ) {
      lua_getglobal( L, input_getKeybindBrief( i ) );

      /* Use 'none' to differentiate between not instantiated and disabled
       * bindings. */
      if ( lua_isstring( L, -1 ) ) {
         const char *str = lua_tostring( L, -1 );
         if ( strcmp( str, "none" ) == 0 ) {
            input_setKeybind( i, KEYBIND_NULL, SDLK_UNKNOWN, NMOD_NONE );
         }
      } else if ( lua_istable( L, -1 ) ) { /* it's a table */
         const char *str, *mod;
         /* gets the event type */
         lua_getfield( L, -1, "type" );
         if ( lua_isstring( L, -1 ) )
            str = lua_tostring( L, -1 );
         else if ( lua_isnil( L, -1 ) ) {
            WARN( _( "Found keybind with no type field!" ) );
            str = "null";
         } else {
            WARN( _( "Found keybind with invalid type field!" ) );
            str = "null";
         }
         lua_pop( L, 1 );

         /* gets the key */
         lua_getfield( L, -1, "key" );
         t = lua_type( L, -1 );
         if ( t == LUA_TNUMBER )
            key = (int)lua_tonumber( L, -1 );
         else if ( t == LUA_TSTRING )
            key = input_keyConv( lua_tostring( L, -1 ) );
         else if ( t == LUA_TNIL ) {
            WARN( _( "Found keybind with no key field!" ) );
            key = SDLK_UNKNOWN;
         } else {
            WARN( _( "Found keybind with invalid key field!" ) );
            key = SDLK_UNKNOWN;
         }
         lua_pop( L, 1 );

         /* Get the modifier. */
         lua_getfield( L, -1, "mod" );
         if ( lua_isstring( L, -1 ) )
            mod = lua_tostring( L, -1 );
         else
            mod = NULL;
         lua_pop( L, 1 );

         if ( str != NULL ) { /* keybind is valid */
            /* get type */
            if ( strcmp( str, "null" ) == 0 )
               type = KEYBIND_NULL;
            else if ( strcmp( str, "keyboard" ) == 0 )
               type = KEYBIND_KEYBOARD;
            else if ( strcmp( str, "jaxispos" ) == 0 )
               type = KEYBIND_JAXISPOS;
            else if ( strcmp( str, "jaxisneg" ) == 0 )
               type = KEYBIND_JAXISNEG;
            else if ( strcmp( str, "jbutton" ) == 0 )
               type = KEYBIND_JBUTTON;
            else if ( strcmp( str, "jhat_up" ) == 0 )
               type = KEYBIND_JHAT_UP;
            else if ( strcmp( str, "jhat_down" ) == 0 )
               type = KEYBIND_JHAT_DOWN;
            else if ( strcmp( str, "jhat_left" ) == 0 )
               type = KEYBIND_JHAT_LEFT;
            else if ( strcmp( str, "jhat_right" ) == 0 )
               type = KEYBIND_JHAT_RIGHT;
            else {
               WARN( _( "Unknown keybinding of type %s" ), str );
               continue;
=======
      /* Window. */
      w = h = 0;
      conf_loadInt( lEnv, "width", w );
      conf_loadInt( lEnv, "height", h );
      if ( w != 0 ) {
         conf.explicit_dim = 1;
         conf.width        = w;
      }
      if ( h != 0 ) {
         conf.explicit_dim = 1;
         conf.height       = h;
      }
      conf_loadFloat( lEnv, "scalefactor", conf.scalefactor );
      conf_loadFloat( lEnv, "nebu_scale", conf.nebu_scale );
      conf_loadBool( lEnv, "fullscreen", conf.fullscreen );
      conf_loadBool( lEnv, "modesetting", conf.modesetting );
      conf_loadBool( lEnv, "notresizable", conf.notresizable );
      conf_loadBool( lEnv, "borderless", conf.borderless );
      conf_loadBool( lEnv, "minimize", conf.minimize );
      cb = 0;
      conf_loadBool( lEnv, "colourblind",
                     cb ); /* TODO remove in 0.13.0 or so. */
      if ( cb ) {
         /* Old colourblind used Rod Monochromancy, so we'll restore that in
          * this case. TODO Remove in 0.13.0 or so. */
         conf.colourblind_type = 3;
         conf.colourblind_sim  = 1.; /* Turn on at max. */
      }
      conf_loadFloat( lEnv, "colourblind_sim", conf.colourblind_sim );
      conf_loadFloat( lEnv, "colourblind_correct", conf.colourblind_correct );
      conf_loadInt( lEnv, "colourblind_type", conf.colourblind_type );
      conf_loadFloat( lEnv, "game_speed", conf.game_speed );
      conf_loadBool( lEnv, "healthbars", conf.healthbars );
      conf_loadFloat( lEnv, "bg_brightness", conf.bg_brightness );
      conf_loadBool( lEnv, "puzzle_skip", conf.puzzle_skip );
      /* TODO leave only nebu_nonuniformity for 0.13.0 */
      conf_loadFloat( lEnv, "nebu_uniformity", conf.nebu_nonuniformity );
      conf_loadFloat( lEnv, "nebu_nonuniformity", conf.nebu_nonuniformity );
      /* end todo */
      conf_loadFloat( lEnv, "nebu_saturation", conf.nebu_saturation );
      conf_loadFloat( lEnv, "jump_brightness", conf.jump_brightness );
      conf_loadFloat( lEnv, "gamma_correction", conf.gamma_correction );
      conf_loadBool( lEnv, "low_memory", conf.low_memory );
      conf_loadInt( lEnv, "max_3d_tex_size", conf.max_3d_tex_size );

      /* FPS */
      conf_loadBool( lEnv, "showfps", conf.fps_show );
      conf_loadInt( lEnv, "maxfps", conf.fps_max );

      /*  Pause */
      conf_loadBool( lEnv, "showpause", conf.pause_show );

      /* Sound. */
      conf_loadBool( lEnv, "al_efx", conf.al_efx );
      conf_loadBool( lEnv, "nosound", conf.nosound );
      conf_loadFloat( lEnv, "sound", conf.sound );
      conf_loadFloat( lEnv, "music", conf.music );
      conf_loadFloat( lEnv, "engine_vol", conf.engine_vol );

      /* Joystick. */
      nlua_getenv( naevL, lEnv, "joystick" );
      if ( lua_isnumber( naevL, -1 ) )
         conf.joystick_ind = (int)lua_tonumber( naevL, -1 );
      else if ( lua_isstring( naevL, -1 ) )
         conf.joystick_nam = strdup( lua_tostring( naevL, -1 ) );
      lua_pop( naevL, 1 );

      /* GUI. */
      conf_loadInt( lEnv, "mesg_visible", conf.mesg_visible );
      if ( conf.mesg_visible <= 0 )
         conf.mesg_visible = 5;
      conf_loadFloat( lEnv, "map_overlay_opacity", conf.map_overlay_opacity );
      conf.map_overlay_opacity = CLAMP( 0, 1, conf.map_overlay_opacity );
      conf_loadBool( lEnv, "big_icons", conf.big_icons );
      conf_loadBool( lEnv, "always_radar", conf.always_radar );
      conf_loadBool( lEnv, "show_viewport", conf.show_viewport );

      /* Key repeat. */
      conf_loadInt( lEnv, "repeat_delay", conf.repeat_delay );
      conf_loadInt( lEnv, "repeat_freq", conf.repeat_freq );

      /* Zoom. */
      conf_loadBool( lEnv, "zoom_manual", conf.zoom_manual );
      conf_loadFloat( lEnv, "zoom_far", conf.zoom_far );
      conf_loadFloat( lEnv, "zoom_near", conf.zoom_near );
      conf_loadFloat( lEnv, "zoom_speed", conf.zoom_speed );

      /* Font size. */
      conf_loadInt( lEnv, "font_size_console", conf.font_size_console );
      conf_loadInt( lEnv, "font_size_intro", conf.font_size_intro );
      conf_loadInt( lEnv, "font_size_def", conf.font_size_def );
      conf_loadInt( lEnv, "font_size_small", conf.font_size_small );

      /* Misc. */
      conf_loadString( lEnv, "difficulty", conf.difficulty );
      conf_loadFloat( lEnv, "compression_velocity", conf.compression_velocity );
      conf_loadFloat( lEnv, "compression_mult", conf.compression_mult );
      conf_loadBool( lEnv, "redirect_file", conf.redirect_file );
      conf_loadInt( lEnv, "doubletap_sensitivity", conf.doubletap_sens );
      conf_loadFloat( lEnv, "mouse_hide", conf.mouse_hide );
      conf_loadBool( lEnv, "mouse_fly", conf.mouse_fly );
      conf_loadInt( lEnv, "mouse_accel", conf.mouse_accel );
      conf_loadFloat( lEnv, "mouse_doubleclick", conf.mouse_doubleclick );
      conf_loadFloat( lEnv, "autonav_reset_dist", conf.autonav_reset_dist );
      conf_loadFloat( lEnv, "autonav_reset_shield", conf.autonav_reset_shield );
      conf_loadBool( lEnv, "devmode", conf.devmode );
      conf_loadBool( lEnv, "devautosave", conf.devautosave );
      conf_loadBool( lEnv, "lua_enet", conf.lua_enet );
      conf_loadBool( lEnv, "lua_repl", conf.lua_repl );
      conf_loadBool( lEnv, "conf_nosave", conf.nosave );
      conf_loadString( lEnv, "lastversion", conf.lastversion );
      conf_loadBool( lEnv, "translation_warning_seen",
                     conf.translation_warning_seen );
      conf_loadTime( lEnv, "last_played", conf.last_played );

      /* Debugging. */
      conf_loadBool( lEnv, "fpu_except", conf.fpu_except );

      /* Editor. */
      conf_loadString( lEnv, "dev_data_dir", conf.dev_data_dir );

      /*
       * Keybindings.
       */
      for ( int i = 0; i <= KST_PASTE; i++ ) {
         nlua_getenv( naevL, lEnv, input_getKeybindBrief( i ) );

         /* Use 'none' to differentiate between not instantiated and disabled
          * bindings. */
         if ( lua_isstring( naevL, -1 ) ) {
            const char *str = lua_tostring( naevL, -1 );
            if ( strcmp( str, "none" ) == 0 ) {
               input_setKeybind( i, KEYBIND_NULL, SDLK_UNKNOWN, NMOD_NONE );
            }
         } else if ( lua_istable( naevL, -1 ) ) { /* it's a table */
            const char *str, *mod;
            /* gets the event type */
            lua_getfield( naevL, -1, "type" );
            if ( lua_isstring( naevL, -1 ) )
               str = lua_tostring( naevL, -1 );
            else if ( lua_isnil( naevL, -1 ) ) {
               WARN( _( "Found keybind with no type field!" ) );
               str = "null";
            } else {
               WARN( _( "Found keybind with invalid type field!" ) );
               str = "null";
            }
            lua_pop( naevL, 1 );

            /* gets the key */
            lua_getfield( naevL, -1, "key" );
            t = lua_type( naevL, -1 );
            if ( t == LUA_TNUMBER )
               key = (int)lua_tonumber( naevL, -1 );
            else if ( t == LUA_TSTRING )
               key = input_keyConv( lua_tostring( naevL, -1 ) );
            else if ( t == LUA_TNIL ) {
               WARN( _( "Found keybind with no key field!" ) );
               key = SDLK_UNKNOWN;
            } else {
               WARN( _( "Found keybind with invalid key field!" ) );
               key = SDLK_UNKNOWN;
>>>>>>> a94dae8c
            }

            /* Check to see if it is valid. */
            if ( ( key == SDLK_UNKNOWN ) && ( type == KEYBIND_KEYBOARD ) ) {
               WARN( _( "Keybind for '%s' is invalid" ),
                     input_getKeybindName( i ) );
               continue;
            }

            /* Set modifier, probably should be able to handle two at a time.
             */
            if ( mod != NULL ) {
               if ( strcmp( mod, "ctrl" ) == 0 )
                  m = NMOD_CTRL;
               else if ( strcmp( mod, "shift" ) == 0 )
                  m = NMOD_SHIFT;
               else if ( strcmp( mod, "alt" ) == 0 )
                  m = NMOD_ALT;
               else if ( strcmp( mod, "meta" ) == 0 )
                  m = NMOD_META;
               else if ( strcmp( mod, "any" ) == 0 )
                  m = NMOD_ANY;
               else if ( strcmp( mod, "none" ) == 0 )
                  m = NMOD_NONE;
               else {
                  WARN( _( "Unknown keybinding mod of type %s" ), mod );
                  m = NMOD_NONE;
               }
            } else
               m = NMOD_NONE;

            /* set the keybind */
            input_setKeybind( i, type, key, m );
         } else
            WARN( _( "Malformed keybind for '%s' in '%s'." ),
                  input_getKeybindName( i ), file );
      }
      /* clean up after table stuff */
      lua_pop( L, 1 );
   }
   lua_pop( L, 1 );

   conf.loaded = 1;

   lua_close( L );
   return 0;
}

/*
 * parses the CLI options
 */
int conf_parseCLI( int argc, char **argv )
{
   static struct option long_options[] = {
      { "datapath", required_argument, 0, 'd' },
      { "fullscreen", no_argument, 0, 'f' },
      { "fps", required_argument, 0, 'F' },
      { "vsync", no_argument, 0, 'V' },
      { "joystick", required_argument, 0, 'j' },
      { "Joystick", required_argument, 0, 'J' },
      { "width", required_argument, 0, 'W' },
      { "height", required_argument, 0, 'H' },
      { "mute", no_argument, 0, 'M' },
      { "sound", no_argument, 0, 'S' },
      { "mvol", required_argument, 0, 'm' },
      { "svol", required_argument, 0, 's' },
      { "scale", required_argument, 0, 'X' },
      { "devmode", no_argument, 0, 'D' },
      { "help", no_argument, 0, 'h' },
      { "version", no_argument, 0, 'v' },
      { NULL, 0, 0, 0 } };
   int option_index = 1;
   int c            = 0;

   /* man 3 getopt says optind should be initialized to 1, but that seems to
    * cause all options to get parsed, i.e. we cannot detect a trailing ndata
    * option.
    */
   optind = 0;
   while ( ( c = getopt_long( argc, argv, "fF:Vd:j:J:W:H:MSm:s:X:Nhv",
                              long_options, &option_index ) ) != -1 ) {
      switch ( c ) {
      case 'd':
         PHYSFS_mount( optarg, NULL, 1 );
         break;
      case 'f':
         conf.fullscreen = 1;
         break;
      case 'F':
         conf.fps_max = atoi( optarg );
         break;
      case 'V':
         conf.vsync = 1;
         break;
      case 'j':
         conf.joystick_ind = atoi( optarg );
         break;
      case 'J':
         conf.joystick_nam = strdup( optarg );
         break;
      case 'W':
         conf.width        = atoi( optarg );
         conf.explicit_dim = 1;
         break;
      case 'H':
         conf.height       = atoi( optarg );
         conf.explicit_dim = 1;
         break;
      case 'M':
         conf.nosound = 1;
         break;
      case 'S':
         conf.nosound = 0;
         break;
      case 'm':
         conf.music = atof( optarg );
         break;
      case 's':
         conf.sound = atof( optarg );
         break;
      case 'N':
         free( conf.ndata );
         conf.ndata = NULL;
         break;
      case 'X':
         conf.scalefactor = atof( optarg );
         break;
      case 'D':
         conf.devmode = 1;
         LOG( _( "Enabling developer mode." ) );
         break;

      case 'v':
         /* by now it has already displayed the version */
         exit( EXIT_SUCCESS );
      case 'h':
         print_usage();
         exit( EXIT_SUCCESS );
      }
   }

   return optind;
}

/**
 * @brief snprintf-like function to quote and escape a string for use in Lua
 * source code
 *
 *    @param str The destination buffer
 *    @param size The maximum amount of space in str to use
 *    @param text The string to quote and escape
 *    @return The number of characters actually written to str
 */
static size_t quoteLuaString( char *str, size_t size, const char *text )
{
   char     slashescape;
   size_t   count, i;
   uint32_t ch;

   if ( size == 0 )
      return 0;

   /* Write a Lua nil if we are given a NULL pointer */
   if ( text == NULL )
      return scnprintf( str, size, "nil" );

   count = 0;

   /* Quote start */
   str[count++] = '\"';
   if ( count == size )
      return count;

   /* Iterate over the characters in text */
   i = 0;
   while ( ( ch = u8_nextchar( text, &i ) ) ) {
      /* Check if we can print this as a friendly backslash-escape */
      switch ( ch ) {
      case '#':
         slashescape = 'a';
         break;
      case '\b':
         slashescape = 'b';
         break;
      case '\f':
         slashescape = 'f';
         break;
      case '\n':
         slashescape = 'n';
         break;
      case '\r':
         slashescape = 'r';
         break;
      case '\t':
         slashescape = 't';
         break;
      case '\v':
         slashescape = 'v';
         break;
      case '\\':
         slashescape = '\\';
         break;
      case '\"':
         slashescape = '\"';
         break;
      case '\'':
         slashescape = '\'';
         break;
      /* Technically, Lua can also represent \0, but we can't in our input */
      default:
         slashescape = 0;
         break;
      }
      if ( slashescape != 0 ) {
         /* Yes, we can use a backslash-escape! */
         str[count++] = '\\';
         if ( count == size )
            return count;

         str[count++] = slashescape;
         if ( count == size )
            return count;

         continue;
      }

      /* Render UTF8. */
      count += u8_toutf8( &str[count], size - count, &ch, 1 );
      if ( count >= size )
         return count;
   }

   /* Quote end */
   str[count++] = '\"';
   if ( count == size )
      return count;

   /* zero-terminate, if possible */
   str[count] = '\0'; /* don't increase count, like snprintf */

   /* return the amount of characters written */
   return count;
}

#define conf_saveComment( t )                                                  \
   pos += scnprintf( &buf[pos], sizeof( buf ) - pos, "-- %s\n", t );

#define conf_saveEmptyLine()                                                   \
   if ( sizeof( buf ) != pos )                                                 \
      buf[pos++] = '\n';

#define conf_saveInt( n, i )                                                   \
   pos += scnprintf( &buf[pos], sizeof( buf ) - pos, "%s = %d\n", n, i );

#define conf_saveULong( n, i )                                                 \
   pos += scnprintf( &buf[pos], sizeof( buf ) - pos, "%s = %lu\n", n, i );

#define conf_saveTime( n, i )                                                  \
   pos += scnprintf( &buf[pos], sizeof( buf ) - pos, "%s = %llu\n", n,         \
                     (unsigned long long)i );

#define conf_saveFloat( n, f )                                                 \
   pos += scnprintf( &buf[pos], sizeof( buf ) - pos, "%s = %f\n", n, f );

#define conf_saveBool( n, b )                                                  \
   if ( b )                                                                    \
      pos += scnprintf( &buf[pos], sizeof( buf ) - pos, "%s = true\n", n );    \
   else                                                                        \
      pos += scnprintf( &buf[pos], sizeof( buf ) - pos, "%s = false\n", n );

#define conf_saveString( n, s )                                                \
   pos += scnprintf( &buf[pos], sizeof( buf ) - pos, "%s = ", n );             \
   pos += quoteLuaString( &buf[pos], sizeof( buf ) - pos, s );                 \
   if ( sizeof( buf ) != pos )                                                 \
      buf[pos++] = '\n';

#define GENERATED_START_COMMENT "START GENERATED SECTION"
#define GENERATED_END_COMMENT "END GENERATED SECTION"

/*
 * saves the current configuration
 */
int conf_saveConfig( const char *file )
{
   char       *old;
   const char *oldfooter;
   size_t      oldsize;
   char        buf[32 * 1024];
   size_t      pos;

   pos       = 0;
   oldfooter = NULL;

   /* User doesn't want to save the config. */
   if ( conf.nosave )
      return 0;

   /* Read the old configuration, if possible */
   if ( nfile_fileExists( file ) &&
        ( old = nfile_readFile( &oldsize, file ) ) != NULL ) {
      /* See if we can find the generated section and preserve
       * whatever the user wrote before it */
      const char *tmp =
         strnstr( old, "-- " GENERATED_START_COMMENT "\n", oldsize );
      if ( tmp != NULL ) {
         /* Copy over the user content */
         pos = MIN( sizeof( buf ), (size_t)( tmp - old ) );
         memcpy( buf, old, pos );

         /* See if we can find the end of the section */
         tmp = strnstr( tmp, "-- " GENERATED_END_COMMENT "\n", oldsize - pos );
         if ( tmp != NULL ) {
            /* Everything after this should also be preserved */
            oldfooter = tmp + strlen( "-- " GENERATED_END_COMMENT "\n" );
            oldsize -= ( oldfooter - old );
         }
      } else {
         /* Treat the contents of the old file as a footer. */
         oldfooter = old;
      }
   } else {
      old = NULL;

      /* Write a nice header for new configuration files */
      conf_saveComment( _( "Naev configuration file" ) );
      conf_saveEmptyLine();
   }

   /* Back up old configuration. */
   if ( nfile_backupIfExists( file ) < 0 ) {
      WARN( _( "Not saving configuration." ) );
      return -1;
   }

   /* Header. */
   conf_saveComment( GENERATED_START_COMMENT );
   conf_saveComment(
      _( "The contents of this section will be rewritten by Naev!" ) );
   conf_saveEmptyLine();

   /* ndata. */
   conf_saveComment(
      _( "The location of Naev's data pack, usually called 'ndata'" ) );
   conf_saveString( "data", conf.ndata );
   conf_saveEmptyLine();

   /* OpenGL. */
   conf_saveComment( _( "Number of save game backups" ) );
   conf_saveInt( "num_backups", conf.num_backups );
   conf_saveEmptyLine();

   /* Language. */
   conf_saveComment(
      _( "Language to use. Set to the two character identifier to the language "
         "(e.g., \"en\" for English), and nil for autodetect." ) );
   conf_saveString( "language", conf.language );
   conf_saveEmptyLine();

   /* Difficulty. */
   conf_saveComment(
      _( "Global difficulty to set the game to. Can be overwritten by saved "
         "game settings. Has to match one of the difficulties defined in "
         "\"difficulty.xml\" in the data files." ) );
   if ( conf.difficulty == NULL ) {
      conf_saveComment( "difficulty = nil" );
   } else {
      conf_saveString( "difficulty", conf.difficulty );
   }
   conf_saveEmptyLine();

   /* OpenGL. */
   conf_saveComment( _( "The factor to use in Full-Scene Anti-Aliasing" ) );
   conf_saveComment( _( "Anything lower than 2 will simply disable FSAA" ) );
   conf_saveInt( "fsaa", conf.fsaa );
   conf_saveEmptyLine();

   conf_saveComment( _(
      "Synchronize framebuffer updates with the vertical blanking interval" ) );
   conf_saveBool( "vsync", conf.vsync );
   conf_saveEmptyLine();

   /* Window. */
   conf_saveComment( _( "The window size or screen resolution" ) );
   conf_saveComment(
      _( "Set both of these to 0 to make Naev try the desktop resolution" ) );
   if ( conf.explicit_dim ) {
      conf_saveInt( "width", conf.width );
      conf_saveInt( "height", conf.height );
   } else {
      conf_saveInt( "width", 0 );
      conf_saveInt( "height", 0 );
   }
   conf_saveEmptyLine();

   conf_saveComment( _( "Factor used to divide the above resolution with" ) );
   conf_saveComment( _( "This is used to lower the rendering resolution, and "
                        "scale to the above" ) );
   conf_saveFloat( "scalefactor", conf.scalefactor );
   conf_saveEmptyLine();

   conf_saveComment( _( "Scale factor for rendered nebula backgrounds." ) );
   conf_saveComment(
      _( "Larger values can save time but lead to a blurrier appearance." ) );
   conf_saveFloat( "nebu_scale", conf.nebu_scale );
   conf_saveEmptyLine();

   conf_saveComment( _( "Run Naev in full-screen mode" ) );
   conf_saveBool( "fullscreen", conf.fullscreen );
   conf_saveEmptyLine();

   conf_saveComment( _( "Use video modesetting when fullscreen is enabled" ) );
   conf_saveBool( "modesetting", conf.modesetting );
   conf_saveEmptyLine();

   conf_saveComment( _( "Disable allowing resizing the window." ) );
   conf_saveBool( "notresizable", conf.notresizable );
   conf_saveEmptyLine();

   conf_saveComment(
      _( "Disable window decorations. Use with care and know the keyboard "
         "controls to quit and toggle fullscreen." ) );
   conf_saveBool( "borderless", conf.borderless );
   conf_saveEmptyLine();

   conf_saveComment( _( "Minimize the game on focus loss." ) );
   conf_saveBool( "minimize", conf.minimize );
   conf_saveEmptyLine();

   conf_saveComment(
      _( "Enables colourblind simulation. A value of 0. disables." ) );
   conf_saveFloat( "colourblind_sim", conf.colourblind_sim );
   conf_saveEmptyLine();

   conf_saveComment( _( "Type of colourblindness to simulate or correct." ) );
   conf_saveComment( _( "0 is Protanopia" ) );
   conf_saveComment( _( "1 is Deuteranopia" ) );
   conf_saveComment( _( "2 is Tritanapia" ) );
   conf_saveComment( _( "3 is Rod Monochromacy" ) );
   conf_saveComment( _( "4 is Cone Monochromacy" ) );
   conf_saveInt( "colourblind_type", conf.colourblind_type );
   conf_saveEmptyLine();

   conf_saveComment( _( "Intensity of the colour blindness correction. A value "
                        "of 0. disables." ) );
   conf_saveFloat( "colourblind_correct", conf.colourblind_correct );
   conf_saveEmptyLine();

   conf_saveComment( _( "Slows down the game to improve accessibility." ) );
   conf_saveFloat( "game_speed", conf.game_speed );
   conf_saveEmptyLine();

   conf_saveComment( _( "Enable health bars. These show hostility/friendliness "
                        "and health of pilots on screen." ) );
   conf_saveBool( "healthbars", conf.healthbars );
   conf_saveEmptyLine();

   conf_saveComment(
      _( "Background brightness. 1 is normal brightness while setting it to 0 "
         "would make the backgrounds pitch black." ) );
   conf_saveFloat( "bg_brightness", conf.bg_brightness );
   conf_saveEmptyLine();

   conf_saveComment(
      _( "Nebula non-uniformity. 1 is normal nebula while setting it to 0 "
         "would make the nebula a solid colour." ) );
   conf_saveFloat( "nebu_nonuniformity", conf.nebu_nonuniformity );
   conf_saveEmptyLine();

   conf_saveComment( _(
      "Nebula saturation. Modifies the base saturation of the nebula colour. "
      "Lower values desaturate the nebulas to make them easier to view." ) );
   conf_saveFloat( "nebu_saturation", conf.nebu_saturation );
   conf_saveEmptyLine();

   conf_saveComment(
      _( "Controls the intensity to which the screen fades when jumping. 1.0 "
         "would be pure white, while 0.0 would be pure black." ) );
   conf_saveFloat( "jump_brightness", conf.jump_brightness );
   conf_saveEmptyLine();

   conf_saveComment(
      _( "Gamma correction parameter. A value of 1 disables it (no curve)." ) );
   conf_saveFloat( "gamma_correction", conf.gamma_correction );
   conf_saveEmptyLine();

   conf_saveComment( _( "Enables low memory mode which foregoes using normal "
                        "textures and ambient occlusion. Useful when you want "
                        "to run Naev or more limited hardware." ) );
   conf_saveBool( "low_memory", conf.low_memory );
   conf_saveEmptyLine();

   conf_saveComment( _( "Provide an in-game option to skip puzzles that appear "
                        "throughout the game." ) );
   conf_saveBool( "puzzle_skip", conf.puzzle_skip );
   conf_saveEmptyLine();

   conf_saveComment(
      _( "Maximum texture size to use for 3D models when in low memory mode. A "
         "value of less than or equal to 0 disables texture resizing." ) );
   conf_saveInt( "max_3d_tex_size", conf.max_3d_tex_size );
   conf_saveEmptyLine();

   /* FPS */
   conf_saveComment( _( "Display a frame rate counter" ) );
   conf_saveBool( "showfps", conf.fps_show );
   conf_saveEmptyLine();

   conf_saveComment( _( "Limit the rendering frame rate" ) );
   conf_saveInt( "maxfps", conf.fps_max );
   conf_saveEmptyLine();

   /* Pause */
   conf_saveComment( _( "Show 'PAUSED' on screen while paused" ) );
   conf_saveBool( "showpause", conf.pause_show );
   conf_saveEmptyLine();

   /* Sound. */
   conf_saveComment( _( "Enables EFX extension for OpenAL backend." ) );
   conf_saveBool( "al_efx", conf.al_efx );
   conf_saveEmptyLine();

   conf_saveComment( _( "Disable all sound" ) );
   conf_saveBool( "nosound", conf.nosound );
   conf_saveEmptyLine();

   conf_saveComment(
      _( "Volume of sound effects and music, between 0.0 and 1.0" ) );
   conf_saveFloat( "sound",
                   ( sound_disabled ) ? conf.sound : sound_getVolume() );
   conf_saveFloat( "music",
                   ( music_disabled ) ? conf.music : music_getVolume() );
   conf_saveComment(
      _( "Relative engine sound volume. Should be between 0.0 and 1.0" ) );
   conf_saveFloat( "engine_vol", conf.engine_vol );
   conf_saveEmptyLine();

   /* Joystick. */
   conf_saveComment( _( "The name or numeric index of the joystick to use" ) );
   conf_saveComment( _( "Setting this to nil disables the joystick support" ) );
   if ( conf.joystick_nam != NULL ) {
      conf_saveString( "joystick", conf.joystick_nam );
   } else if ( conf.joystick_ind >= 0 ) {
      conf_saveInt( "joystick", conf.joystick_ind );
   } else {
      conf_saveString( "joystick", NULL );
   }
   conf_saveEmptyLine();

   /* GUI. */
   conf_saveComment( _( "Number of lines visible in the comm window." ) );
   conf_saveInt( "mesg_visible", conf.mesg_visible );
   conf_saveComment( _( "Opacity fraction (0-1) for the overlay map." ) );
   conf_saveFloat( "map_overlay_opacity", conf.map_overlay_opacity );
   conf_saveComment(
      _( "Use bigger icons in the outfit, shipyard, and other lists." ) );
   conf_saveBool( "big_icons", conf.big_icons );
   conf_saveComment( _(
      "Always show the radar and don't hide it when the overlay is active." ) );
   conf_saveBool( "always_radar", conf.always_radar );
   conf_saveComment( _( "Show the viewport in the radar/overlay." ) );
   conf_saveBool( "show_viewport", conf.show_viewport );
   conf_saveEmptyLine();

   /* Key repeat. */
   conf_saveComment(
      _( "Delay in ms before starting to repeat (0 disables)" ) );
   conf_saveInt( "repeat_delay", conf.repeat_delay );
   conf_saveComment(
      _( "Delay in ms between repeats once it starts to repeat" ) );
   conf_saveInt( "repeat_freq", conf.repeat_freq );
   conf_saveEmptyLine();

   /* Zoom. */
   conf_saveComment( _( "Minimum and maximum zoom factor to use in-game" ) );
   conf_saveComment( _( "At 1.0, no sprites are scaled" ) );
   conf_saveComment( _( "zoom_far should be less then zoom_near" ) );
   conf_saveBool( "zoom_manual", conf.zoom_manual );
   conf_saveFloat( "zoom_far", conf.zoom_far );
   conf_saveFloat( "zoom_near", conf.zoom_near );
   conf_saveEmptyLine();

   conf_saveComment( _( "Zooming speed in factor increments per second" ) );
   conf_saveFloat( "zoom_speed", conf.zoom_speed );
   conf_saveEmptyLine();

   /* Fonts. */
   conf_saveComment( _( "Font sizes (in pixels) for Naev" ) );
   conf_saveComment( _( "Warning, setting to other than the default can cause "
                        "visual glitches!" ) );
   pos +=
      scnprintf( &buf[pos], sizeof( buf ) - pos,
                 _( "-- Console default: %d\n" ), FONT_SIZE_CONSOLE_DEFAULT );
   conf_saveInt( "font_size_console", conf.font_size_console );
   pos += scnprintf( &buf[pos], sizeof( buf ) - pos,
                     _( "-- Intro default: %d\n" ), FONT_SIZE_INTRO_DEFAULT );
   conf_saveInt( "font_size_intro", conf.font_size_intro );
   pos += scnprintf( &buf[pos], sizeof( buf ) - pos,
                     _( "-- Default size: %d\n" ), FONT_SIZE_DEF_DEFAULT );
   conf_saveInt( "font_size_def", conf.font_size_def );
   pos += scnprintf( &buf[pos], sizeof( buf ) - pos, _( "-- Small size: %d\n" ),
                     FONT_SIZE_SMALL_DEFAULT );
   conf_saveInt( "font_size_small", conf.font_size_small );

   /* Misc. */
   conf_saveComment( _( "Redirects log and error output to files" ) );
   conf_saveBool( "redirect_file", conf.redirect_file );
   conf_saveEmptyLine();

   conf_saveComment( _( "Doubletap sensitivity (used for double tap accel for "
                        "afterburner or double tap reverse for cooldown)" ) );
   conf_saveInt( "doubletap_sensitivity", conf.doubletap_sens );
   conf_saveEmptyLine();

   conf_saveComment(
      _( "Time (in seconds) to wait until hiding mouse when not used." ) );
   conf_saveBool( "mouse_hide", conf.mouse_hide );
   conf_saveEmptyLine();

   conf_saveComment( _( "Whether or not clicking the middle mouse button "
                        "toggles mouse flying mode." ) );
   conf_saveBool( "mouse_fly", conf.mouse_fly );
   conf_saveEmptyLine();

   conf_saveComment( _( "Mouse-flying accel control" ) );
   conf_saveInt( "mouse_accel", conf.mouse_accel );
   conf_saveEmptyLine();

   conf_saveComment(
      _( "Maximum interval to count as a double-click (0 disables)." ) );
   conf_saveFloat( "mouse_doubleclick", conf.mouse_doubleclick );
   conf_saveEmptyLine();

   conf_saveComment(
      _( "Enables developer mode (universe editor and the likes)" ) );
   conf_saveBool( "devmode", conf.devmode );
   conf_saveEmptyLine();

   conf_saveComment( _( "Automatic saving for when using the universe editor "
                        "whenever an edit is done" ) );
   conf_saveBool( "devautosave", conf.devautosave );
   conf_saveEmptyLine();

   conf_saveComment(
      _( "Enable the lua-enet library, for use by online/multiplayer mods "
         "(CAUTION: online Lua scripts may have security vulnerabilities!)" ) );
   conf_saveBool( "lua_enet", conf.lua_enet );
   conf_saveComment( _( "Enable the experimental CLI based on lua-repl." ) );
   conf_saveBool( "lua_repl", conf.lua_repl );
   conf_saveEmptyLine();

   conf_saveComment(
      _( "Save the config every time game exits (rewriting this bit)" ) );
   conf_saveInt( "conf_nosave", conf.nosave );
   conf_saveEmptyLine();

   conf_saveComment(
      _( "Indicates the last version the game has run in before" ) );
   conf_saveString( "lastversion", conf.lastversion );
   conf_saveEmptyLine();

   conf_saveComment( _( "Indicates whether we've already warned about "
                        "incomplete game translations." ) );
   conf_saveBool( "translation_warning_seen", conf.translation_warning_seen );
   conf_saveEmptyLine();

   conf_saveComment( _( "Time Naev was last played. This gets refreshed each "
                        "time you exit Naev." ) );
   conf_saveTime( "last_played", time( NULL ) );
   conf_saveEmptyLine();

   /* Debugging. */
   conf_saveComment(
      _( "Enables FPU exceptions - only works on DEBUG builds" ) );
   conf_saveBool( "fpu_except", conf.fpu_except );
   conf_saveEmptyLine();

   /* Editor. */
   conf_saveComment( _( "Path where the main data is stored at" ) );
   conf_saveString( "dev_data_dir", conf.dev_data_dir );
   conf_saveEmptyLine();

   /*
    * Keybindings.
    */
   conf_saveEmptyLine();
   conf_saveComment( _( "Keybindings" ) );
   conf_saveEmptyLine();

   /* Iterate over the keybinding. */
   for ( int i = 0; i <= KST_PASTE; i++ ) {
      SDL_Keycode key;
      KeybindType type;
      const char *typename;
      SDL_Keymod  mod;
      const char *modname;
      char        keyname[17];

      /* Use an extra character in keyname to make sure it's always
       * zero-terminated */
      keyname[sizeof( keyname ) - 1] = '\0';

      /* Save a comment line containing the description */
      conf_saveComment( input_getKeybindDescription( i ) );

      /* Get the keybind */
      key = input_getKeybind( i, &type, &mod );

      /* Determine the textual name for the keybind type */
      switch ( type ) {
      case KEYBIND_KEYBOARD:
         typename = "keyboard";
         break;
      case KEYBIND_JAXISPOS:
         typename = "jaxispos";
         break;
      case KEYBIND_JAXISNEG:
         typename = "jaxisneg";
         break;
      case KEYBIND_JBUTTON:
         typename = "jbutton";
         break;
      case KEYBIND_JHAT_UP:
         typename = "jhat_up";
         break;
      case KEYBIND_JHAT_DOWN:
         typename = "jhat_down";
         break;
      case KEYBIND_JHAT_LEFT:
         typename = "jhat_left";
         break;
      case KEYBIND_JHAT_RIGHT:
         typename = "jhat_right";
         break;
      default:
         typename = NULL;
         break;
      }
      /* Write a nil if an unknown type */
      if ( ( typename == NULL ) ||
           ( key == SDLK_UNKNOWN && type == KEYBIND_KEYBOARD ) ) {
         pos += scnprintf( &buf[pos], sizeof( buf ) - pos, "%s = \"none\"\n",
                           input_getKeybindBrief( i ) );
         continue;
      }

      /* Determine the textual name for the modifier */
      switch ( (int)mod ) {
      case NMOD_CTRL:
         modname = "ctrl";
         break;
      case NMOD_SHIFT:
         modname = "shift";
         break;
      case NMOD_ALT:
         modname = "alt";
         break;
      case NMOD_META:
         modname = "meta";
         break;
      case NMOD_ANY:
         modname = "any";
         break;
      default:
         modname = "none";
         break;
      }

      /* Determine the textual name for the key, if a keyboard keybind */
      if ( type == KEYBIND_KEYBOARD )
         quoteLuaString( keyname, sizeof( keyname ) - 1,
                         SDL_GetKeyName( key ) );
      /* If SDL can't describe the key, store it as an integer */
      if ( type != KEYBIND_KEYBOARD ||
           strcmp( keyname, "\"unknown key\"" ) == 0 )
         scnprintf( keyname, sizeof( keyname ) - 1, "%d", key );

      /* Write out a simple Lua table containing the keybind info */
      pos +=
         scnprintf( &buf[pos], sizeof( buf ) - pos,
                    "%s = { type = \"%s\", mod = \"%s\", key = %s }\n",
                    input_getKeybindBrief( i ), typename, modname, keyname );
   }
   conf_saveEmptyLine();

   /* Footer. */
   conf_saveComment( GENERATED_END_COMMENT );

   if ( old != NULL ) {
      if ( oldfooter != NULL ) {
         /* oldfooter and oldsize now reference the old content past the footer
          */
         oldsize = MIN( (size_t)oldsize, sizeof( buf ) - pos );
         memcpy( &buf[pos], oldfooter, oldsize );
         pos += oldsize;
      }
      free( old );
   }

   if ( nfile_writeFile( buf, pos, file ) < 0 ) {
      WARN( _( "Failed to write configuration!  You'll most likely have to "
               "restore it by copying your backup configuration over your "
               "current configuration." ) );
      return -1;
   }

   return 0;
}

/**
 * @brief Copies a configuration over another.
 */
void conf_copy( PlayerConf_t *dest, const PlayerConf_t *src )
{
   conf_free( dest );
   memcpy( dest, src, sizeof( PlayerConf_t ) );
#define STRDUP( s ) dest->s = ( ( src->s == NULL ) ? NULL : strdup( src->s ) )
   STRDUP( ndata );
   STRDUP( datapath );
   STRDUP( language );
   STRDUP( joystick_nam );
   STRDUP( lastversion );
   STRDUP( dev_data_dir );
   if ( src->difficulty != NULL )
      STRDUP( difficulty );
#undef STRDUP
}

/**
 * @brief Frees a configuration.
 */
void conf_free( PlayerConf_t *config )
{
   free( config->ndata );
   free( config->datapath );
   free( config->language );
   free( config->joystick_nam );
   free( config->lastversion );
   free( config->dev_data_dir );
   free( config->difficulty );

   /* Clear memory. */
   memset( config, 0, sizeof( PlayerConf_t ) );
}<|MERGE_RESOLUTION|>--- conflicted
+++ resolved
@@ -337,22 +337,13 @@
    /* ndata. */
    conf_loadString( L, "data", conf.ndata );
 
-<<<<<<< HEAD
    /* Language. */
    conf_loadString( L, "language", conf.language );
-=======
-      /* Saves. */
-      conf_loadInt( lEnv, "num_backups", conf.num_backups );
-
-      /* Language. */
-      conf_loadString( lEnv, "language", conf.language );
->>>>>>> a94dae8c
 
    /* OpenGL. */
    conf_loadInt( L, "fsaa", conf.fsaa );
    conf_loadBool( L, "vsync", conf.vsync );
 
-<<<<<<< HEAD
    /* Window. */
    w = h = 0;
    conf_loadInt( L, "width", w );
@@ -547,170 +538,6 @@
             else {
                WARN( _( "Unknown keybinding of type %s" ), str );
                continue;
-=======
-      /* Window. */
-      w = h = 0;
-      conf_loadInt( lEnv, "width", w );
-      conf_loadInt( lEnv, "height", h );
-      if ( w != 0 ) {
-         conf.explicit_dim = 1;
-         conf.width        = w;
-      }
-      if ( h != 0 ) {
-         conf.explicit_dim = 1;
-         conf.height       = h;
-      }
-      conf_loadFloat( lEnv, "scalefactor", conf.scalefactor );
-      conf_loadFloat( lEnv, "nebu_scale", conf.nebu_scale );
-      conf_loadBool( lEnv, "fullscreen", conf.fullscreen );
-      conf_loadBool( lEnv, "modesetting", conf.modesetting );
-      conf_loadBool( lEnv, "notresizable", conf.notresizable );
-      conf_loadBool( lEnv, "borderless", conf.borderless );
-      conf_loadBool( lEnv, "minimize", conf.minimize );
-      cb = 0;
-      conf_loadBool( lEnv, "colourblind",
-                     cb ); /* TODO remove in 0.13.0 or so. */
-      if ( cb ) {
-         /* Old colourblind used Rod Monochromancy, so we'll restore that in
-          * this case. TODO Remove in 0.13.0 or so. */
-         conf.colourblind_type = 3;
-         conf.colourblind_sim  = 1.; /* Turn on at max. */
-      }
-      conf_loadFloat( lEnv, "colourblind_sim", conf.colourblind_sim );
-      conf_loadFloat( lEnv, "colourblind_correct", conf.colourblind_correct );
-      conf_loadInt( lEnv, "colourblind_type", conf.colourblind_type );
-      conf_loadFloat( lEnv, "game_speed", conf.game_speed );
-      conf_loadBool( lEnv, "healthbars", conf.healthbars );
-      conf_loadFloat( lEnv, "bg_brightness", conf.bg_brightness );
-      conf_loadBool( lEnv, "puzzle_skip", conf.puzzle_skip );
-      /* TODO leave only nebu_nonuniformity for 0.13.0 */
-      conf_loadFloat( lEnv, "nebu_uniformity", conf.nebu_nonuniformity );
-      conf_loadFloat( lEnv, "nebu_nonuniformity", conf.nebu_nonuniformity );
-      /* end todo */
-      conf_loadFloat( lEnv, "nebu_saturation", conf.nebu_saturation );
-      conf_loadFloat( lEnv, "jump_brightness", conf.jump_brightness );
-      conf_loadFloat( lEnv, "gamma_correction", conf.gamma_correction );
-      conf_loadBool( lEnv, "low_memory", conf.low_memory );
-      conf_loadInt( lEnv, "max_3d_tex_size", conf.max_3d_tex_size );
-
-      /* FPS */
-      conf_loadBool( lEnv, "showfps", conf.fps_show );
-      conf_loadInt( lEnv, "maxfps", conf.fps_max );
-
-      /*  Pause */
-      conf_loadBool( lEnv, "showpause", conf.pause_show );
-
-      /* Sound. */
-      conf_loadBool( lEnv, "al_efx", conf.al_efx );
-      conf_loadBool( lEnv, "nosound", conf.nosound );
-      conf_loadFloat( lEnv, "sound", conf.sound );
-      conf_loadFloat( lEnv, "music", conf.music );
-      conf_loadFloat( lEnv, "engine_vol", conf.engine_vol );
-
-      /* Joystick. */
-      nlua_getenv( naevL, lEnv, "joystick" );
-      if ( lua_isnumber( naevL, -1 ) )
-         conf.joystick_ind = (int)lua_tonumber( naevL, -1 );
-      else if ( lua_isstring( naevL, -1 ) )
-         conf.joystick_nam = strdup( lua_tostring( naevL, -1 ) );
-      lua_pop( naevL, 1 );
-
-      /* GUI. */
-      conf_loadInt( lEnv, "mesg_visible", conf.mesg_visible );
-      if ( conf.mesg_visible <= 0 )
-         conf.mesg_visible = 5;
-      conf_loadFloat( lEnv, "map_overlay_opacity", conf.map_overlay_opacity );
-      conf.map_overlay_opacity = CLAMP( 0, 1, conf.map_overlay_opacity );
-      conf_loadBool( lEnv, "big_icons", conf.big_icons );
-      conf_loadBool( lEnv, "always_radar", conf.always_radar );
-      conf_loadBool( lEnv, "show_viewport", conf.show_viewport );
-
-      /* Key repeat. */
-      conf_loadInt( lEnv, "repeat_delay", conf.repeat_delay );
-      conf_loadInt( lEnv, "repeat_freq", conf.repeat_freq );
-
-      /* Zoom. */
-      conf_loadBool( lEnv, "zoom_manual", conf.zoom_manual );
-      conf_loadFloat( lEnv, "zoom_far", conf.zoom_far );
-      conf_loadFloat( lEnv, "zoom_near", conf.zoom_near );
-      conf_loadFloat( lEnv, "zoom_speed", conf.zoom_speed );
-
-      /* Font size. */
-      conf_loadInt( lEnv, "font_size_console", conf.font_size_console );
-      conf_loadInt( lEnv, "font_size_intro", conf.font_size_intro );
-      conf_loadInt( lEnv, "font_size_def", conf.font_size_def );
-      conf_loadInt( lEnv, "font_size_small", conf.font_size_small );
-
-      /* Misc. */
-      conf_loadString( lEnv, "difficulty", conf.difficulty );
-      conf_loadFloat( lEnv, "compression_velocity", conf.compression_velocity );
-      conf_loadFloat( lEnv, "compression_mult", conf.compression_mult );
-      conf_loadBool( lEnv, "redirect_file", conf.redirect_file );
-      conf_loadInt( lEnv, "doubletap_sensitivity", conf.doubletap_sens );
-      conf_loadFloat( lEnv, "mouse_hide", conf.mouse_hide );
-      conf_loadBool( lEnv, "mouse_fly", conf.mouse_fly );
-      conf_loadInt( lEnv, "mouse_accel", conf.mouse_accel );
-      conf_loadFloat( lEnv, "mouse_doubleclick", conf.mouse_doubleclick );
-      conf_loadFloat( lEnv, "autonav_reset_dist", conf.autonav_reset_dist );
-      conf_loadFloat( lEnv, "autonav_reset_shield", conf.autonav_reset_shield );
-      conf_loadBool( lEnv, "devmode", conf.devmode );
-      conf_loadBool( lEnv, "devautosave", conf.devautosave );
-      conf_loadBool( lEnv, "lua_enet", conf.lua_enet );
-      conf_loadBool( lEnv, "lua_repl", conf.lua_repl );
-      conf_loadBool( lEnv, "conf_nosave", conf.nosave );
-      conf_loadString( lEnv, "lastversion", conf.lastversion );
-      conf_loadBool( lEnv, "translation_warning_seen",
-                     conf.translation_warning_seen );
-      conf_loadTime( lEnv, "last_played", conf.last_played );
-
-      /* Debugging. */
-      conf_loadBool( lEnv, "fpu_except", conf.fpu_except );
-
-      /* Editor. */
-      conf_loadString( lEnv, "dev_data_dir", conf.dev_data_dir );
-
-      /*
-       * Keybindings.
-       */
-      for ( int i = 0; i <= KST_PASTE; i++ ) {
-         nlua_getenv( naevL, lEnv, input_getKeybindBrief( i ) );
-
-         /* Use 'none' to differentiate between not instantiated and disabled
-          * bindings. */
-         if ( lua_isstring( naevL, -1 ) ) {
-            const char *str = lua_tostring( naevL, -1 );
-            if ( strcmp( str, "none" ) == 0 ) {
-               input_setKeybind( i, KEYBIND_NULL, SDLK_UNKNOWN, NMOD_NONE );
-            }
-         } else if ( lua_istable( naevL, -1 ) ) { /* it's a table */
-            const char *str, *mod;
-            /* gets the event type */
-            lua_getfield( naevL, -1, "type" );
-            if ( lua_isstring( naevL, -1 ) )
-               str = lua_tostring( naevL, -1 );
-            else if ( lua_isnil( naevL, -1 ) ) {
-               WARN( _( "Found keybind with no type field!" ) );
-               str = "null";
-            } else {
-               WARN( _( "Found keybind with invalid type field!" ) );
-               str = "null";
-            }
-            lua_pop( naevL, 1 );
-
-            /* gets the key */
-            lua_getfield( naevL, -1, "key" );
-            t = lua_type( naevL, -1 );
-            if ( t == LUA_TNUMBER )
-               key = (int)lua_tonumber( naevL, -1 );
-            else if ( t == LUA_TSTRING )
-               key = input_keyConv( lua_tostring( naevL, -1 ) );
-            else if ( t == LUA_TNIL ) {
-               WARN( _( "Found keybind with no key field!" ) );
-               key = SDLK_UNKNOWN;
-            } else {
-               WARN( _( "Found keybind with invalid key field!" ) );
-               key = SDLK_UNKNOWN;
->>>>>>> a94dae8c
             }
 
             /* Check to see if it is valid. */
