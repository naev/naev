--- conflicted
+++ resolved
@@ -626,16 +626,6 @@
         Ok(())
     }
 
-<<<<<<< HEAD
-=======
-    /// Converts a texture into a pointer for use with C API
-    pub fn into_ptr(self) -> *mut Self {
-        unsafe { Arc::increment_strong_count(Arc::into_raw(self.texture.clone())) }
-        Box::into_raw(Box::new(self))
-    }
-
-    /// Gets the sprite number from a direction for a spritesheet
->>>>>>> da1ed2a2
     pub fn sprite_from_dir(&self, dir: f64) -> (usize, usize) {
         use std::f64::consts::PI;
         let sxy = self.sx * self.sy;
