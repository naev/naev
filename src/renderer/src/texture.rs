use anyhow::Context as AnyhowContext;
use anyhow::Result;
use glow::*;
use image::ImageFormat;
use log::{warn, warn_err};
#[allow(unused_imports)]
use mlua::{FromLua, Lua, MetaMethod, UserData, UserDataMethods, Value};
use nalgebra::{Matrix3, Vector4};
use sdl3 as sdl;
use std::boxed::Box;
use std::ffi::{CStr, CString, c_char, c_double, c_float, c_int, c_uint};
use std::io::{Read, Seek};
use std::num::NonZero;
use std::sync::{Arc, LazyLock, Mutex, MutexGuard, Weak, atomic::AtomicU32};

use crate::buffer;
use crate::{
    Context, ContextWrapper, TextureSDFUniform, TextureScaleUniform, TextureUniform, Uniform,
};

/// All the shared texture data to look up
pub(crate) static TEXTURE_DATA: LazyLock<Mutex<Vec<Weak<TextureData>>>> =
    LazyLock::new(|| Mutex::new(Default::default()));
/// Counter for how many textures were destroyed
pub(crate) static GC_COUNTER: AtomicU32 = AtomicU32::new(0);
/// Number of destroyed textures to start garbage collecting the cache
pub(crate) const GC_THRESHOLD: u32 = 128;
<<<<<<< HEAD
=======

pub const FORMATS: [ImageFormat; 4] = [
    ImageFormat::Avif,
    ImageFormat::WebP,
    ImageFormat::Png,
    ImageFormat::Jpeg,
];
>>>>>>> 0c83f500

#[allow(clippy::upper_case_acronyms)]
#[derive(Clone, Copy, Debug)]
pub enum TextureFormat {
    RGB,
    RGBA,
    SRGB,
    SRGBA,
    Depth,
}
impl TextureFormat {
    pub fn auto(has_alpha: bool, is_srgb: bool) -> i32 {
        (match is_srgb {
            true => match has_alpha {
                true => glow::SRGB_ALPHA,
                false => glow::SRGB,
            },
            false => match has_alpha {
                true => glow::RGBA,
                false => glow::RGB,
            },
        }) as i32
    }

    pub fn to_gl(self) -> u32 {
        match self {
            Self::RGB => glow::RGB,
            Self::RGBA => glow::RGBA,
            Self::SRGB => glow::RGB,
            Self::SRGBA => glow::RGBA,
            Self::Depth => glow::DEPTH_COMPONENT,
        }
    }

    pub fn from_gl(val: u32) -> Self {
        match val {
            glow::RGB => Self::RGB,
            glow::RGBA => Self::RGBA,
            glow::SRGB => Self::SRGB,
            glow::SRGB_ALPHA => Self::SRGBA,
            glow::DEPTH_COMPONENT => Self::Depth,
            _ => Self::RGB,
        }
    }

    pub fn to_sized_gl(self) -> i32 {
        (match self {
            Self::RGB => glow::RGB,
            Self::RGBA => glow::RGBA,
            Self::SRGB => glow::SRGB,
            Self::SRGBA => glow::SRGB_ALPHA,
            Self::Depth => glow::DEPTH_COMPONENT32,
        }) as i32
    }

    pub fn is_srgb(self) -> bool {
        match self {
            Self::RGB | Self::RGBA | Self::Depth => false,
            Self::SRGB | Self::SRGBA => true,
        }
    }
}

struct TextureSearch<'a> {
    name: &'a str,
    srgb: bool,
    flipv: bool,
    mipmaps: bool,
    sdf: bool,
}

#[derive(Debug, PartialEq)]
pub struct TextureData {
    /// Name of the texture
    name: Option<String>,
    /// Underlying OpenGL texture
    texture: glow::Texture,
    /// Width of the texture
    pub w: usize,
    /// Height of the texture
    pub h: usize,
    /// Whether or not the image is in SRGB format
    srgb: bool,
    /// Whether or not the image is a Signed Distance Function
    sdf: bool,
    /// Whether or not the texture has mipmaps
    mipmaps: bool,
    /// Maximum value for Signed Distance Function images
    vmax: f32,
    /// Whether or not it was flipped
    flipv: bool,
}
impl Drop for TextureData {
    fn drop(&mut self) {
        crate::message_push(crate::Message::DeleteTexture(self.texture));
    }
}

impl TextureData {
    /// Creates a new TextureData of size w x h without any data.
    fn new(ctx: &Context, format: TextureFormat, w: usize, h: usize) -> Result<Self> {
        let gl = &ctx.gl;
        if w == 0 || h == 0 {
            return Err(anyhow::anyhow!(
                "Trying to create TextureData without width or height"
            ));
        }
        let texture = unsafe { gl.create_texture().map_err(|e| anyhow::anyhow!(e)) }?;
        unsafe {
            gl.bind_texture(glow::TEXTURE_2D, Some(texture));
            gl.tex_image_2d(
                glow::TEXTURE_2D,
                0,
                format.to_sized_gl(),
                w as i32,
                h as i32,
                0,
                format.to_gl(),
                glow::UNSIGNED_BYTE,
                glow::PixelUnpackData::Slice(None),
            );
            gl.bind_texture(glow::TEXTURE_2D, None);
        }

        Ok(TextureData {
            name: None,
            w,
            h,
            texture,
            srgb: format.is_srgb(),
            sdf: false,
            mipmaps: false,
            vmax: 1.,
            flipv: false,
        })
    }

    /// Checks to see if a TextureData exists.
    fn exists(name: &str) -> Option<Arc<Self>> {
        let textures = TEXTURE_DATA.lock().unwrap();
        Self::exists_textures(name, &textures)
    }

    /// Checks to see if a TextureData exists.
    fn exists_textures(
        name: &str,
        textures: &MutexGuard<'_, Vec<Weak<TextureData>>>,
    ) -> Option<Arc<Self>> {
        for tex in textures.iter() {
            if let Some(t) = tex.upgrade()
                && let Some(tname) = &t.name
                && tname == name
            {
                return Some(t);
            }
        }
        None
    }

    /// Searches to see if a TextureData exists, not only considering name
    fn search_textures(
        s: &TextureSearch,
        textures: &MutexGuard<'_, Vec<Weak<TextureData>>>,
    ) -> Option<Arc<Self>> {
        for tex in textures.iter() {
            if let Some(t) = tex.upgrade()
                && let Some(tname) = &t.name
                && s.name == tname
                && s.srgb == t.srgb
                && s.flipv == t.flipv
                && s.mipmaps == t.mipmaps
                && s.sdf == t.sdf
            {
                return Some(t);
            }
        }
        None
    }

    /// Creates a new TextureData from
    fn from_raw(raw: glow::NativeTexture, w: usize, h: usize) -> Result<Self> {
        Ok(TextureData {
            name: None,
            w,
            h,
            texture: raw,
            srgb: true,
            sdf: false,
            mipmaps: false,
            vmax: 1.,
            flipv: false,
        })
    }

    /// Creates a new TextureData from an image wrapper
    fn from_image(
        ctx: &Context,
        name: Option<&str>,
        img: image::DynamicImage,
        flipv: bool,
        srgb: bool,
    ) -> Result<Self> {
        let gl = &ctx.gl;

        let has_alpha = img.color().has_alpha();
        let img = match flipv {
            true => img.flipv(),
            false => img,
        };

        let (imgdata, fmt): (image::DynamicImage, u32) = match has_alpha {
            true => {
                let mut img = img.into_rgba8();
                // Since we aren't premultiplying in our pipeline, garbage RGB values for alpha==0
                // can leak into the final render. We forcibly set RGB to 0 if alpha is 0.
                // TODO maybe use premultiply instead? It should be better overall.
                for p in img.pixels_mut() {
                    if p.0[3] == 0 {
                        p.0 = [0u8; 4];
                    }
                }
                (img.into(), glow::RGBA)
            }
            false => (img.into_rgb8().into(), glow::RGB),
        };
        let (w, h) = (imgdata.width(), imgdata.height());

        let internalformat = TextureFormat::auto(has_alpha, srgb);
        let gldata = glow::PixelUnpackData::Slice(Some(imgdata.as_bytes()));

        let texture = unsafe {
            let texture = gl.create_texture().map_err(|e| anyhow::anyhow!(e))?;
            gl.bind_texture(glow::TEXTURE_2D, Some(texture));
            gl.tex_image_2d(
                glow::TEXTURE_2D,
                0,
                internalformat,
                w as i32,
                h as i32,
                0,
                fmt,
                glow::UNSIGNED_BYTE,
                gldata,
            );
            if gl.supports_debug() {
                gl.object_label(glow::TEXTURE, texture.0.into(), name);
            }
            gl.bind_texture(glow::TEXTURE_2D, None);
            texture
        };

        Ok(TextureData {
            name: name.map(String::from),
            w: w as usize,
            h: h as usize,
            texture,
            srgb,
            sdf: false,
            mipmaps: false,
            vmax: 1.,
            flipv,
        })
    }

    /// Creates a new TextureData from an image wrapper
    fn from_image_sdf(
        ctx: &Context,
        name: Option<&str>,
        img: image::DynamicImage,
        flipv: bool,
    ) -> Result<Self> {
        let gl = &ctx.gl;
        let texture = unsafe { gl.create_texture().map_err(|e| anyhow::anyhow!(e)) }?;

        let has_alpha = img.color().has_alpha();
        if !has_alpha {
            anyhow::bail!("Trying to create SDF from image without alpha!");
        }
        let img = match flipv {
            true => img.flipv(),
            false => img,
        };
        let (w, h) = (img.width(), img.height());
        let (imgdata, vmax) = {
            // Get only the alpha channel
            let mut rawdata: Vec<_> = img.into_luma_alpha8().pixels().map(|p| p.0[1]).collect();
            let mut vmax: f64 = 0.0;
            // Compute the distance transform
            let sdfdata = unsafe {
                let data = naevc::make_distance_mapbf(rawdata.as_mut_ptr(), w, h, &mut vmax);
                std::slice::from_raw_parts(data, (w * h) as usize)
            };
            (sdfdata, vmax)
        };

        unsafe {
            gl.bind_texture(glow::TEXTURE_2D, Some(texture));
            let (_prefix, floats, _suffix) = imgdata.align_to::<u8>();
            let gldata = glow::PixelUnpackData::Slice(Some(floats));
            gl.tex_image_2d(
                glow::TEXTURE_2D,
                0,
                glow::RED as i32,
                w as i32,
                h as i32,
                0,
                glow::RED,
                glow::FLOAT,
                gldata,
            );
            if gl.supports_debug() {
                gl.object_label(glow::TEXTURE, texture.0.into(), name);
            }
            gl.bind_texture(glow::TEXTURE_2D, None);
        }

        Ok(TextureData {
            name: name.map(String::from),
            w: w as usize,
            h: h as usize,
            texture,
            srgb: false,
            sdf: true,
            mipmaps: false,
            vmax: vmax as f32,
            flipv,
        })
    }

    fn generate_mipmap(&mut self, gl: &glow::Context) -> Result<()> {
        unsafe {
            gl.bind_texture(glow::TEXTURE_2D, Some(self.texture));
            gl.generate_mipmap(glow::TEXTURE_2D);
            gl.bind_texture(glow::TEXTURE_2D, None);
        }
        self.mipmaps = true;
        Ok(())
    }
}

#[derive(Debug, PartialEq)]
pub struct Texture {
    pub path: Option<String>,
    name: Option<CString>, // TODO remove when not needed

    // Sprites
    pub sx: usize,
    pub sy: usize,
    pub sw: f64,
    pub sh: f64,
    pub srw: f64,
    pub srh: f64,

    // Data
    pub texture: Arc<TextureData>,
    pub sampler: glow::Sampler,
}
impl Drop for Texture {
    fn drop(&mut self) {
        crate::message_push(crate::Message::DeleteSampler(self.sampler));
    }
}
impl Texture {
    /// Copies the parameters of a sampler from src to dst
    fn copy_sampler_params(gl: &glow::Context, dst: &glow::Sampler, src: &glow::Sampler) {
        for param in [
            glow::TEXTURE_WRAP_S,
            glow::TEXTURE_WRAP_T,
            glow::TEXTURE_MIN_FILTER,
            glow::TEXTURE_MAG_FILTER,
        ] {
            unsafe {
                let val = gl.get_sampler_parameter_i32(*src, param);
                gl.sampler_parameter_i32(*dst, param, val);
            }
        }
        // TODO copy border, but not possible atm because of
        // https://github.com/grovesNL/glow/issues/342
    }

    /// Tries to clone a texture
    pub fn try_clone(&self) -> Result<Self> {
        let ctx = Context::get();
        let gl = &ctx.gl;
        let sampler = unsafe { gl.create_sampler() }.map_err(|e| anyhow::anyhow!(e))?;
        Self::copy_sampler_params(gl, &sampler, &self.sampler);
        if gl.supports_debug() {
            unsafe {
                gl.object_label(glow::SAMPLER, sampler.0.into(), self.path.clone());
            }
        }

        Ok(Texture {
            path: self.path.clone(),
            name: self.name.clone(),
            sx: self.sx,
            sy: self.sy,
            sw: self.sw,
            sh: self.sh,
            srw: self.srw,
            srh: self.srh,
            texture: self.texture.clone(),
            sampler,
        })
    }

    /// Scales a texture to a new size
    pub fn scale(&self, ctx: &Context, w: usize, h: usize) -> Result<Self> {
        self.scale_wrap(&ctx.as_wrap(), w, h)
    }

    /// Scales a texture to a new size using a ContextWrapper
    pub fn scale_wrap(&self, wctx: &ContextWrapper, w: usize, h: usize) -> Result<Self> {
        let fbo = FramebufferBuilder::new(Some("Downscaler"))
            .width(w)
            .height(h)
            .build_wrap(wctx)?;

        let ctx = wctx.lock();
        let gl = &ctx.gl;
        fbo.bind_gl(gl);
        unsafe {
            gl.viewport(0, 0, w as i32, h as i32);
        }
        let scale = (w as f32 / self.texture.w as f32).min(h as f32 / self.texture.h as f32);
        let uniform = TextureScaleUniform {
            transform: crate::ortho3(0.0, 1.0, 0.0, 1.0),
            scale,
            ..Default::default()
        };
        ctx.program_texture_scale.use_program(gl);
        self.bind_gl(gl, 0);
        ctx.vao_square.bind_gl(gl);

        ctx.buffer_texture_scale
            .bind_write_base_gl(gl, &uniform.buffer()?, 0)?;
        unsafe {
            gl.draw_arrays(glow::TRIANGLE_STRIP, 0, 4);
        }

        Texture::unbind_gl(gl);
        //buffer::VertexArray::unbind_wrap(ctx);
        unsafe {
            gl.bind_vertex_array(Some(ctx.vao_core));
        }
        ctx.buffer_texture_scale.unbind_gl(gl);

        Framebuffer::unbind_gl(gl);
        unsafe {
            gl.viewport(0, 0, naevc::gl_screen.rw, naevc::gl_screen.rh);
        }

        // Have to copy the parameters over
        let tex = fbo.into_texture()?;
        Self::copy_sampler_params(gl, &tex.sampler, &self.sampler);
        Ok(tex)
    }

    /// Binds a texture
    pub fn bind(&self, ctx: &Context, idx: u32) {
        self.bind_gl(&ctx.gl, idx)
    }

    /// Binds a texture directly using an OpenGL context
    pub fn bind_gl(&self, gl: &glow::Context, idx: u32) {
        unsafe {
            gl.active_texture(glow::TEXTURE0 + idx);
            gl.bind_texture(glow::TEXTURE_2D, Some(self.texture.texture));
            gl.bind_sampler(idx, Some(self.sampler));
        }
    }

    /// Unbinds a texture
    pub fn unbind(ctx: &Context) {
        Self::unbind_gl(&ctx.gl)
    }

    /// Unbinds a texture using an OpenGL context
    pub fn unbind_gl(gl: &glow::Context) {
        unsafe {
            gl.bind_texture(glow::TEXTURE_2D, None);
            gl.bind_sampler(0, None); // TODO handle index?
        }
    }

    /// Draws a texture
    pub fn draw(&self, ctx: &Context, x: f32, y: f32, w: f32, h: f32) -> Result<()> {
        let dims = ctx.dimensions.read().unwrap();
        #[rustfmt::skip]
        let transform: Matrix3<f32> = dims.projection * Matrix3::new(
             w,  0.0,  x,
            0.0,  h,   y,
            0.0, 0.0, 1.0,
        );
        let uniform = TextureUniform {
            transform,
            ..Default::default()
        };
        self.draw_ex(ctx, &uniform)
    }

    /// Draws a texture using uniform data directly
    pub fn draw_ex(&self, ctx: &Context, uniform: &TextureUniform) -> Result<()> {
        let gl = &ctx.gl;
        ctx.program_texture.use_program(gl);
        self.bind(ctx, 0);
        ctx.vao_square.bind(ctx);

        ctx.buffer_texture
            .bind_write_base(ctx, &uniform.buffer()?, 0)?;
        unsafe {
            gl.draw_arrays(glow::TRIANGLE_STRIP, 0, 4);
        }

        Texture::unbind(ctx);
        buffer::VertexArray::unbind(ctx);
        ctx.buffer_texture.unbind(ctx);

        Ok(())
    }

    /// Draws an SDF texture
    pub fn draw_sdf_ex(
        &self,
        ctx: &Context,
        uniform: &TextureUniform,
        sdf: &TextureSDFUniform,
    ) -> Result<()> {
        let gl = &ctx.gl;
        ctx.program_texture_sdf.use_program(gl);
        self.bind(ctx, 0);
        ctx.vao_square.bind(ctx);

        ctx.buffer_texture_sdf
            .bind_write_base(ctx, &sdf.buffer()?, 1)?;
        ctx.buffer_texture
            .bind_write_base(ctx, &uniform.buffer()?, 0)?;
        unsafe {
            gl.draw_arrays(glow::TRIANGLE_STRIP, 0, 4);
        }

        Texture::unbind(ctx);
        buffer::VertexArray::unbind(ctx);
        ctx.buffer_texture_sdf.unbind(ctx);
        ctx.buffer_texture.unbind(ctx);

        Ok(())
    }

    pub fn draw_scale(
        &self,
        ctx: &Context,
        x: f32,
        y: f32,
        w: f32,
        h: f32,
        scale: f32,
    ) -> Result<()> {
        let dims = ctx.dimensions.read().unwrap();
        #[rustfmt::skip]
        let transform: Matrix3<f32> = dims.projection * Matrix3::new(
             w,  0.0,  x,
            0.0,  h,   y,
            0.0, 0.0, 1.0,
        );
        let uniform = TextureScaleUniform {
            transform,
            scale,
            ..Default::default()
        };
        self.draw_scale_ex(ctx, &uniform)
    }

    /// Draws a texture while scaling it
    pub fn draw_scale_ex(&self, ctx: &Context, uniform: &TextureScaleUniform) -> Result<()> {
        self.draw_scale_ex_wrap(&ctx.as_wrap(), uniform)
    }

    /// Draws a texture while scaling it directly with uniform data
    pub fn draw_scale_ex_wrap(
        &self,
        wctx: &ContextWrapper,
        uniform: &TextureScaleUniform,
    ) -> Result<()> {
        let ctx = &wctx.lock();
        let gl = &ctx.gl;
        ctx.program_texture_scale.use_program(gl);
        self.bind(ctx, 0);
        ctx.vao_square.bind(ctx);

        ctx.buffer_texture_scale
            .bind_write_base(ctx, &uniform.buffer()?, 0)?;
        unsafe {
            gl.draw_arrays(glow::TRIANGLE_STRIP, 0, 4);
        }

        Texture::unbind(ctx);
        buffer::VertexArray::unbind(ctx);
        ctx.buffer_texture_scale.unbind(ctx);
        Ok(())
    }

    pub fn sprite_from_dir(&self, dir: f64) -> (usize, usize) {
        use std::f64::consts::PI;
        let sxy = self.sx * self.sy;
        let shard = PI * 2.0 / sxy as f64;
        let rdir = {
            let mut rdir = dir + shard * 0.5;
            if rdir < 0.0 {
                rdir += 2.0 * PI * (rdir / (PI * 2.0)).abs().ceil()
            }
            rdir
        };
        let s = {
            let mut s = (rdir / shard).floor() as usize;
            if s > sxy - 1 {
                s %= sxy;
            }
            s
        };
        (s % self.sx, s / self.sx)
    }

    pub fn into_ptr(self) -> *mut Self {
        unsafe { Arc::increment_strong_count(Arc::into_raw(self.texture.clone())) }
        Box::into_raw(Box::new(self))
    }
}

#[test]
fn test_sprite_from_dir() {
    use std::mem::MaybeUninit;
    let mut tex = MaybeUninit::<Texture>::uninit();
    let tex = {
        let tex = unsafe { tex.assume_init_mut() };
        tex.sx = 8;
        tex.sy = 2;
        tex
    };
    use std::f64::consts::PI;
    for (key, val) in vec![
        (0.0, (0, 0)),
        (PI, (0, 1)),
        (-PI, (0, 1)),
        (PI * 2.0, (0, 0)),
        (-PI * 2.0, (0, 0)),
        (PI * 100.0, (0, 0)),
        (-PI * 100.0, (0, 0)),
        (PI * 0.5, (4, 0)),
        (-PI * 0.5, (4, 1)),
        (PI * 0.25, (2, 0)),
        (-PI * 0.25, (6, 1)),
        (PI * 0.75, (6, 0)),
        (-PI * 0.75, (2, 1)),
    ] {
        for off in vec![0.0, -0.19, 0.19] {
            assert_eq!(
                tex.sprite_from_dir(key + off),
                val,
                "tex.sprite_from_dir( {}+{} )",
                key,
                off
            );
        }
    }
}

#[derive(Clone, Copy)]
pub enum AddressMode {
    ClampToEdge = 0,
    Repeat = 1,
    MirrorRepeat = 2,
    ClampToBorder = 3,
}
impl AddressMode {
    pub fn to_gl(self) -> i32 {
        (match self {
            AddressMode::ClampToEdge => glow::CLAMP_TO_EDGE,
            AddressMode::Repeat => glow::REPEAT,
            AddressMode::MirrorRepeat => glow::MIRRORED_REPEAT,
            AddressMode::ClampToBorder => glow::CLAMP_TO_BORDER,
        }) as i32
    }
}
impl mlua::FromLua for AddressMode {
    fn from_lua(value: mlua::Value, _: &mlua::Lua) -> mlua::Result<Self> {
        match value {
            mlua::Value::String(s) => match s.to_string_lossy().as_str() {
                "clamp" => Ok(Self::ClampToEdge),
                "repeat" => Ok(Self::Repeat),
                "mirroredrepeat" => Ok(Self::MirrorRepeat),
                "clampzero" => Ok(Self::ClampToBorder),
                s => Err(mlua::Error::RuntimeError(format!(
                    "unable to convert \"{}\" to AddressMode",
                    s
                ))),
            },
            val => Err(mlua::Error::RuntimeError(format!(
                "unable to convert {} to AddressMode",
                val.type_name()
            ))),
        }
    }
}

#[derive(Clone, Copy)]
pub enum FilterMode {
    Nearest = 0,
    Linear = 1,
    MipmapLinear = 2,
}
impl FilterMode {
    pub fn to_gl(self) -> i32 {
        (match self {
            FilterMode::Nearest => glow::NEAREST,
            FilterMode::Linear => glow::LINEAR,
            FilterMode::MipmapLinear => glow::LINEAR_MIPMAP_LINEAR,
        }) as i32
    }
}
impl mlua::FromLua for FilterMode {
    fn from_lua(value: mlua::Value, _: &mlua::Lua) -> mlua::Result<Self> {
        match value {
            mlua::Value::String(s) => match s.to_string_lossy().as_str() {
                "nearest" => Ok(Self::Nearest),
                "linear" => Ok(Self::Linear),
                s => Err(mlua::Error::RuntimeError(format!(
                    "unable to convert \"{}\" to FilterMode",
                    s
                ))),
            },
            val => Err(mlua::Error::RuntimeError(format!(
                "unable to convert {} to FilterMode",
                val.type_name()
            ))),
        }
    }
}

/// Loads an SVG file into a DynamicImage
//fn svg_to_img(path: &str, w: Option<usize>, h: Option<usize>) -> Result<image::DynamicImage> {
fn svg_to_img(
    rw: &mut sdl::iostream::IOStream,
    w: Option<usize>,
    h: Option<usize>,
) -> Result<image::DynamicImage> {
    use resvg::{tiny_skia, usvg};

    // Load the SVG
    // TODO add ndata-based href resolves and such
    //let svg_data = ndata::read(path)?;
    let mut svg_data = Vec::new();
    rw.read_to_end(&mut svg_data)?;

    let opt = usvg::Options {
        resources_dir: None, // TODO add and such
        ..Default::default()
    };
    let tree = usvg::Tree::from_data(&svg_data, &opt)?;

    // Render the SVG
    let (iw, ih) = tree.size().to_int_size().dimensions();
    let transform = {
        let (sx, sy) = {
            match w {
                Some(w) => {
                    let sx = w as f32 / iw as f32;
                    match h {
                        Some(h) => (sx, h as f32 / ih as f32),
                        None => (sx, sx),
                    }
                }
                None => match h {
                    Some(h) => {
                        let sy = h as f32 / ih as f32;
                        (sy, sy)
                    }
                    None => (1.0, 1.0),
                },
            }
        };
        tiny_skia::Transform::from_scale(sx, sy)
    };
    let mut pixmap = tiny_skia::Pixmap::new(iw, ih).context("unable to create pixbuf")?;
    resvg::render(&tree, transform, &mut pixmap.as_mut());

    // Convert to image and return
    Ok(image::RgbaImage::from_vec(iw, ih, pixmap.take())
        .context("unable to create RgbaImage from Pixmap")?
        .into())
}

pub enum TextureSource {
    Path(String),
    IOStream(sdl::iostream::IOStream<'static>),
    Image(image::DynamicImage),
    TextureData(Arc<TextureData>),
    Raw(glow::NativeTexture),
    Empty(TextureFormat),
}
impl TextureSource {
    #[allow(clippy::too_many_arguments)]
    fn into_texture_data(
        self,
        sctx: &ContextWrapper,
        w: Option<usize>,
        h: Option<usize>,
        srgb: bool,
        flipv: bool,
        mipmaps: bool,
        sdf: bool,
        name: Option<&str>,
    ) -> Result<Arc<TextureData>> {
        if let TextureSource::TextureData(tex) = self {
            // Purpose dropout, don't want to cache again here
            return Ok(tex.clone());
        };

        let mut textures = TEXTURE_DATA.lock().unwrap();

        // Try to see if a texture that matches everything already exists
        if let Some(name) = name {
            let search = TextureSearch {
                name,
                srgb,
                flipv,
                mipmaps,
                sdf,
            };
            if let Some(t) = TextureData::search_textures(&search, &textures) {
                return Ok(t);
            }
        }

        // Failed to find in cache, load a new
        let tex = Arc::new({
            let mut inner = match self {
                TextureSource::Path(path) => {
                    let img = {
                        let cpath = ndata::simplify_path(&path)?;

                        // Small wrapper to simplify things
                        fn try_load_file(path: &str) -> Result<image::DynamicImage> {
                            let rw = ndata::iostream(path)?;
                            Ok(image::ImageReader::with_format(
                                std::io::BufReader::new(rw),
                                image::ImageFormat::from_path(path)?,
                            )
                            //let img = image::ImageReader::new(std::io::BufReader::new(rw)).with_guessed_format()?
                            .decode()?)
                        }

                        // Figure out what to do based on path
                        match std::path::Path::new(&cpath)
                            .extension()
                            .and_then(|s| s.to_str())
                        {
                            Some("svg") => svg_to_img(&mut ndata::iostream(&cpath)?, w, h)?,
                            Some(_) => try_load_file(&cpath)?,
                            None => {
                                // We could just use ImageFormat::all() here, but I figure we want
                                // a specific order
                                let mut image = None;
                                'imageformat: for imageformat in FORMATS {
                                    for ext in imageformat.extensions_str() {
                                        let path = &format!("{}.{}", cpath, ext);
                                        if ndata::exists(path) {
                                            image = Some(try_load_file(path)?);
                                            break 'imageformat;
                                        }
                                    }
                                }
                                // Try to load svg as a last special case as it is not supported by
                                // image-rs
                                if image.is_none() {
                                    let path = &format!("{}.svg", cpath);
                                    if ndata::exists(path) {
                                        image =
                                            Some(svg_to_img(&mut ndata::iostream(path)?, w, h)?);
                                    }
                                }
                                image.with_context(|| {
                                    format!("No image file matching '{}' found", cpath)
                                })?
                            }
                        }
                    };
                    let ctx = &sctx.lock();
                    match sdf {
                        true => TextureData::from_image_sdf(ctx, name, img, flipv)?,
                        false => TextureData::from_image(ctx, name, img, flipv, srgb)?,
                    }
                }
                TextureSource::IOStream(mut rw) => {
                    let img = {
                        // We don't know if it's an SVG, so the only choice is to try to open it
                        // and fallback to image if it fails.
                        match svg_to_img(&mut rw, w, h) {
                            Ok(img) => img,
                            Err(_) => {
                                rw.seek(std::io::SeekFrom::Start(0))?;
                                image::ImageReader::new(std::io::BufReader::new(rw))
                                    .with_guessed_format()?
                                    .decode()?
                            }
                        }
                    };
                    let ctx = &sctx.lock();
                    match sdf {
                        true => TextureData::from_image_sdf(ctx, name, img, flipv)?,
                        false => TextureData::from_image(ctx, name, img, flipv, srgb)?,
                    }
                }
                TextureSource::Image(img) => {
                    let ctx = &sctx.lock();
                    match sdf {
                        true => TextureData::from_image_sdf(ctx, name, img, flipv)?,
                        false => TextureData::from_image(ctx, name, img, flipv, srgb)?,
                    }
                }
                TextureSource::Raw(tex) => {
                    if w.is_none() || h.is_none() {
                        anyhow::bail!("empty images need specific dimensions");
                    }
                    TextureData::from_raw(tex, w.unwrap(), h.unwrap())?
                }
                TextureSource::Empty(fmt) => {
                    if w.is_none() || h.is_none() {
                        anyhow::bail!("empty images need specific dimensions");
                    }
                    let ctx = &sctx.lock();
                    TextureData::new(ctx, fmt, w.unwrap(), h.unwrap())?
                }
                TextureSource::TextureData(_) => unreachable!(),
            };
            if mipmaps {
                let ctx = &sctx.lock();
                inner.generate_mipmap(&ctx.gl)?;
            }
            inner
        });

        // Add weak reference to cache
        if name.is_some() {
            textures.push(Arc::downgrade(&tex));
        }

        Ok(tex)
    }
}

pub struct TextureBuilder {
    name: Option<String>,
    source: Option<TextureSource>,
    w: Option<usize>,
    h: Option<usize>,
    sx: usize,
    sy: usize,
    is_srgb: bool,
    is_sdf: bool,
    is_flipv: bool,
    border_value: Option<Vector4<f32>>,
    address_u: AddressMode,
    address_v: AddressMode,
    mag_filter: FilterMode,
    min_filter: FilterMode,
    mipmaps: bool,
}

impl Default for TextureBuilder {
    fn default() -> Self {
        Self::new()
    }
}

impl TextureBuilder {
    pub fn new() -> Self {
        TextureBuilder {
            name: None,
            source: Some(TextureSource::Empty(TextureFormat::SRGBA)),
            w: None,
            h: None,
            sx: 1,
            sy: 1,
            is_srgb: true,
            is_sdf: false,
            is_flipv: true, // We flip by so it matches the viewport, but not the 3D textures
            border_value: None,
            address_u: AddressMode::Repeat,
            address_v: AddressMode::Repeat,
            mag_filter: FilterMode::Linear,
            min_filter: FilterMode::Linear,
            mipmaps: false,
        }
    }

    pub fn name(mut self, name: Option<&str>) -> Self {
        self.name = name.map(String::from);
        self
    }

    pub fn path(mut self, path: &str) -> Self {
        self.source = Some(TextureSource::Path(String::from(path)));
        self.name = Some(String::from(path));
        self
    }

    pub fn iostream(mut self, stream: sdl::iostream::IOStream<'static>) -> Self {
        self.source = Some(TextureSource::IOStream(stream));
        self
    }

    pub fn empty(mut self, fmt: TextureFormat) -> Self {
        self.source = Some(TextureSource::Empty(fmt));
        self
    }

    pub fn image(mut self, img: &image::DynamicImage) -> Self {
        self.source = Some(TextureSource::Image(img.clone()));
        self
    }

    pub fn texture_data(mut self, data: &Arc<TextureData>) -> Self {
        self.source = Some(TextureSource::TextureData(data.clone()));
        self
    }

    pub fn native_texture(mut self, tex: glow::NativeTexture) -> Self {
        self.source = Some(TextureSource::Raw(tex));
        self
    }

    pub fn srgb(mut self, enable: bool) -> Self {
        self.is_srgb = enable;
        self
    }

    pub fn sdf(mut self, enable: bool) -> Self {
        self.is_sdf = enable;
        self.border(Some(Vector4::from([0., 0., 0., 0.])))
    }

    pub fn flipv(mut self, enable: bool) -> Self {
        self.is_flipv = enable;
        self
    }

    pub fn width(mut self, w: Option<usize>) -> Self {
        self.w = w;
        self
    }

    pub fn height(mut self, h: Option<usize>) -> Self {
        self.h = h;
        self
    }

    pub fn sx(mut self, sx: usize) -> Self {
        self.sx = sx;
        self
    }

    pub fn sy(mut self, sy: usize) -> Self {
        self.sy = sy;
        self
    }

    pub fn address_mode(self, mode: AddressMode) -> Self {
        self.address_mode_u(mode).address_mode_v(mode)
    }

    pub fn address_mode_u(mut self, mode: AddressMode) -> Self {
        self.address_u = mode;
        self
    }

    pub fn address_mode_v(mut self, mode: AddressMode) -> Self {
        self.address_v = mode;
        self
    }

    pub fn filter(self, mode: FilterMode) -> Self {
        self.min_filter(mode).mag_filter(mode)
    }

    pub fn min_filter(mut self, mode: FilterMode) -> Self {
        self.min_filter = mode;
        self
    }

    pub fn mag_filter(mut self, mode: FilterMode) -> Self {
        self.mag_filter = mode;
        self
    }

    pub fn border(mut self, border_value: Option<Vector4<f32>>) -> Self {
        self.border_value = border_value;
        match border_value {
            Some(_) => self.address_mode(AddressMode::ClampToBorder),
            None => self,
        }
    }

    pub fn mipmaps(mut self, enable: bool) -> Self {
        self.mipmaps = enable;
        self
    }

    pub fn build(self, ctx: &Context) -> Result<Texture> {
        let wctx: ContextWrapper = ctx.into();
        self.build_wrap(&wctx)
    }

    pub fn build_wrap(mut self, sctx: &ContextWrapper) -> Result<Texture> {
        let source = self
            .source
            .take()
            .ok_or(anyhow::anyhow!("texture source not specified"))?;

        // Some checks
        if self.is_sdf {
            match source {
                TextureSource::TextureData(_) | TextureSource::Raw(_) | TextureSource::Empty(_) => {
                    anyhow::bail!("SDF must use Path of Image as source!")
                }
                _ => (),
            }
        }

        let texture = source.into_texture_data(
            sctx,
            self.w,
            self.h,
            self.is_srgb,
            self.is_flipv,
            self.mipmaps,
            self.is_sdf,
            self.name.as_deref(),
        )?;

        // Create the sampler
        let sampler = {
            let ctx = &sctx.lock();
            let gl = &ctx.gl;
            let sampler = unsafe { gl.create_sampler() }.map_err(|e| anyhow::anyhow!(e))?;
            unsafe {
                gl.sampler_parameter_i32(
                    sampler,
                    glow::TEXTURE_MIN_FILTER,
                    self.min_filter.to_gl(),
                );
                gl.sampler_parameter_i32(
                    sampler,
                    glow::TEXTURE_MAG_FILTER,
                    self.mag_filter.to_gl(),
                );
                if let Some(border) = &self.border_value {
                    gl.sampler_parameter_f32_slice(
                        sampler,
                        glow::TEXTURE_BORDER_COLOR,
                        border.as_slice(),
                    );
                }
                gl.sampler_parameter_i32(sampler, glow::TEXTURE_WRAP_S, self.address_u.to_gl());
                gl.sampler_parameter_i32(sampler, glow::TEXTURE_WRAP_T, self.address_v.to_gl());
                if gl.supports_debug() {
                    gl.object_label(glow::SAMPLER, sampler.0.into(), self.name.clone());
                }
            }
            sampler
        };

        let (w, h) = (texture.w, texture.h);
        let (sx, sy) = (self.sx, self.sy);
        let sw = (w as f64) / (sx as f64);
        let sh = (h as f64) / (sy as f64);
        let srw = sw / (w as f64);
        let srh = sh / (h as f64);

        Ok(Texture {
            path: self.name.clone(),
            name: self.name.map(|s| CString::new(s.as_str()).unwrap()),
            sx,
            sy,
            sw,
            sh,
            srw,
            srh,
            texture,
            sampler,
        })
    }
}

pub struct FramebufferC {
    fb: glow::NativeFramebuffer,
    w: usize,
    h: usize,
}
#[allow(clippy::large_enum_variant)]
pub enum FramebufferTarget {
    Screen,
    Framebuffer(Framebuffer),
    FramebufferC(FramebufferC),
}
impl FramebufferTarget {
    pub fn from_gl(fb: u32, w: usize, h: usize) -> Self {
        FramebufferTarget::FramebufferC(FramebufferC {
            fb: glow::NativeFramebuffer(NonZero::new(fb).unwrap()),
            w,
            h,
        })
    }

    pub fn dimensions(&self) -> (usize, usize) {
        match self {
            Self::Screen => todo!(),
            Self::Framebuffer(fb) => (fb.w, fb.h),
            Self::FramebufferC(fb) => (fb.w, fb.h),
        }
    }

    pub fn bind(&self, ctx: &Context) {
        let fb = match self {
            Self::Screen => None,
            Self::Framebuffer(fb) => Some(fb.framebuffer),
            Self::FramebufferC(fb) => Some(fb.fb),
        };
        unsafe {
            ctx.gl.bind_framebuffer(glow::FRAMEBUFFER, fb);
        }
    }

    pub fn unbind(&self, ctx: &Context) {
        unsafe {
            ctx.gl.bind_framebuffer(
                glow::FRAMEBUFFER,
                NonZero::new(naevc::gl_screen.current_fbo).map(glow::NativeFramebuffer),
            );
        }
    }
}

pub struct Framebuffer {
    pub framebuffer: glow::Framebuffer,
    pub w: usize,
    pub h: usize,
    pub texture: Option<Texture>,
    pub depth: Option<Texture>,
}
impl Drop for Framebuffer {
    fn drop(&mut self) {
        crate::message_push(crate::Message::DeleteFramebuffer(self.framebuffer));
    }
}
impl Framebuffer {
    pub fn bind(&self, ctx: &Context) {
        self.bind_gl(&ctx.gl)
    }

    pub fn bind_gl(&self, gl: &glow::Context) {
        unsafe {
            gl.bind_framebuffer(glow::FRAMEBUFFER, Some(self.framebuffer));
        }
    }

    pub fn unbind(ctx: &Context) {
        Framebuffer::unbind_gl(&ctx.gl)
    }
    pub fn unbind_gl(gl: &glow::Context) {
        unsafe {
            gl.bind_framebuffer(
                glow::FRAMEBUFFER,
                NonZero::new(naevc::gl_screen.current_fbo).map(glow::NativeFramebuffer),
            );
        }
    }

    pub fn into_texture(mut self) -> Result<Texture> {
        match self.texture.take() {
            Some(tex) => Ok(tex),
            None => anyhow::bail!("unable to remove texture from framebuffer"),
        }
    }
}

pub struct FramebufferBuilder {
    name: Option<String>,
    w: usize,
    h: usize,
    texture: bool,
    depth: bool,
    filter: FilterMode,
    address_mode: AddressMode,
}

impl FramebufferBuilder {
    pub fn new(name: Option<&str>) -> Self {
        FramebufferBuilder {
            name: name.map(String::from),
            w: 0,
            h: 0,
            texture: true,
            depth: false,
            filter: FilterMode::Linear,
            address_mode: AddressMode::ClampToBorder,
        }
    }

    pub fn width(mut self, width: usize) -> Self {
        self.w = width;
        self
    }

    pub fn height(mut self, height: usize) -> Self {
        self.h = height;
        self
    }

    pub fn texture(mut self, enable: bool) -> Self {
        self.texture = enable;
        self
    }

    pub fn depth(mut self, enable: bool) -> Self {
        self.depth = enable;
        self
    }

    pub fn filter(mut self, mode: FilterMode) -> Self {
        self.filter = mode;
        self
    }

    pub fn address_mode(mut self, mode: AddressMode) -> Self {
        self.address_mode = mode;
        self
    }

    pub fn name(mut self, name: Option<&str>) -> Self {
        self.name = name.map(String::from);
        self
    }

    pub fn build(self, ctx: &Context) -> Result<Framebuffer> {
        let wctx: ContextWrapper = ctx.into();
        self.build_wrap(&wctx)
    }

    pub fn build_wrap(self, ctx: &ContextWrapper) -> Result<Framebuffer> {
        let texture = if self.texture {
            let name = self.name.as_ref().map(|name| format!("{name}-Texture"));
            let texture = TextureBuilder::new()
                .name(name.as_deref())
                .width(Some(self.w))
                .height(Some(self.h))
                .filter(self.filter)
                .address_mode(self.address_mode)
                .build_wrap(ctx)?;
            Some(texture)
        } else {
            None
        };

        let depth = if self.depth {
            let name = self.name.as_ref().map(|name| format!("{name}-Depth"));
            let depth = TextureBuilder::new()
                .name(name.as_deref())
                .empty(TextureFormat::Depth)
                .width(Some(self.w))
                .height(Some(self.h))
                .filter(self.filter)
                .address_mode(self.address_mode)
                .build_wrap(ctx)?;
            Some(depth)
        } else {
            None
        };

        let lctx = ctx.lock();
        let gl = &lctx.gl;

        let framebuffer = unsafe { gl.create_framebuffer().map_err(|e| anyhow::anyhow!(e)) }?;
        unsafe {
            gl.bind_framebuffer(glow::FRAMEBUFFER, Some(framebuffer));
            if gl.supports_debug() {
                gl.object_label(glow::FRAMEBUFFER, framebuffer.0.into(), self.name);
            }
        }

        if let Some(ref texture) = texture {
            texture.bind_gl(gl, 0);
            unsafe {
                gl.framebuffer_texture_2d(
                    glow::FRAMEBUFFER,
                    glow::COLOR_ATTACHMENT0,
                    glow::TEXTURE_2D,
                    Some(texture.texture.texture),
                    0,
                );
            }
        }

        if let Some(ref depth) = depth {
            depth.bind_gl(gl, 0);
            unsafe {
                gl.framebuffer_texture_2d(
                    glow::FRAMEBUFFER,
                    glow::DEPTH_ATTACHMENT,
                    glow::TEXTURE_2D,
                    Some(depth.texture.texture),
                    0,
                );
            }
        };

        let status = unsafe { gl.check_framebuffer_status(glow::FRAMEBUFFER) };
        if status != glow::FRAMEBUFFER_COMPLETE {
            anyhow::bail!("error setting up framebuffer");
        }

        unsafe {
            Texture::unbind_gl(gl);
            gl.bind_framebuffer(
                glow::FRAMEBUFFER,
                NonZero::new(naevc::gl_screen.current_fbo).map(glow::NativeFramebuffer),
            );
        }

        Ok(Framebuffer {
            framebuffer,
            w: self.w,
            h: self.h,
            texture,
            depth,
        })
    }
}

// BELOW THIS IS THE C API CODE

#[allow(dead_code)]
struct Flags {
    maptrans: bool,
    mipmaps: bool,
    skipcache: bool,
    sdf: bool,
    clamp_alpha: bool,
    notsrgb: bool,
}
impl Flags {
    fn from(flags: c_uint) -> Self {
        Flags {
            maptrans: (flags & naevc::OPENGL_TEX_MAPTRANS) > 0,
            mipmaps: (flags & naevc::OPENGL_TEX_MIPMAPS) > 0,
            skipcache: (flags & naevc::OPENGL_TEX_SKIPCACHE) > 0,
            sdf: (flags & naevc::OPENGL_TEX_SDF) > 0,
            clamp_alpha: (flags & naevc::OPENGL_TEX_CLAMP_ALPHA) > 0,
            notsrgb: (flags & naevc::OPENGL_TEX_NOTSRGB) > 0,
        }
    }
}

macro_rules! capi_tex {
    ($funcname: ident, $field: tt) => {
        #[unsafe(no_mangle)]
        pub extern "C" fn $funcname(ctex: *mut Texture) -> c_double {
            if ctex.is_null() {
                warn!("Received NULL texture!");
                return 0.0;
            }
            let tex = unsafe { &*ctex };
            tex.texture.$field as f64
        }
    };
}
macro_rules! capi {
    ($funcname: ident, $field: tt) => {
        #[unsafe(no_mangle)]
        pub extern "C" fn $funcname(ctex: *mut Texture) -> c_double {
            if ctex.is_null() {
                warn!("Received NULL texture!");
                return 0.0;
            }
            let tex = unsafe { &*ctex };
            tex.$field as f64
        }
    };
}

capi_tex!(tex_w, w);
capi_tex!(tex_h, h);
capi!(tex_sx, sx);
capi!(tex_sy, sy);
capi!(tex_sw, sw);
capi!(tex_sh, sh);
capi!(tex_srw, srw);
capi!(tex_srh, srh);
capi_tex!(tex_vmax, vmax);

#[unsafe(no_mangle)]
pub extern "C" fn gl_texExistsPath(cpath: *const c_char) -> c_int {
    let path = unsafe { CStr::from_ptr(cpath) }.to_string_lossy();
    if ndata::exists(&*path) {
        return 1;
    }
    use image::ImageFormat;
    for imageformat in &[
        ImageFormat::Avif,
        ImageFormat::WebP,
        ImageFormat::Png,
        ImageFormat::Jpeg,
    ] {
        for ext in imageformat.extensions_str() {
            let path = &format!("{}.{}", path, ext);
            if ndata::exists(path) {
                return 1;
            }
        }
    }
    0
}

#[unsafe(no_mangle)]
pub extern "C" fn gl_texExistsOrCreate(
    cpath: *const c_char,
    cflags: c_uint,
    sx: c_int,
    sy: c_int,
    created: *mut c_int,
) -> *mut Texture {
    let ctx = Context::get(); /* Lock early. */

    unsafe {
        naevc::gl_contextSet();
    }

    let path = unsafe { CStr::from_ptr(cpath) };
    let flags = Flags::from(cflags);
    let mut builder = TextureBuilder::new()
        .sx(sx as usize)
        .sy(sy as usize)
        .srgb(!flags.notsrgb)
        .mipmaps(flags.mipmaps);

    if flags.clamp_alpha {
        builder = builder.border(Some(Vector4::<f32>::new(0., 0., 0., 0.)));
    }

    let pathname = path.to_string_lossy();
    builder = match TextureData::exists(&pathname) {
        Some(tex) => {
            unsafe {
                *created = 0;
            }
            builder.texture_data(&tex)
        }
        None => {
            unsafe {
                *created = 1;
            }
            builder.path(&pathname)
        }
    };

    let out = match builder.build(ctx) {
        Ok(tex) => tex.into_ptr(),
        _ => std::ptr::null_mut(),
    };
    unsafe {
        naevc::gl_contextUnset();
    }
    out
}

#[unsafe(no_mangle)]
pub extern "C" fn gl_loadImageData(
    data: *const c_float,
    w: c_int,
    h: c_int,
    sx: c_int,
    sy: c_int,
    cname: *const c_char,
    _cflags: c_uint,
) -> *mut Texture {
    let ctx = Context::get(); /* Lock early. */
    let name = unsafe { CStr::from_ptr(cname) };
    //let flags = Flags::from(cflags);

    unsafe {
        naevc::gl_contextSet();
    }

    let mut builder = TextureBuilder::new()
        .name(Some(&name.to_string_lossy()))
        .sx(sx as usize)
        .sy(sy as usize)
        .width(Some(w as usize))
        .height(Some(h as usize));

    if !data.is_null() {
        let rawdata = unsafe { std::slice::from_raw_parts(data, (w * h * 4) as usize) };
        let buf = match image::ImageBuffer::<image::Rgba<f32>, Vec<f32>>::from_raw(
            w as u32,
            h as u32,
            rawdata.to_vec(),
        ) {
            Some(val) => val,
            None => {
                warn!("unable to load image");
                unsafe {
                    naevc::gl_contextUnset();
                }
                return std::ptr::null_mut();
            }
        };
        let img = image::DynamicImage::ImageRgba32F(buf);
        builder = builder.image(&img);
    }

    let out = match builder.build(ctx) {
        Ok(tex) => tex.into_ptr(),
        Err(e) => {
            warn_err!(e);
            std::ptr::null_mut()
        }
    };
    unsafe {
        naevc::gl_contextUnset();
    }
    out
}

#[unsafe(no_mangle)]
pub extern "C" fn gl_newImage(cpath: *const c_char, flags: c_uint) -> *mut Texture {
    gl_newSprite(cpath, 1, 1, flags)
}

/// Like gl_tryNewImage, but ignores errors.
#[unsafe(no_mangle)]
pub extern "C" fn gl_tryNewImage(cpath: *const c_char, cflags: c_uint) -> *mut Texture {
    let ctx = Context::get(); /* Lock early. */
    let path = unsafe { CStr::from_ptr(cpath) };
    let flags = Flags::from(cflags);

    unsafe {
        naevc::gl_contextSet();
    }

    let mut builder = TextureBuilder::new()
        .path(&path.to_string_lossy())
        .srgb(!flags.notsrgb)
        .mipmaps(flags.mipmaps);
    if flags.clamp_alpha {
        builder = builder.border(Some(Vector4::<f32>::new(0., 0., 0., 0.)));
    }

    let out = match builder.build(ctx) {
        Ok(tex) => tex.into_ptr(),
        Err(_) => std::ptr::null_mut(),
    };
    unsafe {
        naevc::gl_contextUnset();
    }
    out
}

#[unsafe(no_mangle)]
pub extern "C" fn gl_newSprite(
    cpath: *const c_char,
    sx: c_int,
    sy: c_int,
    cflags: c_uint,
) -> *mut Texture {
    let ctx = Context::get(); /* Lock early. */
    let path = unsafe { CStr::from_ptr(cpath) };
    let flags = Flags::from(cflags);

    unsafe {
        naevc::gl_contextSet();
    }

    let mut builder = TextureBuilder::new()
        .path(&path.to_string_lossy())
        .sx(sx as usize)
        .sy(sy as usize)
        .srgb(!flags.notsrgb)
        .mipmaps(flags.mipmaps);

    if flags.clamp_alpha {
        builder = builder.border(Some(Vector4::<f32>::new(0., 0., 0., 0.)));
    }

    let out = match builder.build(ctx) {
        Ok(tex) => tex.into_ptr(),
        Err(e) => {
            warn_err!(e.context("unable to build texture for new sprite"));
            std::ptr::null_mut()
        }
    };
    unsafe {
        naevc::gl_contextUnset();
    }
    out
}

#[unsafe(no_mangle)]
pub extern "C" fn gl_newSpriteRWops(
    cpath: *const c_char,
    rw: *mut naevc::SDL_IOStream,
    sx: c_int,
    sy: c_int,
    cflags: c_uint,
) -> *mut Texture {
    if rw.is_null() {
        warn!("gl_newSpriteRWops received rw==NULL");
        return std::ptr::null_mut();
    }
    let ctx = Context::get(); /* Lock early. */
    let flags = Flags::from(cflags);
    unsafe {
        naevc::gl_contextSet();
    }

    let mut builder = TextureBuilder::new()
        .sx(sx as usize)
        .sy(sy as usize)
        .srgb(!flags.notsrgb)
        .mipmaps(flags.mipmaps);

    if flags.mipmaps {
        builder = builder.min_filter(FilterMode::MipmapLinear);
    }
    if flags.clamp_alpha {
        builder = builder.border(Some(Vector4::<f32>::new(0., 0., 0., 0.)));
    }

    // See how to load the file
    builder = if cpath.is_null() {
        let rw = unsafe {
            sdl::iostream::IOStream::from_ll(rw as *mut sdl::sys::iostream::SDL_IOStream)
        };
        builder.iostream(rw)
    } else {
        let path = unsafe { CStr::from_ptr(cpath) };
        let pathname = path.to_string_lossy();
        match TextureData::exists(&pathname) {
            Some(tex) => builder.texture_data(&tex),
            None => {
                let rw = unsafe {
                    sdl::iostream::IOStream::from_ll(rw as *mut sdl::sys::iostream::SDL_IOStream)
                };
                builder.iostream(rw).name(Some(&pathname))
            }
        }
    };

    let out = match builder.build(ctx) {
        Ok(tex) => tex.into_ptr(),
        Err(e) => {
            warn_err!(e.context("unable to build texture for new sprite from rwops"));
            std::ptr::null_mut()
        }
    };
    unsafe {
        naevc::gl_contextUnset();
    }
    out
}

#[unsafe(no_mangle)]
pub extern "C" fn gl_dupTexture(ctex: *mut Texture) -> *mut Texture {
    if ctex.is_null() {
        return ctex;
    }
    unsafe {
        naevc::gl_contextSet();
    }
    let tex = unsafe { &*ctex };
    unsafe { Arc::increment_strong_count(Arc::into_raw(tex.texture.clone())) }
    let out = Box::into_raw(Box::new(tex.try_clone().unwrap()));
    unsafe {
        naevc::gl_contextUnset();
    }
    out
}

#[unsafe(no_mangle)]
pub extern "C" fn gl_rawTexture(
    cpath: *mut c_char,
    tex: naevc::GLuint,
    w: c_double,
    h: c_double,
) -> *mut Texture {
    let ctx = Context::get(); /* Lock early. */
    unsafe {
        naevc::gl_contextSet();
    }
    let pathname = {
        if cpath.is_null() {
            None
        } else {
            let path = unsafe { CStr::from_ptr(cpath) };
            Some(path.to_string_lossy())
        }
    };
    let mut builder = TextureBuilder::new()
        .width(Some(w as usize))
        .height(Some(h as usize))
        .name(pathname.as_deref());

    builder = match &pathname {
        Some(pathname) => match TextureData::exists(pathname) {
            Some(tex) => builder.texture_data(&tex),
            None => {
                let tex = glow::NativeTexture(NonZero::new(tex).unwrap());
                builder.native_texture(tex)
            }
        },
        None => {
            let tex = glow::NativeTexture(NonZero::new(tex).unwrap());
            builder.native_texture(tex)
        }
    };

    let out = match builder.build(ctx) {
        Ok(tex) => tex.into_ptr(),
        Err(e) => {
            warn_err!(e.context("unable to build texture for raw texture"));
            std::ptr::null_mut()
        }
    };
    unsafe {
        naevc::gl_contextUnset();
    }
    out
}

#[unsafe(no_mangle)]
pub extern "C" fn gl_freeTexture(ctex: *mut Texture) {
    if !ctex.is_null() {
        let _ = unsafe { Box::from_raw(ctex) };
    }
    // The texture should get dropped now
}

#[unsafe(no_mangle)]
pub extern "C" fn tex_tex(ctex: *mut Texture) -> naevc::GLuint {
    let tex = unsafe { &*ctex };
    tex.texture.texture.0.into()
}

#[unsafe(no_mangle)]
pub extern "C" fn tex_sampler(ctex: *mut Texture) -> naevc::GLuint {
    let tex = unsafe { &*ctex };
    tex.sampler.0.into()
}

#[unsafe(no_mangle)]
pub extern "C" fn tex_name(ctex: *mut Texture) -> *const c_char {
    let tex = unsafe { &*ctex };
    match &tex.name {
        Some(name) => name.as_ptr(),
        None => std::ptr::null(),
    }
}

#[unsafe(no_mangle)]
pub extern "C" fn tex_isSDF(ctex: *mut Texture) -> c_int {
    let tex = unsafe { &*ctex };
    tex.texture.sdf as i32
}

#[unsafe(no_mangle)]
pub extern "C" fn gl_isTrans(_ctex: *mut Texture, _x: c_int, _y: c_int) -> c_int {
    // TODO
    0
}

#[unsafe(no_mangle)]
pub extern "C" fn tex_hasTrans(_ctex: *mut Texture) -> c_int {
    // TODO
    0
}

#[unsafe(no_mangle)]
pub extern "C" fn tex_setTex(ctex: *mut Texture, texture: naevc::GLuint) {
    if ctex.is_null() {
        return;
    }
    let tex = unsafe { &mut *ctex };
    let ntex = glow::NativeTexture(std::num::NonZero::new(texture).unwrap());
    tex.texture = Arc::new(TextureData::from_raw(ntex, tex.texture.w, tex.texture.h).unwrap());
}

#[unsafe(no_mangle)]
pub extern "C" fn gl_renderTexture(
    ctex: *mut Texture,
    x: c_double,
    y: c_double,
    w: c_double,
    h: c_double,
    tx: c_double,
    ty: c_double,
    tw: c_double,
    th: c_double,
    c: *const Vector4<f32>,
    angle: c_double,
) {
    if ctex.is_null() {
        return;
    }

    let ctx = Context::get();
    let colour = match c.is_null() {
        true => Vector4::<f32>::from([1.0, 1.0, 1.0, 1.0]),
        false => unsafe { *c },
    };
    let dims = ctx.dimensions.read().unwrap();
    #[rustfmt::skip]
    let transform: Matrix3<f32> = dims.projection * {
        if angle.abs() > 1e-5 {
            let hw = 0.5 * w as f32;
            let hh = 0.5 * h as f32;
            let c = angle.cos() as f32;
            let s = angle.sin() as f32;
            Matrix3::new(
                1.0, 0.0, x as f32 + hw,
                0.0, 1.0, y as f32 + hh,
                0.0, 0.0, 1.0,
            ) * Matrix3::new(
                 c,  -s,  0.0,
                 s,   c,  0.0,
                0.0, 0.0, 1.0,
            ) * Matrix3::new(
                w as f32, 0.0,      -hw,
                0.0,      h as f32, -hh,
                0.0,      0.0,      1.0,
            )
        } else {
            Matrix3::new(
                w as f32, 0.0,      x as f32,
                0.0,      h as f32, y as f32,
                0.0,      0.0,      1.0,
            )
        }
    };
    #[rustfmt::skip]
    let texture: Matrix3<f32> = Matrix3::new(
        tw as f32, 0.0,       tx as f32,
        0.0,      th as f32, ty as f32,
        0.0,       0.0,       1.0,
    );
    let data = TextureUniform {
        texture,
        transform,
        colour,
    };

    let tex = unsafe { &*ctex };
    let _ = tex.draw_ex(ctx, &data);
}

#[unsafe(no_mangle)]
pub extern "C" fn gl_renderSDF(
    ctex: *mut Texture,
    x: c_double,
    y: c_double,
    w: c_double,
    h: c_double,
    c: *const Vector4<f32>,
    angle: c_double,
    outline: c_double,
) {
    let ctx = Context::get();
    let colour = match c.is_null() {
        true => Vector4::<f32>::from([1.0, 1.0, 1.0, 1.0]),
        false => unsafe { *c },
    };
    let dims = ctx.dimensions.read().unwrap();
    #[rustfmt::skip]
    let transform: Matrix3<f32> = dims.projection * {
        if angle.abs() > 1e-5 {
            let hw = 0.5 * w as f32;
            let hh = 0.5 * h as f32;
            let c = angle.cos() as f32;
            let s = angle.sin() as f32;
            Matrix3::new(
                1.0, 0.0, x as f32 + hw,
                0.0, 1.0, y as f32 + hh,
                0.0, 0.0, 1.0,
            ) * Matrix3::new(
                 c,  -s,  0.0,
                 s,   c,  0.0,
                0.0, 0.0, 1.0,
            ) * Matrix3::new(
                w as f32, 0.0,      -hw,
                0.0,      h as f32, -hh,
                0.0,      0.0,      1.0,
            )
        } else {
            Matrix3::new(
                w as f32, 0.0,      x as f32,
                0.0,      h as f32, y as f32,
                0.0,      0.0,      1.0,
            )
        }
    };
    let data = TextureUniform {
        transform,
        colour,
        ..Default::default()
    };
    let tex = unsafe { &*ctex };
    let sdf = TextureSDFUniform {
        m: 2.0 * tex.texture.vmax * (w as f32 + 2.) / tex.texture.w as f32,
        outline: outline as f32,
    };
    let _ = tex.draw_sdf_ex(ctx, &data, &sdf);
}

#[unsafe(no_mangle)]
pub extern "C" fn gl_renderScaleAspectMagic(
    ctex: *mut Texture,
    bx: c_double,
    by: c_double,
    bw: c_double,
    bh: c_double,
) {
    if ctex.is_null() {
        return;
    }
    let ctx = Context::get();
    let tex = unsafe { &*ctex };
    let tw = tex.texture.w as f32;
    let th = tex.texture.h as f32;
    let w = bw as f32;
    let h = bh as f32;
    let scale = (w / tw).min(h / th);
    let nw = scale * tw;
    let nh = scale * th;
    let x = bx as f32 + (w - nw) * 0.5;
    let y = by as f32 + (h - nh) * 0.5;

    // TODO Disable for now, reactivate in a better way with Texture::scale caching into framebuffers in
    // the widgets
    let _ = tex.draw(ctx, x, y, nw, nh);
    //let _ = tex.draw_scale(ctx, x, y, nw, nh, scale);
}

#[allow(unused_doc_comments)]
impl UserData for Texture {
    //fn add_fields<F: mlua::UserDataFields<Self>>(fields: &mut F) {
    //fields.add_field_method_get("x", |_, this| Ok(this.0.x));
    //fields.add_field_method_get("y", |_, this| Ok(this.0.y));
    //}
    fn add_methods<M: UserDataMethods<Self>>(methods: &mut M) {
        /*
         * @brief Gets a displayable texture string.
         *
         *    @luatparam Tex tex Texture to display as a string.
         *    @luatreturn string A string representing the texture.
         * @luafunc __tostring
         */
        methods.add_method(
            MetaMethod::ToString,
            |_, this, ()| -> mlua::Result<String> {
                let name = this.path.as_deref().unwrap_or("???");
                Ok(format!("Texture( {} )", &name))
            },
        );
        /*
         * @brief Opens a texture.
         *
         * @note open( path, (sx=1), (sy=1) )
         * @note open( file, (sx=1), (sy=1) )
         * @note open( data, w, h, (sx=1), (sy=1) )
         *
         * @usage t = tex.open( "no_sprites.png" )
         * @usage t = tex.open( "spritesheet.png", 6, 6 )
         *
         *    @luatparam string|File path Path, or File to open. In the case of a file, it gets consumed.
         *    @luatparam[opt=1] number w Width when Data or optional number of x sprites
         * otherwise.
         *    @luatparam[opt=1] number h Height when Data or optional number of y
         * sprites otherwise.
         *    @luatparam[opt=1] number sx Optional number of x sprites when path is
         * Data.
         *    @luatparam[opt=1] number sy Optional number of y sprites when path is
         * Data.
         *    @luatreturn Tex The opened texture or nil on error.
         * @luafunc open
         */
        methods.add_function(
            "open",
            |_,
             (path, w, h, sx, sy): (
                Value,
                Option<usize>,
                Option<usize>,
                Option<usize>,
                Option<usize>,
            )|
             -> mlua::Result<Self> {
                let io = match path {
                    Value::String(s) => ndata::iostream(s.to_string_lossy())?,
                    Value::UserData(ud) => {
                        let file = ud.take::<ndata::lua::LuaFile>()?;
                        file.into_iostream()?
                    }
                    val => {
                        return Err(mlua::Error::RuntimeError(format!(
                            "invalid path type {}",
                            val.type_name()
                        )));
                    }
                };
                Ok(TextureBuilder::new()
                    .iostream(io)
                    .width(w)
                    .height(h)
                    .sx(sx.unwrap_or(1))
                    .sy(sy.unwrap_or(1))
                    .build(Context::get())?)
            },
        );
        /*
         * @brief Gets the dimensions of the texture.
         *
         * @usage w,h, sw,sh = t:dim()
         *
         *    @luatparam Tex t Texture to get dimensions of.
         *    @luatreturn number The width the total image.
         *    @luatreturn number The height the total image.
         *    @luatreturn number The width the sprites.
         *    @luatreturn number The height the sprites.
         * @luafunc dim
         */
        methods.add_method(
            "dim",
            |_, this, ()| -> mlua::Result<(usize, usize, f64, f64)> {
                Ok((this.texture.w, this.texture.h, this.sw, this.sh))
            },
        );
        /*
         * @brief Gets the number of sprites in the texture.
         *
         * @usage sprites, sx,sy = t:sprites()
         *
         *    @luatparam Tex t Texture to get sprites of.
         *    @luatreturn number The total number of sprites.
         *    @luatreturn number The number of X sprites.
         *    @luatreturn number The number of Y sprites.
         * @luafunc sprites
         */
        methods.add_method(
            "sprites",
            |_, this, ()| -> mlua::Result<(usize, usize, usize)> {
                Ok((this.sx * this.sy, this.sx, this.sy))
            },
        );
        /*
         * @brief Gets the sprite that corresponds to a direction.
         *
         * @usage sx, sy = t:spriteFromDir( math.pi )
         *
         *    @luatparam Tex t Texture to get sprite of.
         *    @luatparam number a Direction to have sprite facing (in radians).
         *    @luatreturn number The x position of the sprite.
         *    @luatreturn number The y position of the sprite.
         * @luafunc spriteFromDir
         */
        methods.add_method(
            "spriteFromdir",
            |_, this, dir: f64| -> mlua::Result<(usize, usize)> {
                let (sx, sy) = this.sprite_from_dir(dir);
                Ok((sx + 1, sy + 1))
            },
        );
        /*
         * @brief Sets the texture minification and magnification filters.
         *
         *    @luatparam Tex tex Texture to set filter.
         *    @luatparam string min Minification filter ("nearest" or "linear")
         *    @luatparam[opt=in] string mag Magnification filter ("nearest" or "linear").
         * Defaults to min.
         * @luafunc setFilter
         */
        methods.add_method(
            "setFilter",
            |_, this, (min, mag): (FilterMode, Option<FilterMode>)| -> mlua::Result<()> {
                let mag = mag.unwrap_or(min);
                let gl = &Context::get().gl;
                unsafe {
                    gl.sampler_parameter_i32(this.sampler, glow::TEXTURE_MIN_FILTER, min.to_gl());
                    gl.sampler_parameter_i32(this.sampler, glow::TEXTURE_MAG_FILTER, mag.to_gl());
                }
                Ok(())
            },
        );
        /*
         * @brief Sets the texture wrapping.
         *
         *    @luatparam Tex tex Texture to set filter.
         *    @luatparam string horiz Horizontal wrapping (`"clamp"`, `"repeat"`, or
         * `"mirroredrepeat"` )
         *    @luatparam[opt=horiz] string vert Vertical wrapping (`"clamp"`, `"repeat"`, or
         * `"mirroredrepeat"` )
         *    @luatparam[opt=horiz] string depth Depth wrapping (`"clamp"`, `"repeat"`, or
         * `"mirroredrepeat"` )
         * @luafunc setWrap
         */
        methods.add_method(
            "setWrap",
            |_,
             this,
             (horiz, vert, depth): (AddressMode, Option<AddressMode>, Option<AddressMode>)|
             -> mlua::Result<()> {
                let vert = vert.unwrap_or(horiz);
                let depth = depth.unwrap_or(horiz);
                let gl = &Context::get().gl;
                unsafe {
                    gl.sampler_parameter_i32(this.sampler, glow::TEXTURE_WRAP_S, horiz.to_gl());
                    gl.sampler_parameter_i32(this.sampler, glow::TEXTURE_WRAP_T, vert.to_gl());
                    gl.sampler_parameter_i32(this.sampler, glow::TEXTURE_WRAP_R, depth.to_gl());
                }
                Ok(())
            },
        );
    }
}

pub fn open_texture(lua: &mlua::Lua) -> anyhow::Result<mlua::AnyUserData> {
    let proxy = lua.create_proxy::<Texture>()?;
    Ok(proxy)
}

type TextureDeserializerFn =
    dyn Fn(&ContextWrapper, &str) -> Result<Texture> + Send + Sync + 'static;

pub struct TextureDeserializer<'a> {
    pub ctx: ContextWrapper<'a>,
    pub func: Box<TextureDeserializerFn>,
}

use serde::{Deserialize, Serialize};
use serde_seeded::DeserializeSeeded;
impl<'de> DeserializeSeeded<'de, ContextWrapper<'_>> for Texture {
    fn deserialize_seeded<D>(ctx: &ContextWrapper, deserializer: D) -> Result<Self, D::Error>
    where
        D: serde::Deserializer<'de>,
    {
        let name = String::deserialize(deserializer)?;
        match TextureBuilder::new().path(&name).build_wrap(ctx) {
            Ok(tex) => Ok(tex),
            Err(e) => Err(serde::de::Error::custom(e)),
        }
    }
}
impl<'de> DeserializeSeeded<'de, TextureDeserializer<'_>> for Texture {
    fn deserialize_seeded<D>(
        loader: &TextureDeserializer,
        deserializer: D,
    ) -> Result<Self, D::Error>
    where
        D: serde::Deserializer<'de>,
    {
        let name = String::deserialize(deserializer)?;
        match (loader.func)(&loader.ctx, &name) {
            Ok(tex) => Ok(tex),
            Err(e) => Err(serde::de::Error::custom(e)),
        }
    }
}
impl Serialize for Texture {
    fn serialize<S>(&self, serializer: S) -> Result<S::Ok, S::Error>
    where
        S: serde::Serializer,
    {
        match &self.path {
            Some(path) => serializer.serialize_str(&format!("/{}", path)),
            None => Err(serde::ser::Error::custom(
                "can't serialize texture without a path",
            )),
        }
    }
}<|MERGE_RESOLUTION|>--- conflicted
+++ resolved
@@ -25,8 +25,6 @@
 pub(crate) static GC_COUNTER: AtomicU32 = AtomicU32::new(0);
 /// Number of destroyed textures to start garbage collecting the cache
 pub(crate) const GC_THRESHOLD: u32 = 128;
-<<<<<<< HEAD
-=======
 
 pub const FORMATS: [ImageFormat; 4] = [
     ImageFormat::Avif,
@@ -34,7 +32,6 @@
     ImageFormat::Png,
     ImageFormat::Jpeg,
 ];
->>>>>>> 0c83f500
 
 #[allow(clippy::upper_case_acronyms)]
 #[derive(Clone, Copy, Debug)]
