--- conflicted
+++ resolved
@@ -107,7 +107,7 @@
    KEYBIND_JHAT_RIGHT /**< Joystick hat right direction keybinding. */
 } KeybindType; /**< Keybind types. */
 
-extern const char *keybind_info[KST_PASTE+1][2];
+extern const char *keybind_info[KST_PASTE+1][3];
 extern const int   input_numbinds;
 
 /*
@@ -119,14 +119,9 @@
 const char *input_modToText( SDL_Keymod mod );
 SDL_Keycode input_getKeybind( KeySemanticType keybind, KeybindType *type, SDL_Keymod *mod );
 void input_getKeybindDisplay( KeySemanticType keybind, char *buf, int len );
-<<<<<<< HEAD
-const char *input_getKeybindDescription( KeySemanticType keybind );
-const char *input_keyAlreadyBound( KeybindType type, SDL_Keycode key, SDL_Keymod mod );
-=======
 const char *input_getBrief( KeySemanticType keybind );
 const char *input_getKeybindDescription( KeySemanticType keybind );
 KeySemanticType input_keyAlreadyBound( KeybindType type, SDL_Keycode key, SDL_Keymod mod );
->>>>>>> 70025b4a
 KeySemanticType find_key( const char *name );
 /*
  * Misc.
@@ -152,6 +147,7 @@
  * init/exit
  */
 void input_init (void);
+void input_exit (void);
 
 /*
  * Updating.
