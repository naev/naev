--- conflicted
+++ resolved
@@ -1597,33 +1597,7 @@
  */
 int map_map( const Outfit *map )
 {
-<<<<<<< HEAD
-   int i, dep;
-   StarSystem *sys, *jsys;
-   SysNode *closed, *open, *cur, *neighbour;
-
-   A_gc = NULL;
-   closed = NULL;
-
-   if (targ_sys == NULL)
-      sys = cur_system;
-   else
-      sys = system_get( targ_sys );
-   sys_setFlag(sys,SYSTEM_KNOWN);
-   open = A_newNode( sys, NULL );
-   open->r = 0;
-
-   while ((cur = A_lowest(open)) != NULL) {
-
-      /* mark system as known and go to next */
-      sys = cur->sys;
-      dep = cur->r;
-      sys_setFlag(sys,SYSTEM_KNOWN);
-      open = A_rm( open, sys );
-      closed = A_add( closed, cur );
-=======
    int i;
->>>>>>> e9fa9910
 
    for (i=0; i<array_size(map->u.map->systems);i++)
       sys_setFlag(map->u.map->systems[i], SYSTEM_KNOWN);
@@ -1646,42 +1620,7 @@
  */
 int map_isMapped( const Outfit* map )
 {
-<<<<<<< HEAD
-   int i, dep, ret;
-   StarSystem *sys, *jsys;
-   SysNode *closed, *open, *cur, *neighbour;
-
-   A_gc = NULL;
-   closed = NULL;
-
-   if (targ_sys == NULL)
-      sys = cur_system;
-   else
-      sys = system_get( targ_sys );
-   open     = A_newNode( sys, NULL );
-   open->r  = 0;
-   ret      = 1;
-
-   while ((cur = A_lowest(open)) != NULL) {
-
-      /* Check if system is known. */
-      sys      = cur->sys;
-      dep      = cur->r;
-      if (!sys_isFlag(sys,SYSTEM_KNOWN)) {
-         ret = 0;
-         break;
-      }
-
-      /* We close the current system. */
-      open     = A_rm( open, sys );
-      closed   = A_add( closed, cur );
-
-      /* System is past the limit. */
-      if (dep+1 > r)
-         continue;
-=======
    int i;
->>>>>>> e9fa9910
 
    for (i=0; i<array_size(map->u.map->systems);i++)
       if (!sys_isKnown(map->u.map->systems[i]))
