--- conflicted
+++ resolved
@@ -90,10 +90,6 @@
    union {
       char *name;
       Fleet *fleet;
-<<<<<<< HEAD
-      FleetGroup *fleetgroup;
-=======
->>>>>>> b1598969
       struct {
          int old; /**< Old value. */
          int new; /**< New value. */
@@ -497,17 +493,6 @@
             case HUNK_TYPE_FLEET_REMOVE:
                DEBUG("   [%s] fleet remove: '%s'", target,
                      fail->u.fleet->name );
-<<<<<<< HEAD
-               break;
-            case HUNK_TYPE_FLEETGROUP_ADD:
-               DEBUG("   [%s] fleetgroup add: '%s'", target, 
-                     fail->u.fleetgroup->name );
-               break;
-            case HUNK_TYPE_FLEETGROUP_REMOVE:
-               DEBUG("   [%s] fleetgroup remove: '%s'", target,
-                     fail->u.fleetgroup->name );
-=======
->>>>>>> b1598969
                break;
 
             default:
@@ -549,18 +534,6 @@
       /* Removing a fleet. */
       case HUNK_TYPE_FLEET_REMOVE:
          return system_rmFleet( system_get(hunk->target.u.name), hunk->u.fleet );
-<<<<<<< HEAD
-
-      /* Adding a fleetgroup. */
-      case HUNK_TYPE_FLEETGROUP_ADD:
-         return system_addFleetGroup( system_get(hunk->target.u.name),
-               hunk->u.fleetgroup );
-      /* Removing a fleetgroup. */
-      case HUNK_TYPE_FLEETGROUP_REMOVE:
-         return system_rmFleetGroup( system_get(hunk->target.u.name),
-               hunk->u.fleetgroup );
-=======
->>>>>>> b1598969
 
       /* Changing a ship's technology. */
       case HUNK_TYPE_SHIP_TECH:
