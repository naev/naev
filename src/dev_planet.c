--- conflicted
+++ resolved
@@ -118,12 +118,10 @@
          for (i=0; i<p->ncommodities; i++)
             xmlw_elem( writer, "commodity", "%s", p->commodities[i]->name );
          xmlw_endElem( writer ); /* "commodities" */
-<<<<<<< HEAD
 
          if (planet_isBlackMarket(p))
             xmlw_elemEmpty( writer, "blackmarket" );
 
-=======
          /* preserve prices */
          xmlw_startElem( writer, "prices" );
          for (i=0; i<econ_nprices; i++) {
@@ -136,7 +134,6 @@
             }
          }
          xmlw_endElem( writer ); /* prices */
->>>>>>> b2cc6b34
          xmlw_elem( writer, "description", "%s", p->description );
          if (planet_hasService( p, PLANET_SERVICE_BAR ))
             xmlw_elem( writer, "bar", "%s", p->bar_description );
