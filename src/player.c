/*
 * See Licensing and Copyright notice in naev.h
 */
/**
 * @file player.c
 *
 * @brief Contains all the player related stuff.
 */
/** @cond */
#include "physfs.h"
#include <ctype.h>
#include <stdlib.h>

#include "naev.h"
/** @endcond */

#include "player.h"

#include "ai.h"
#include "array.h"
#include "board.h"
#include "camera.h"
#include "claim.h"
#include "comm.h"
#include "conf.h"
#include "dialogue.h"
#include "difficulty.h"
#include "economy.h"
#include "equipment.h"
#include "escort.h"
#include "event.h"
#include "gui.h"
#include "gui_omsg.h"
#include "hook.h"
#include "info.h"
#include "input.h"
#include "intro.h"
#include "land.h"
#include "land_outfits.h"
#include "load.h"
#include "log.h"
#include "map.h"
#include "map_overlay.h"
#include "menu.h"
#include "mission.h"
#include "music.h"
#include "ndata.h"
#include "news.h"
#include "nlua_outfit.h"
#include "nlua_ship.h"
#include "nlua_tk.h"
#include "nlua_var.h"
#include "nstring.h"
#include "ntime.h"
#include "ntracing.h"
#include "nxml.h"
#include "opengl.h"
#include "pause.h"
#include "pilot.h"
#include "pilot_outfit.h"
#include "pilot_ship.h"
#include "player.h"
#include "player_autonav.h"
#include "player_fleet.h"
#include "player_gui.h"
#include "player_inventory.h"
#include "rng.h"
#include "shiplog.h"
#include "sound.h"
#include "space.h"
#include "start.h"
#include "toolkit.h"
#include "unidiff.h"
#include "utf8.h"

/*
 * Player stuff
 */
Player_t           player; /**< Local player. */
static const Ship *player_ship =
   NULL; /**< Temporary ship to hold when naming it */
static credits_t player_creds   = 0; /**< Temporary hack for when creating. */
static credits_t player_payback = 0; /**< Temporary hack for when creating. */
static int   player_ran_updater = 0; /**< Temporary hack for when creating. */
static char *player_message_noland =
   NULL; /**< No landing message (when PLAYER_NOLAND is set). */
static nlua_env scan_env = LUA_NOREF; /**< Scanning script. */

/*
 * Licenses.
 */
static char **player_licenses = NULL; /**< Licenses player has. */

/*
 * Default radar resolution.
 */
#define RADAR_RES_DEFAULT 50. /**< Default resolution. */

/*
 * player sounds.
 */
static int player_engine_group = -1; /**< Player engine sound group. */
static int player_hyper_group  = -1; /**< Player hyperspace sound group. */
static int player_gui_group    = -1; /**< Player GUI sound group. */
int        snd_target          = -1; /**< Sound when targeting. */
int        snd_jump            = -1; /**< Sound when can jump. */
int        snd_nav             = -1; /**< Sound when changing nav computer. */
int        snd_hail            = -1; /**< Sound when being hailed. */
/* Hyperspace sounds. */
int           snd_hypPowUp     = -1; /**< Hyperspace power up sound. */
int           snd_hypEng       = -1; /**< Hyperspace engine sound. */
int           snd_hypPowDown   = -1; /**< Hyperspace power down sound. */
int           snd_hypPowUpJump = -1; /**< Hyperspace Power up to jump sound. */
int           snd_hypJump      = -1; /**< Hyperspace jump sound. */
static int    player_lastEngineSound = -1; /**< Last engine sound. */
static int    player_hailCounter = 0;  /**< Number of times to play the hail. */
static double player_hailTimer   = 0.; /**< Timer for hailing. */

/*
 * Player pilot stack (ships they have) and outfit (outfits they have) stacks
 * (array.h)
 */
static PlayerShip_t *player_stack =
   NULL; /**< Stack of ships player has, excluding their current one
            (player.ps). */
static PlayerOutfit_t *player_outfits = NULL; /**< Outfits player has. */

/*
 * player global properties
 */
/* used in input.c */
double player_left  = 0.; /**< Player left turn velocity from input. */
double player_right = 0.; /**< Player right turn velocity from input. */
double player_acc   = 0.; /**< Accel velocity from input. */
/* for death and such */
static double player_timer = 0.; /**< For death and such. */

/*
 * unique mission and event stack.
 */
static int *missions_done =
   NULL; /**< Array (array.h): Saves position of completed missions. */
static int *events_done =
   NULL; /**< Array (array.h): Saves position of completed events. */

/*
 * prototypes
 */
/*
 * internal
 */
static void player_checkHail( void );
/* creation */
static void          player_newSetup();
static int           player_newMake( void );
static PlayerShip_t *player_newShipMake( const char *name );
/* sound */
static void player_initSound( void );
/* save/load */
static int   player_saveEscorts( xmlTextWriterPtr writer );
static int   player_saveShipSlot( xmlTextWriterPtr       writer,
                                  const PilotOutfitSlot *slot, int i );
static int   player_saveShip( xmlTextWriterPtr writer, PlayerShip_t *pship );
static int   player_saveMetadata( xmlTextWriterPtr writer );
static Spob *player_parse( xmlNodePtr parent );
static int   player_parseDoneMissions( xmlNodePtr parent );
static int   player_parseDoneEvents( xmlNodePtr parent );
static int   player_parseLicenses( xmlNodePtr parent );
static int   player_parseInventory( xmlNodePtr parent );
static void  player_parseShipSlot( xmlNodePtr node, Pilot *ship,
                                   PilotOutfitSlot *slot_array );
static int   player_parseShip( xmlNodePtr parent, int is_player );
static int   player_parseEscorts( xmlNodePtr parent );
static int   player_parseMetadata( xmlNodePtr parent );
static int   player_addOutfitToPilot( Pilot *pilot, const Outfit *outfit,
                                      PilotOutfitSlot *s );
/* Updating. */
static nlua_env player_updater_env = LUA_NOREF;
static int      player_runUpdaterStart( void );
static int player_runUpdaterScript( const char *type, const char *name, int q );
static int player_runUpdaterFinish( void );
static const Outfit *player_tryGetOutfit( const char *name, int q );
static const Ship   *player_tryGetShip( const char *name );
static void          player_tryAddLicense( const char *name );
/* Render. */
static void player_renderStealthUnderlay( double dt );
static void player_renderStealthOverlay( double dt );
static void player_renderAimHelper( double dt );
/* Misc. */
static int  player_filterSuitableSpob( Spob *p );
static void player_spobOutOfRangeMsg( void );
static int  player_outfitCompare( const void *arg1, const void *arg2 );
static int  player_thinkMouseFly( double dt );
static int  preemption = 0; /* Hyperspace target/untarget preemption. */

/*
 * externed
 */
int   player_save( xmlTextWriterPtr writer ); /* save.c */
Spob *player_load( xmlNodePtr parent );       /* load.c */

/**
 * @brief Initializes player stuff.
 */
int player_init( void )
{
   if ( player_stack == NULL )
      player_stack = array_create( PlayerShip_t );
   if ( player_outfits == NULL )
      player_outfits = array_create( PlayerOutfit_t );
   player_initSound();
   memset( &player, 0, sizeof( PlayerShip_t ) );

   player_autonavInit();

   return 0;
}

/**
 * @brief Sets up a new player.
 */
static void player_newSetup()
{
   double x, y;

   /* Setup sound */
   player_initSound();

   /* Clean up player stuff if we'll be recreating. */
   player_cleanup();

   /* Set up GUI. */
   player.radar_res = RADAR_RES_DEFAULT;
   gui_setDefaults();

   /* Sane time defaults. */
   player.last_played     = time( NULL );
   player.date_created    = player.last_played;
   player.time_since_save = player.last_played;
   player.chapter         = strdup( start_chapter() );

   /* For pretty background. */
   pilots_cleanAll();
   space_init( start_system(), 1 );
   start_position( &x, &y );

   cam_setTargetPos( x, y, 0 );
   cam_setZoom( conf.zoom_far );

   /* Clear the init message for new game. */
   gui_clearMessages();
}

/**
 * @brief Creates a new player.
 *
 *   - Cleans up after old players.
 *   - Prompts for name.
 *
 * @sa player_newMake
 */
void player_new( void )
{
   int invalid = 1;

   /* Set up new player. */
   player_newSetup();

   /* Some meta-data. */
   player.date_created = time( NULL );

   do {
      const char *SAVEPATH = "_tmp";
      char        buf[PATH_MAX];
      uint32_t    c;
      size_t      i;
      int         badname;

      /* Get the name. */
      player.name = dialogue_input( _( "Player Name" ), 1, 60,
                                    _( "Please write your name:" ) );

      /* Player cancelled dialogue. */
      if ( player.name == NULL ) {
         menu_main();
         return;
      }

      /* Warn about weird names, in this case, we only consider all spaces for
       * now. */
      badname = 1;
      i       = 0;
      while ( ( c = u8_nextchar( player.name, &i ) ) ) {
         if ( !isspace( c ) ) {
            badname = 0;
            break;
         }
      }
      if ( badname &&
           !dialogue_YesNo(
              _( "Player Name" ),
              _( "Your chosen name '%s' does not seem to be very good. Are you "
                 "sure you wish to proceed with this name?" ),
              player.name ) ) {
         player_new();
         return;
      }

      /* Try to see if we can save the game for a valid player name. */
      snprintf( buf, sizeof( buf ), "%s/%s", SAVEPATH, player.name );
      if ( PHYSFS_mkdir( buf ) !=
           0 ) { /* In particular should be PHYSFS_ERR_BAD_FILENAME erro when
                    mkdir==0. */
         PHYSFS_Stat stat;
         int         ret = PHYSFS_stat( buf, &stat );
         /* When ret==0, we somehow created a directory, but we don't actually
          * know the name nor where it is. This can happen on Windows when using
          * a '.' as the final character.  */
         if ( ( ret != 0 ) && ( stat.filetype == PHYSFS_FILETYPE_DIRECTORY ) ) {
            /* Here the directory should have been properly created, so we can
             * tell the player it's good. */
            ret = PHYSFS_delete( buf );
            if ( ret == 0 )
               WARN( _( "Unable to delete temporary file '%s': %s" ), buf,
                     PHYSFS_getErrorByCode( PHYSFS_getLastErrorCode() ) );
            else {
               ret = PHYSFS_delete( SAVEPATH );
               if ( ret == 0 )
                  WARN( _( "Unable to delete temporary file '%s': %s" ),
                        SAVEPATH,
                        PHYSFS_getErrorByCode( PHYSFS_getLastErrorCode() ) );
               else
                  invalid = 0;
            }
         }
      }
      if ( invalid )
         dialogue_alert(
            _( "'%s' is an invalid player name as it can not be saved to your "
               "filesystem! Please choose another." ),
            player.name );
      PHYSFS_getLastErrorCode(); /* Clear error code. */
   } while ( invalid );

   load_refresh();
   if ( array_size( load_getList( player.name ) ) > 0 ) {
      int r = dialogue_YesNo(
         _( "Overwrite" ),
         _( "You already have a pilot named %s. Their autosave and backup save "
            "will be overwritten. Do you wish to continue?" ),
         player.name );
      if ( r == 0 ) { /* no */
         player_new();
         return;
      }
   }

   if ( player_newMake() )
      return;

   /* Display the intro. */
   intro_display( INTRO_PATH, "intro" );

   /* Play music. */
   music_choose( "ambient" );

   /* Set loaded version. */
   player.loaded_version = strdup( naev_version( 0 ) );

   /* Add the mission if found. */
   if ( start_mission() != NULL ) {
      if ( mission_start( start_mission(), NULL ) < 0 )
         WARN( _( "Failed to run start mission '%s'." ), start_mission() );
   }

   /* Add the event if found. */
   if ( start_event() != NULL ) {
      if ( event_start( start_event(), NULL ) )
         WARN( _( "Failed to run start event '%s'." ), start_event() );
   }

   /* Run the load event trigger. */
   events_trigger( EVENT_TRIGGER_LOAD );

   /* Load the GUI. */
   gui_load( gui_pick() );
}

/**
 * @brief Actually creates a new player.
 *
 *    @return 0 on success.
 */
static int player_newMake( void )
{
   const Ship   *ship;
   const char   *shipname, *acquired;
   double        x, y;
   PlayerShip_t *ps;

   if ( player_stack == NULL )
      player_stack = array_create( PlayerShip_t );
   if ( player_outfits == NULL )
      player_outfits = array_create( PlayerOutfit_t );

   /* Time. */
   ntime_set( start_date() );
   /* Clear known economy info */
   economy_clearKnown();
   /* Welcome message - must be before space_init. */
   player_message( _( "#gWelcome to %s!" ), APPNAME );
   player_message( "#g v%s", naev_version( 0 ) );

   /* Try to create the pilot, if fails reask for player name. */
   ship     = ship_get( start_ship() );
   shipname = _( start_shipname() );
   if ( ship == NULL ) {
      WARN( _( "Ship not properly set by module." ) );
      return -1;
   }
   acquired = _( start_acquired() );
   /* Setting a default name in the XML prevents naming prompt. */
   ps = player_newShip( ship, shipname, 0, acquired,
                        ( shipname == NULL ) ? 0 : 1 );
   if ( ps == NULL ) {
      player_new();
      return -1;
   }
   assert( &player.ps == ps );
   start_position( &x, &y );
   vec2_cset( &player.p->solid.pos, x, y );
   vectnull( &player.p->solid.vel );
   player.p->solid.dir = RNGF() * 2. * M_PI;
   space_init( start_system(), 1 );

   /* Bind camera. */
   cam_setTargetPilot( player.p->id, 0 );

   /* Set player speed to default 1 */
   player.speed = conf.game_speed;

   /* Reset speed (to make sure time dilation stuff is accounted for). */
   player_autonavResetSpeed();

   /* Monies. */
   player.p->credits = start_credits();

   /* clear the map */
   map_clear();

   /* Start the economy. */
   economy_init();

   /* clear the shiplog*/
   shiplog_clear();

   /* Start the news */
   news_init();

   return 0;
}

/**
 * @brief Creates a new ship for player.
 *
 *    @param ship New ship to get.
 *    @param def_name Default name to give it if cancelled.
 *    @param trade Whether or not to trade player's current ship with the new
 * ship.
 *    @param acquired Description of how the ship was acquired.
 *    @param noname Whether or not to let the player name it.
 *    @return Newly created pilot on success or NULL if dialogue was cancelled.
 *
 * @sa player_newShipMake
 */
PlayerShip_t *player_newShip( const Ship *ship, const char *def_name, int trade,
                              const char *acquired, int noname )
{
   char         *ship_name;
   PlayerShip_t *ps;

   /* temporary values while player doesn't exist */
   player_creds = ( player.p != NULL ) ? player.p->credits : 0;
   player_ship  = ship;
   if ( !noname )
      ship_name = dialogue_input( _( "Ship Name" ), 1, 60,
                                  _( "Please name your new ship:" ) );
   else
      ship_name = NULL;

   /* Dialogue cancelled. */
   if ( ship_name == NULL ) {
      int i, len;

      /* No default name, fail. */
      if ( def_name == NULL )
         return NULL;

      /* Add default name. */
      i         = 2;
      len       = strlen( def_name ) + 10;
      ship_name = malloc( len );
      strcpy( ship_name, def_name );
      while ( player_hasShip( ship_name ) ) {
         snprintf( ship_name, len, "%s %d", def_name, i );
         i++;
      }
   }

   /* Must not have same name. */
   if ( player_hasShip( ship_name ) ) {
      dialogue_msg( _( "Name collision" ),
                    _( "Please do not give the ship the same name as another "
                       "of your ships." ) );
      free( ship_name );
      return NULL;
   }
   if ( trade && player.p == NULL )
      ERR( _( "Player ship isn't valid… This shouldn't happen!" ) );

   ps                = player_newShipMake( ship_name );
   ps->autoweap      = 1;
   ps->favourite     = 0;
   ps->p->shipvar    = array_create( lvar );
   ps->acquired      = ( acquired != NULL ) ? strdup( acquired ) : NULL;
   ps->acquired_date = ntime_get();

   /* Player is trading ship in. */
   if ( trade ) {
      const char *old_name = player.p->name;
      player_swapShip( ship_name, 1 ); /* Move to the new ship. */
      player_rmShip( old_name );
   }

   free( ship_name );
   pfleet_update();

   /* Update ship list if landed. */
   if ( landed && ( land_spob != NULL ) ) {
      int w = land_getWid( LAND_WINDOW_EQUIPMENT );
      equipment_regenLists( w, 0, 1 );
   }

   return ps;
}

/**
 * @brief Actually creates the new ship.
 */
static PlayerShip_t *player_newShipMake( const char *name )
{
   PilotFlags    flags;
   PlayerShip_t *ps;

   /* store the current ship if it exists */
   pilot_clearFlagsRaw( flags );
   pilot_setFlagRaw( flags, PILOT_PLAYER );
   pilot_setFlagRaw(
      flags, PILOT_NO_EQUIP ); /* We want to give default outfits though. */

   /* in case we're respawning */
   player_rmFlag( PLAYER_CREATING );

   /* Grow memory. */
   ps = ( player.p == NULL ) ? &player.ps : &array_grow( &player_stack );
   memset( ps, 0, sizeof( PlayerShip_t ) );
   pilot_setFlagRaw( flags, PILOT_PLAYER_FLEET );
   /* Create the ship. */
   ps->p =
      pilot_createEmpty( player_ship, name, faction_get( "Player" ), flags );
   if ( player.p == NULL ) {
      pilot_reset( ps->p );
      pilot_setPlayer( ps->p );
   }
   /* Initialize parent weapon sets. */
   ws_copy( ps->weapon_sets, ps->p->weapon_sets );

   if ( player.p == NULL )
      ERR( _( "Something seriously wonky went on, newly created player does "
              "not exist, bailing!" ) );

   /* money. */
   player.p->credits = player_creds;
   player_creds      = 0;
   player_payback    = 0;

   return ps;
}

/**
 * @brief Swaps player's current ship with their ship named shipname.
 *
 *    @param shipname Ship to change to.
 *    @param move_cargo Whether or not to move the cargo over or ignore it.
 */
void player_swapShip( const char *shipname, int move_cargo )
{
   HookParam     hparam[5];
   Pilot        *ship;
   vec2          v;
   double        dir;
   int           removed, hyptarget;
   PlayerShip_t *ps = NULL;
   PlayerShip_t  ptemp;

   /* Try to find the ship. */
   for ( int i = 0; i < array_size( player_stack ); i++ ) {
      if ( strcmp( shipname, player_stack[i].p->name ) == 0 ) {
         ps = &player_stack[i];
         break;
      }
   }
   if ( ps == NULL ) {
      WARN( _( "Unable to swap player.p with ship '%s': ship does not exist!" ),
            shipname );
      return;
   }

   /* Save some variables to restore later. */
   hyptarget = player.p->nav_hyperspace;

   /* Run onremove hook for all old outfits. */
   for ( int i = 0; i < array_size( player.p->outfits ); i++ )
      pilot_outfitLRemove( player.p, player.p->outfits[i] );

   /* Get rid of deployed escorts and swap existing escorts. */
   escort_clearDeployed( player.p, -1 );
   escort_freeList( ps->p );
   ps->p->escorts = array_create( Escort_t );
   /* Just copying the array over has unforeseen consequences, so recreate. */
   for ( int i = 0; i < array_size( player.p->escorts ); i++ ) {
      const Escort_t *e  = &player.p->escorts[i];
      Escort_t        ne = *e;

      /* Must not be new ship. */
      if ( e->id == ps->p->id )
         continue;

      ne.ship = e->ship; /* Might be worth having an escort_copy function. */
      array_push_back( &ps->p->escorts, ne );
   }
   escort_freeList( player.p );

   /* Swap information over. */
   ptemp     = player.ps;
   player.ps = *ps;
   *ps       = ptemp;
   ship      = player.ps.p;

   /* Move credits over */
   ship->credits = player.p->credits;

   /* Copy target info */
   ship->target         = player.p->target;
   ship->nav_spob       = player.p->nav_spob;
   ship->nav_hyperspace = player.p->nav_hyperspace;
   ship->nav_anchor     = player.p->nav_anchor;
   ship->nav_asteroid   = player.p->nav_asteroid;

   /* Store position. */
   v   = player.p->solid.pos;
   dir = angle_clean( player.p->solid.dir );

   /* Copy over weapon sets. */
   ws_copy( player.ps.p->weapon_sets, player.ps.weapon_sets );

   /* If the pilot is deployed, we must redeploy. */
   removed = 0;
   if ( ps->p->id > 0 ) {
      pilot_stackRemove( ps->p );
      removed = 1;
   }
   pilot_setPlayer( ship );
   player.ps.deployed = 0; /* Player themselves can't be deployed. */
   if ( ps->deployed )
      pfleet_deploy( ps );

   /* Extra pass to calculate stats */
   pilot_calcStats( player.p );
   pilot_calcStats( ps->p );

   /* Run onadd hook for all new outfits. */
   for ( int j = 0; j < array_size( ship->outfits ); j++ )
      pilot_outfitLAdd( ship, ship->outfits[j] );

   /* Move cargo over. */
   if ( move_cargo ) {
      pilot_cargoMoveRaw( player.p, ps->p );
      pfleet_update(); /* Update fleet and move cargo. */
   }

   /* Clean up, AFTER cargo is updated. */
   if ( !ps->deployed && removed )
      pilot_free( ps->p ); /* Has PILOT_NOFREE flag. */

   /* Copy position back. */
   player.p->solid.pos = v;
   player.p->solid.dir = dir;

   /* Fill the tank. */
   if ( landed && ( land_spob != NULL ) )
      land_refuel();

   /* Clear targets. */
   player_targetClearAll();
   player.p->nav_hyperspace =
      hyptarget; /* Special case restore hyperspace target. */

   /* Set some gui stuff. */
   gui_load( gui_pick() );

   /* Bind camera. */
   cam_setTargetPilot( player.p->id, 0 );

   /* Recompute stuff if necessary. */
   pilot_calcStats( player.p );
   player_resetSpeed();

   /* Run hook. */
   hparam[0].type   = HOOK_PARAM_STRING;
   hparam[0].u.str  = player.p->name;
   hparam[1].type   = HOOK_PARAM_SHIP;
   hparam[1].u.ship = player.p->ship;
   hparam[2].type   = HOOK_PARAM_STRING;
   hparam[2].u.str  = ps->p->name;
   hparam[3].type   = HOOK_PARAM_SHIP;
   hparam[3].u.ship = ps->p->ship;
   hparam[4].type   = HOOK_PARAM_SENTINEL;
   hooks_runParam( "ship_swap", hparam );
}

/**
 * @brief Calculates the price of one of the player's ships.
 *
 *    @param shipname Name of the ship.
 *    @param count_unique Whether or not to count unique outfits too.
 *    @return The price of the ship in credits.
 */
credits_t player_shipPrice( const char *shipname, int count_unique )
{
   Pilot *ship = NULL;

   if ( strcmp( shipname, player.p->name ) == 0 )
      ship = player.p;
   else {
      /* Find the ship. */
      for ( int i = 0; i < array_size( player_stack ); i++ ) {
         if ( strcmp( shipname, player_stack[i].p->name ) == 0 ) {
            ship = player_stack[i].p;
            break;
         }
      }
   }

   /* Not found. */
   if ( ship == NULL ) {
      WARN( _( "Unable to find price for player's ship '%s': ship does not "
               "exist!" ),
            shipname );
      return -1;
   }

   return pilot_worth( ship, count_unique );
}

void player_rmPlayerShip( PlayerShip_t *ps )
{
   if ( ps->p != NULL ) {
      pilot_rmFlag( ps->p, PILOT_NOFREE );
      pilot_free( ps->p );
   }
   ws_free( ps->weapon_sets );
   free( ps->acquired );
}

/**
 * @brief Removes one of the player's ships.
 *
 *    @param shipname Name of the ship to remove.
 */
void player_rmShip( const char *shipname )
{
   for ( int i = 0; i < array_size( player_stack ); i++ ) {
      PlayerShip_t *ps = &player_stack[i];

      /* Not the ship we are looking for. */
      if ( strcmp( shipname, ps->p->name ) != 0 )
         continue;

      /* Free player ship. */
      player_rmPlayerShip( ps );

      array_erase( &player_stack, ps, ps + 1 );
   }

   /* Update ship list if landed. */
   if ( landed && ( land_spob != NULL ) ) {
      int w = land_getWid( LAND_WINDOW_EQUIPMENT );
      equipment_regenLists( w, 0, 1 );
   }
}

/**
 * @brief Cleans up player stuff like player_stack.
 */
void player_cleanup( void )
{
   /* Enable all input. */
   input_enableAll();

   /* Clean up other stuff. */
   land_cleanup(); /* Should be first. */
   diff_clear();
   var_cleanup();
   missions_cleanup();
   events_cleanup();
   space_clearKnown();
   map_cleanup();
   player_inventoryClear();

   /* Reset controls. */
   player_accelOver();
   player_left  = 0.;
   player_right = 0.;

   /* Clear player. */
   player_clear();

   /* Clear hail timer. */
   player_hailCounter = 0;
   player_hailTimer   = 0.;

   /* Clear messages. */
   gui_clearMessages();

   /* Reset factions. */
   factions_reset();

   /* Free stuff. */
   free( player.name );
   player.name = NULL;
   free( player.ps.acquired );
   player.ps.acquired = NULL;
   ws_free( player.ps.weapon_sets );

   free( player_message_noland );
   player_message_noland = NULL;

   /* Clean up gui. */
   gui_cleanup();
   player_guiCleanup();
   ovr_setOpen( 0 );

   /* Clear up info buttons. */
   info_buttonClear();

   array_free( player_outfits );
   player_outfits = NULL;

   array_free( missions_done );
   missions_done = NULL;

   array_free( events_done );
   events_done = NULL;

   /* Clean up licenses. */
   for ( int i = 0; i < array_size( player_licenses ); i++ )
      free( player_licenses[i] );
   array_free( player_licenses );
   player_licenses = NULL;

   /* Clear claims. */
   claim_clear();

   /* Purge the pilot stack, and player.p. */
   pilots_cleanAll();

   /* clean up the stack */
   for ( int i = 0; i < array_size( player_stack ); i++ )
      player_rmPlayerShip( &player_stack[i] );
   array_free( player_stack );
   player_stack = NULL;
   /* nothing left */

   /* Reset some player stuff. */
   player_creds   = 0;
   player_payback = 0;
   free( player.gui );
   player.gui = NULL;
   free( player.chapter );
   player.chapter = NULL;
   free( player.difficulty );
   player.difficulty = NULL;

   /* Clear omsg. */
   omsg_cleanup();

   /* Stop the sounds. */
   sound_stopAll();

   /* Clean up local difficulty. */
   difficulty_setLocal( NULL );

   /* Reset time compression. */
   player_resetSpeed();
   pause_setSpeed( 1. );
   sound_setSpeed( 1. );

   free( player.loaded_version );
   player.loaded_version = NULL;

   /* Clean up. */
   memset( &player, 0, sizeof( Player_t ) );
   player_setFlag( PLAYER_CREATING );
}

static int player_soundReserved =
   0; /**< Has the player already reserved sound? */
/**
 * @brief Initializes the player sounds.
 */
static void player_initSound( void )
{
   if ( player_soundReserved )
      return;

   /* Allocate channels. */
   player_engine_group =
      sound_createGroup( 1 ); /* Channel for engine noises. */
   player_gui_group   = sound_createGroup( 4 );
   player_hyper_group = sound_createGroup( 4 );
   sound_speedGroup( player_gui_group, 0 ); /* Disable pitch shift. */
   player_soundReserved = 1;

   /* Get sounds. */
   snd_target       = sound_get( "target" );
   snd_jump         = sound_get( "jump" );
   snd_nav          = sound_get( "nav" );
   snd_hail         = sound_get( "hail" );
   snd_hypPowUp     = sound_get( "hyperspace_powerup" );
   snd_hypEng       = sound_get( "hyperspace_engine" );
   snd_hypPowDown   = sound_get( "hyperspace_powerdown" );
   snd_hypPowUpJump = sound_get( "hyperspace_powerupjump" );
   snd_hypJump      = sound_get( "hyperspace_jump" );
}

/**
 * @brief Plays a GUI sound (unaffected by time accel).
 *
 *    @param sound ID of the sound to play.
 *    @param once Play only once?
 */
void player_soundPlayGUI( int sound, int once )
{
   sound_playGroup( player_gui_group, sound, once );
}

/**
 * @brief Plays a sound at the player.
 *
 *    @param sound ID of the sound to play.
 *    @param once Play only once?
 */
void player_soundPlay( int sound, int once )
{
   sound_playGroup( player_hyper_group, sound, once );
}

/**
 * @brief Stops playing player sounds.
 */
void player_soundStop( void )
{
   if ( player_gui_group >= 0 )
      sound_stopGroup( player_gui_group );
   if ( player_engine_group >= 0 )
      sound_stopGroup( player_engine_group );
   if ( player_hyper_group >= 0 )
      sound_stopGroup( player_hyper_group );

   /* No last engine sound. */
   player_lastEngineSound = -1;
}

/**
 * @brief Pauses the ship's sounds.
 */
void player_soundPause( void )
{
   if ( player_engine_group >= 0 )
      sound_pauseGroup( player_engine_group );
   if ( player_hyper_group >= 0 )
      sound_pauseGroup( player_hyper_group );
}

/**
 * @brief Resumes the ship's sounds.
 */
void player_soundResume( void )
{
   if ( player_engine_group >= 0 )
      sound_resumeGroup( player_engine_group );
   if ( player_hyper_group >= 0 )
      sound_resumeGroup( player_hyper_group );
}

/**
 * @brief Warps the player to the new position
 *
 *    @param x X value of the position to warp to.
 *    @param y Y value of the position to warp to.
 */
void player_warp( double x, double y )
{
   unsigned int target = cam_getTarget();
   vec2_cset( &player.p->solid.pos, x, y );
   /* Have to move camera over to avoid moving stars when loading. */
   if ( target == player.p->id )
      cam_setTargetPilot( target, 0 );
}

/**
 * @brief Clears the targets.
 */
void player_clear( void )
{
   if ( player.p != NULL ) {
      pilot_setTarget( player.p, player.p->id );
      gui_setTarget();
   }

   /* Clear the noland flag. */
   player_rmFlag( PLAYER_NOLAND );
}

/**
 * @brief Checks to see if the player has enough credits.
 *
 *    @param amount Amount of credits to check to see if the player has.
 *    @return 1 if the player has enough credits.
 */
int player_hasCredits( credits_t amount )
{
   return pilot_hasCredits( player.p, amount );
}

/**
 * @brief Modifies the amount of credits the player has.
 *
 *    @param amount Quantity to modify player's credits by.
 *    @return Amount of credits the player has.
 */
credits_t player_modCredits( credits_t amount )
{
   return pilot_modCredits( player.p, amount );
}

/**
 * @brief Renders the player
 */
void player_render( double dt )
{
   /*
    * Check to see if the death menu should pop up.
    */
   if ( player_isFlag( PLAYER_DESTROYED ) ) {
      player_timer -= dt;
      if ( !toolkit_isOpen() && !player_isFlag( PLAYER_CREATING ) &&
           ( player_timer < 0. ) )
         menu_death();
   }

   /* Skip rendering. */
   if ( ( player.p == NULL ) || ( player.p->id == 0 ) ||
        player_isFlag( PLAYER_CREATING ) ||
        pilot_isFlag( player.p, PILOT_HIDE ) )
      return;

   NTracingZone( _ctx, 1 );

   /* Render stealth overlay. */
   if ( pilot_isFlag( player.p, PILOT_STEALTH ) )
      player_renderStealthOverlay( dt );

   /* Render the aiming lines. */
   if ( ( player.p->target != PLAYER_ID ) && player.p->aimLines &&
        !pilot_isFlag( player.p, PILOT_HYPERSPACE ) &&
        !pilot_isFlag( player.p, PILOT_DISABLED ) &&
        !pilot_isFlag( player.p, PILOT_LANDING ) &&
        !pilot_isFlag( player.p, PILOT_TAKEOFF ) &&
        !player_isFlag( PLAYER_CINEMATICS_GUI ) )
      player_renderAimHelper( dt );

   /* Render the player's pilot. */
   pilot_render( player.p );

   /* Render the player's overlay. */
   pilot_renderOverlay( player.p );

   NTracingZoneEnd( _ctx );
}

/**
 * @brief Renders the player underlay.
 */
void player_renderUnderlay( double dt )
{
   /* Skip rendering. */
   if ( ( player.p == NULL ) || player_isFlag( PLAYER_CREATING ) ||
        pilot_isFlag( player.p, PILOT_HIDE ) )
      return;

   if ( pilot_isFlag( player.p, PILOT_STEALTH ) )
      player_renderStealthUnderlay( dt );
}

/**
 * @brief Renders the stealth overlay for the player.
 */
static void player_renderStealthUnderlay( double dt )
{
   (void)dt;
   double        detectz;
   glColour      col;
   Pilot *const *ps;

   /* Don't display if overlay is open. */
   if ( ovr_isOpen() || player_isFlag( PLAYER_CINEMATICS ) )
      return;

   /* Iterate and draw for all pilots. */
   detectz = player.p->ew_stealth * cam_getZoom();
   col     = cRed;
   col.a   = 0.3;
   ps      = pilot_getAll();
   for ( int i = 0; i < array_size( ps ); i++ ) {
      double x, y, r;
      Pilot *t = ps[i];
      if ( pilot_isFriendly( t ) )
         continue;
      if ( pilot_isDisabled( t ) )
         continue;
      /* Only show pilots the player can see. */
      if ( !pilot_validTarget( player.p, t ) )
         continue;

      gl_gameToScreenCoords( &x, &y, t->solid.pos.x, t->solid.pos.y );
      r = detectz * t->stats.ew_detect;
      if ( r > 0. ) {
         glUseProgram( shaders.stealthaura.program );
         gl_renderShader( x, y, r, r, 0., &shaders.stealthaura, &col, 1 );
      }
   }
}

/**
 * @brief Renders the stealth overlay for the player.
 */
static void player_renderStealthOverlay( double dt )
{
   (void)dt;
   double   x, y, r, st, z;
   glColour col;

   z = cam_getZoom();
   gl_gameToScreenCoords( &x, &y, player.p->solid.pos.x,
                          player.p->solid.pos.y );

   /* Determine the arcs. */
   st = player.p->ew_stealth_timer;

   /* We do red to yellow. */
   col_blend( &col, &cYellow, &cRed, st );
   col.a = 0.5;

   /* Determine size. */
   r = 1.2 / 2. * (double)player.p->ship->size;

   /* Draw the main circle. */
   glUseProgram( shaders.stealthmarker.program );
   glUniform1f( shaders.stealthmarker.paramf, st );
   gl_renderShader( x, y, r * z, r * z, 0., &shaders.stealthmarker, &col, 1 );
}

/**
 * @brief Renders the aim helper.
 */
static void player_renderAimHelper( double dt )
{
   (void)dt;
   double   a, b, d, x1, y1, x2, y2, r, theta;
   glColour c, c2;
   Pilot   *target;

   target = pilot_getTarget( player.p );
   if ( target == NULL )
      return;

   a = player.p->solid.dir;
   r = 200.;
   gl_gameToScreenCoords( &x1, &y1, player.p->solid.pos.x,
                          player.p->solid.pos.y );

   b = pilot_aimAngle( player.p, &target->solid.pos, &target->solid.vel );

   theta = 22. * M_PI / 180.;

   /* The angular error will give the exact colour that is used. */
   d = ABS( angle_diff( a, b ) / ( 2 * theta ) );
   d = MIN( 1, d );

   c   = cInert;
   c.a = 0.3;
   gl_gameToScreenCoords( &x2, &y2,
                          player.p->solid.pos.x + r * cos( a + theta ),
                          player.p->solid.pos.y + r * sin( a + theta ) );
   gl_renderLine( x1, y1, x2, y2, &c );
   gl_gameToScreenCoords( &x2, &y2,
                          player.p->solid.pos.x + r * cos( a - theta ),
                          player.p->solid.pos.y + r * sin( a - theta ) );
   gl_renderLine( x1, y1, x2, y2, &c );

   c.r = d * 0.9;
   c.g = d * 0.2 + ( 1. - d ) * 0.8;
   c.b = ( 1 - d ) * 0.2;
   c.a = 0.7;
   col_gammaToLinear( &c );
   gl_gameToScreenCoords( &x2, &y2, player.p->solid.pos.x + r * cos( a ),
                          player.p->solid.pos.y + r * sin( a ) );

   gl_renderLine( x1, y1, x2, y2, &c );

   c2   = cWhite;
   c2.a = 0.7;
   glUseProgram( shaders.crosshairs.program );
   glUniform1f( shaders.crosshairs.paramf, 1. );
   gl_renderShader( x2, y2, 7, 7, 0., &shaders.crosshairs, &c2, 1 );

   gl_gameToScreenCoords( &x2, &y2, player.p->solid.pos.x + r * cos( b ),
                          player.p->solid.pos.y + r * sin( b ) );

   c.a = 0.4;
   gl_renderLine( x1, y1, x2, y2, &c );

   /* TODO this should be converted into a single SDF call. */
   glColour c3 = cBlack;
   c3.a        = c2.a;
   gl_renderCircle( x2, y2, 8., &c3, 0 );
   gl_renderCircle( x2, y2, 10., &c3, 0 );
   gl_renderCircle( x2, y2, 9., &c2, 0 );
}

/**
 * @brief Basically uses keyboard input instead of AI input. Used in pilot.c.
 *
 *    @param pplayer Player to think.
 *    @param dt Current delta tick.
 */
void player_think( Pilot *pplayer, const double dt )
{
   Pilot *target;
   int    facing;

   /* last i heard, the dead don't think */
   if ( pilot_isFlag( pplayer, PILOT_DEAD ) ) {
      /* no sense in accelerating or turning */
      pilot_setAccel( pplayer, 0. );
      pilot_setTurn( pplayer, 0. );
      return;
   }

   /* We always have to run ai_think in the case the player has escorts so that
    * they properly form formations, however, we only have to do the task under
    * manual control.. */
   ai_think( pplayer, dt, pilot_isFlag( pplayer, PILOT_MANUAL_CONTROL ) );

   /* Under manual control is special. */
   if ( pilot_isFlag( pplayer, PILOT_MANUAL_CONTROL ) ||
        pilot_isFlag( pplayer, PILOT_HIDE ) )
      return;

   /* Not facing anything yet. */
   facing = 0;

   /* Autonav takes over normal controls. */
   if ( player_isFlag( PLAYER_AUTONAV ) ) {
      player_thinkAutonav( pplayer, dt );

      /* Disable turning. */
      facing = 1;
   }

   /* Mouse-flying is enabled. */
   if ( !facing && player_isFlag( PLAYER_MFLY ) )
      facing = player_thinkMouseFly( dt );

   /* turning taken over by PLAYER_FACE */
   if ( !facing && player_isFlag( PLAYER_FACE ) ) {
      /* Try to face pilot target. */
      if ( player.p->target != PLAYER_ID ) {
         target = pilot_getTarget( player.p );
         if ( target != NULL ) {
            pilot_face( pplayer,
                        vec2_angle( &player.p->solid.pos, &target->solid.pos ),
                        dt );

            /* Disable turning. */
            facing = 1;
         }
      }
      /* Try to face asteroid. */
      else if ( player.p->nav_asteroid != -1 ) {
         AsteroidAnchor *field = &cur_system->asteroids[player.p->nav_anchor];
         Asteroid       *ast   = &field->asteroids[player.p->nav_asteroid];
         pilot_face( pplayer, vec2_angle( &player.p->solid.pos, &ast->sol.pos ),
                     dt );
         /* Disable turning. */
         facing = 1;
      }
      /* If not try to face spob target. */
      else if ( ( player.p->nav_spob != -1 ) &&
                ( ( preemption == 0 ) ||
                  ( player.p->nav_hyperspace == -1 ) ) ) {
         pilot_face( pplayer,
                     vec2_angle( &player.p->solid.pos,
                                 &cur_system->spobs[player.p->nav_spob]->pos ),
                     dt );
         /* Disable turning. */
         facing = 1;
      } else if ( player.p->nav_hyperspace != -1 ) {
         pilot_face(
            pplayer,
            vec2_angle( &player.p->solid.pos,
                        &cur_system->jumps[player.p->nav_hyperspace].pos ),
            dt );
         /* Disable turning. */
         facing = 1;
      }
   }

   /* turning taken over by PLAYER_REVERSE */
   if ( player_isFlag( PLAYER_REVERSE ) ) {
      /*
       * If the player has reverse thrusters, fire those.
       */
      if ( !player.p->stats.misc_reverse_thrust && !facing ) {
         pilot_face( pplayer, VANGLE( player.p->solid.vel ) + M_PI, dt );
         /* Disable turning. */
         facing = 1;
      }
   }

   /* Normal turning scheme */
   if ( !facing ) {
      double turn = 0;
      if ( player_isFlag( PLAYER_TURN_LEFT ) )
         turn -= player_left;
      if ( player_isFlag( PLAYER_TURN_RIGHT ) )
         turn += player_right;
      turn = CLAMP( -1., 1., turn );
      pilot_setTurn( pplayer, -turn );
   }

   /*
    * Weapon shooting stuff
    */
   if ( !player_isFlag( PLAYER_AUTONAV ) ) {
      double acc = player_acc;
      /* Have to handle the case the player is doing reverse. This takes
       * priority over normal accel. */
      if ( player_isFlag( PLAYER_REVERSE ) &&
           player.p->stats.misc_reverse_thrust &&
           !pilot_isFlag( player.p, PILOT_HYP_PREP ) &&
           !pilot_isFlag( player.p, PILOT_HYPERSPACE ) )
         acc = -PILOT_REVERSE_THRUST;

      pilot_setAccel( pplayer, acc );
   }
}

/**
 * @brief Player update function.
 *
 *    @param pplayer Player to update.
 *    @param dt Current delta tick.
 */
void player_update( Pilot *pplayer, const double dt )
{
   /* Update normally. */
   pilot_update( pplayer, dt );

   /* Update player.p specific stuff. */
   if ( !player_isFlag( PLAYER_DESTROYED ) )
      player_updateSpecific( pplayer, dt );
}

/**
 * @brief Does a player specific update.
 *
 *    @param pplayer Player to update.
 *    @param dt Current delta tick.
 */
void player_updateSpecific( Pilot *pplayer, const double dt )
{
   int    engsound;
   double pitch = 1.;
   Pilot *t     = pilot_getTarget( pplayer );

   /* Set special flag if scanned by player. */
   if ( ( t != NULL ) && !pilot_isFlag( t, PILOT_PLAYER_SCANNED ) &&
        pilot_ewScanCheck( pplayer ) ) {
      pilot_setFlag( t, PILOT_PLAYER_SCANNED );
   }

   /* Calculate engine sound to use. */
   if ( pilot_isFlag( pplayer, PILOT_AFTERBURNER ) )
      engsound = outfit_afterburnerSound( pplayer->afterburner->outfit );
   else if ( pilot_isFlag( pplayer, PILOT_HYPERSPACE ) )
      engsound = snd_hypEng;
   else if ( pplayer->engine_glow > 0. ) {
      engsound = pplayer->ship->sound;
      pitch    = pplayer->ship->engine_pitch;
   } else
      engsound = -1;
   if ( engsound >= 0 )
      sound_volumeGroup( player_engine_group,
                         conf.engine_vol * pplayer->engine_glow );
   /* See if sound must change. */
   if ( player_lastEngineSound != engsound ) {
      sound_stopGroup( player_engine_group );
      if ( engsound >= 0 ) {
         sound_pitchGroup( player_engine_group, pitch );
         sound_playGroup( player_engine_group, engsound, 0 );
      }
   }
   player_lastEngineSound = engsound;

   /* Sound. */
   /*
    * Sound is now camera-specific and thus not player specific. A bit sad
   really. sound_updateListener( pplayer->solid.dir, pplayer->solid.pos.x,
   pplayer->solid.pos.y, pplayer->solid.vel.x, pplayer->solid.vel.y );
   */

   /* See if must play hail sound. */
   if ( player_hailCounter > 0 ) {
      player_hailTimer -= dt;
      if ( player_hailTimer < 0. ) {
         player_soundPlayGUI( snd_hail, 1 );
         player_hailCounter--;
         player_hailTimer = 3.;
      }
   }

   /* Handle passive scanning of nearby asteroids. */
   /* TODO should probably handle player escorts in the future. */
   if ( player.p->stats.asteroid_scan > 0. ) {
      double range = player.p->stats.asteroid_scan;
      for ( int i = 0; i < array_size( cur_system->asteroids ); i++ ) {
         double          r2;
         AsteroidAnchor *ast = &cur_system->asteroids[i];

         /* Field out of range. */
         if ( vec2_dist2( &ast->pos, &player.p->solid.pos ) >
              pow2( range + ast->radius + ast->margin ) )
            continue;

         r2 = pow2( range );
         for ( int j = 0; j < array_size( ast->asteroids ); j++ ) {
            HookParam hparam[2];
            Asteroid *a = &ast->asteroids[j];

            if ( a->scanned ) /* Ignore scanned outfits. */
               continue;

            if ( vec2_dist2( &a->sol.pos, &player.p->solid.pos ) > r2 )
               continue;

            a->scanned = 1;

            /* Run the hook. */
            hparam[0].type         = HOOK_PARAM_ASTEROID;
            hparam[0].u.ast.parent = ast->id;
            hparam[0].u.ast.id     = a->id;
            hparam[1].type         = HOOK_PARAM_SENTINEL;
            hooks_runParamDeferred( "asteroid_scan", hparam );
         }
      }
   }
}

/*
 *    For use in keybindings
 */
/**
 * @brief Handles keyboard events involving the player's weapon-set keys. It's
 * valid to call this while gameplay is paused.
 */
void player_weapSetPress( int id, double value, int repeat )
{
   int type;

   if ( player.p == NULL )
      return;

   type = ( value >= 0 ) ? +1 : -1;
   if ( repeat )
      type = 2;

   if ( type > 0 ) {
      if ( toolkit_isOpen() )
         return;

      if ( ( pilot_isFlag( player.p, PILOT_HYP_PREP ) ||
             pilot_isFlag( player.p, PILOT_HYPERSPACE ) ||
             pilot_isFlag( player.p, PILOT_LANDING ) ||
             pilot_isFlag( player.p, PILOT_TAKEOFF ) ) )
         return;
   }

   /* Only update if necessary. */
   if ( pilot_weapSetPress( player.p, id, type ) )
      pilot_weapSetUpdateOutfitState( player.p );
}

/**
 * @brief Resets the player speed stuff.
 */
void player_resetSpeed( void )
{
   double spd = player.speed * player_dt_default();
   pause_setSpeed( spd );
   sound_setSpeed( spd / conf.game_speed );
   player.speed_autonav = 1.;
}

/**
 * @brief Aborts autonav and other states that take control of the ship.
 *
 *    @param reason Reason for aborting (see player.h)
 *    @param str String accompanying the reason.
 */
void player_restoreControl( int reason, const char *str )
{
   if ( player.p == NULL )
      return;

   if ( reason != PINPUT_AUTONAV ) {
      /* Autonav should be harder to abort when paused. */
      if ( ( !paused || reason != PINPUT_MOVEMENT ) )
         player_autonavAbort( str );
   }

   if ( reason != PINPUT_BRAKING ) {
      pilot_rmFlag( player.p, PILOT_BRAKING );
      pilot_rmFlag( player.p, PILOT_COOLDOWN_BRAKE );
      if ( pilot_isFlag( player.p, PILOT_COOLDOWN ) )
         pilot_cooldownEnd( player.p, str );
   }
}

/**
 * @brief Sets the player's target spob.
 *
 *    @param id Target spob or -1 if none should be selected.
 */
void player_targetSpobSet( int id )
{
   int old;

   /* Player must exist. */
   if ( player.p == NULL )
      return;

   if ( id >= array_size( cur_system->spobs ) ) {
      WARN( _( "Trying to set player's spob target to invalid ID '%d'" ), id );
      return;
   }

   if ( ( player.p == NULL ) || pilot_isFlag( player.p, PILOT_LANDING ) )
      return;

   old                = player.p->nav_spob;
   player.p->nav_spob = id;
   player_hyperspacePreempt( ( id < 0 ) ? 1 : 0 );
   if ( old != id ) {
      player_rmFlag( PLAYER_LANDACK );
      if ( id >= 0 )
         player_soundPlayGUI( snd_nav, 1 );
   }
   gui_forceBlink();
   gui_setNav();

   if ( player.autonav == AUTONAV_SPOB )
      player_autonavAbort( NULL );
}

/**
 * @brief Sets the player's target asteroid.
 *
 *    @param field Index of the parent field of the asteoid.
 *    @param id Target spob or -1 if none should be selected.
 */
void player_targetAsteroidSet( int field, int id )
{
   int old;

   if ( ( player.p == NULL ) || pilot_isFlag( player.p, PILOT_LANDING ) )
      return;

   old                    = player.p->nav_asteroid;
   player.p->nav_asteroid = id;
   if ( old != id ) {
      if ( id >= 0 ) {
         player_soundPlayGUI( snd_nav, 1 );
      }
   }

   player.p->nav_anchor = field;

   /* Untarget pilot. */
   player.p->target = player.p->id;
}

/**
 * @brief Cycle through spob targets.
 */
void player_targetSpob( void )
{
   int id;

   /* Not under manual control. */
   if ( pilot_isFlag( player.p, PILOT_MANUAL_CONTROL ) )
      return;

   /* Find next spob target. */
   for ( id = player.p->nav_spob + 1; id < array_size( cur_system->spobs );
         id++ )
      if ( spob_isKnown( cur_system->spobs[id] ) )
         break;

   /* Try to select the lowest-indexed valid spob. */
   if ( id >= array_size( cur_system->spobs ) ) {
      id = -1;
      for ( int i = 0; i < array_size( cur_system->spobs ); i++ )
         if ( spob_isKnown( cur_system->spobs[i] ) ) {
            id = i;
            break;
         }
   }

   /* Untarget if out of range. */
   player_targetSpobSet( id );
}

/**
 * @brief Try to land or target closest spob if no land target.
 *
 *    @param loud Whether or not to show messages irrelevant when auto-landing.
 *    @return One of PLAYER_LAND_OK, PLAYER_LAND_AGAIN, or PLAYER_LAND_DENIED.
 */
int player_land( int loud )
{
   Spob *spob;
   int   silent = 0; /* Whether to suppress the land ack noise. */

   if ( landed ) { /* player is already landed */
      takeoff( 1, 0 );
      return PLAYER_LAND_DENIED;
   }

   /* Not under manual control or disabled. */
   if ( pilot_isFlag( player.p, PILOT_MANUAL_CONTROL ) ||
        pilot_isDisabled( player.p ) )
      return PLAYER_LAND_DENIED;

   /* Already landing. */
   if ( ( pilot_isFlag( player.p, PILOT_LANDING ) ||
          pilot_isFlag( player.p, PILOT_TAKEOFF ) ) )
      return PLAYER_LAND_DENIED;

   /* Check if there are spobs to land on. */
   if ( array_size( cur_system->spobs ) == 0 ) {
      player_message( "#r%s", _( "There are no spobs to land on." ) );
      return PLAYER_LAND_DENIED;
   }

   if ( player_isFlag( PLAYER_NOLAND ) ) {
      player_message( "#r%s", player_message_noland );
      return PLAYER_LAND_DENIED;
   } else if ( pilot_isFlag( player.p, PILOT_NOLAND ) ) {
      player_message( "#r%s",
                      _( "Docking stabilizers malfunctioning, cannot land." ) );
      return PLAYER_LAND_DENIED;
   }

   /* No target means no land. */
   if ( player.p->nav_spob == -1 )
      return PLAYER_LAND_DENIED;
   /* Check if spob is in range when not uninhabited. */
   else if ( !spob_isFlag( cur_system->spobs[player.p->nav_spob],
                           SPOB_UNINHABITED ) &&
             !pilot_inRangeSpob( player.p, player.p->nav_spob ) ) {
      player_spobOutOfRangeMsg();
      return PLAYER_LAND_AGAIN;
   }

   /* attempt to land at selected spob */
   spob = cur_system->spobs[player.p->nav_spob];
   spob_updateLand( spob ); /* Update if necessary. */
   if ( ( spob->lua_can_land == LUA_NOREF ) &&
        !spob_hasService( spob, SPOB_SERVICE_LAND ) ) {
      player_message( "#r%s", _( "You can't land here." ) );
      return PLAYER_LAND_DENIED;
   } else if ( ( spob->lua_can_land != LUA_NOREF ) && !spob->can_land ) {
      if ( spob->land_msg )
         player_message( _( "#%c%s>#0 %s" ), spob_getColourChar( spob ),
                         spob_name( spob ), spob->land_msg );
      else
         player_message( "#r%s", _( "You can't land here." ) );
      return PLAYER_LAND_DENIED;
   } else if ( !player_isFlag(
                  PLAYER_LANDACK ) ) { /* no landing authorization */
      if ( spob_hasService( spob,
                            SPOB_SERVICE_INHABITED ) ) { /* Basic services */
         if ( spob->can_land )
            player_message( _( "#%c%s>#0 %s" ), spob_getColourChar( spob ),
                            spob_name( spob ), spob->land_msg );
         else if ( spob->land_override > 0 )
            player_message( _( "#%c%s>#0 %s" ), spob_getColourChar( spob ),
                            spob_name( spob ), _( "Landing authorized." ) );
         else { /* Hostile */
            player_message( _( "#%c%s>#0 %s" ), spob_getColourChar( spob ),
                            spob_name( spob ), spob->land_msg );
            return PLAYER_LAND_DENIED;
         }
      } else /* No shoes, no shirt, no lifeforms, no service. */
         player_message( _( "#oReady to land on %s." ), spob_name( spob ) );

      player_setFlag( PLAYER_LANDACK );
      if ( !silent )
         player_soundPlayGUI( snd_nav, 1 );

      return player_land( loud );
   } else if ( vec2_dist2( &player.p->solid.pos, &spob->pos ) >
               pow2( spob->radius ) ) {
      if ( loud )
         player_message( _( "#rYou are too far away to land on %s." ),
                         spob_name( spob ) );
      return PLAYER_LAND_AGAIN;
   } else if ( vec2_odist2( &player.p->solid.vel ) >
               pow2( MAX_HYPERSPACE_VEL ) ) {
      if ( loud )
         player_message( _( "#rYou are going too fast to land on %s." ),
                         spob_name( spob ) );
      return PLAYER_LAND_AGAIN;
   }

   /* End autonav. */
   player_autonavEnd();

   /* Stop afterburning. */
   pilot_afterburnOver( player.p );
   /* Stop accelerating. */
   player_accelOver();
   /* Stop stealth. */
   pilot_destealth( player.p );

   /* Stop all on outfits. */
   if ( pilot_outfitOffAll( player.p ) > 0 )
      pilot_calcStats( player.p );

   /* Do whatever the spob wants to do. */
   if ( spob->lua_land != LUA_NOREF ) {
      lua_rawgeti( naevL, LUA_REGISTRYINDEX, spob->lua_land ); /* f */
      lua_pushspob( naevL, spob_index( spob ) );
      lua_pushpilot( naevL, player.p->id );
      if ( nlua_pcall( spob->lua_env, 2, 0 ) ) {
         WARN( _( "Spob '%s' failed to run '%s':\n%s" ), spob->name, "land",
               lua_tostring( naevL, -1 ) );
         lua_pop( naevL, 1 );
      }

      return PLAYER_LAND_OK;
   }

   /* Start landing. */
   player_soundPause();
   player.p->landing_delay = PILOT_LANDING_DELAY * player_dt_default();
   player.p->ptimer        = player.p->landing_delay;
   pilot_setFlag( player.p, PILOT_LANDING );
   pilot_setAccel( player.p, 0. );
   pilot_setTurn( player.p, 0. );

   return PLAYER_LAND_OK;
}

/**
 * @brief Revokes landing authorization if the player's reputation is too low.
 */
void player_checkLandAck( void )
{
   Spob *p;

   /* No authorization to revoke. */
   if ( ( player.p == NULL ) || !player_isFlag( PLAYER_LANDACK ) )
      return;

   /* Avoid a potential crash if PLAYER_LANDACK is set inappropriately. */
   if ( player.p->nav_spob < 0 ) {
      WARN( _( "Player has landing permission, but no valid spob targeted." ) );
      return;
   }

   p = cur_system->spobs[player.p->nav_spob];

   /* Player can still land. */
   if ( p->can_land || ( p->land_override > 0 ) )
      return;

   player_rmFlag( PLAYER_LANDACK );
   player_message( _( "#%c%s>#0 \"Landing permission revoked.\"" ),
                   spob_getColourChar( p ), spob_name( p ) );
}

/**
 * @brief Sets the no land message.
 *
 *    @brief str Message to set when the player is not allowed to land
 * temporarily.
 */
void player_nolandMsg( const char *str )
{
   free( player_message_noland );

   /* Duplicate so that Lua memory which might be garbage-collected isn't relied
    * on. */
   if ( str != NULL )
      player_message_noland = strdup( str );
   else
      player_message_noland =
         strdup( _( "You are not allowed to land at this moment." ) );
}

/**
 * @brief Logic to make the player approach a target pilot to board or spob to
 * land on.
 */
void player_approach( void )
{
   int plt = ( player.p->target != PLAYER_ID );
   int lnd = ( player.p->nav_spob != -1 );

   if ( plt && ( player_canBoard( 0 ) != PLAYER_BOARD_IMPOSSIBLE ) ) {
      if ( player_tryBoard( 1 ) == PLAYER_BOARD_RETRY )
         player_autonavBoard( player.p->target );
      return;
   } else if ( lnd ) {
      int canland = player_land( 1 );
      if ( canland == PLAYER_LAND_AGAIN )
         player_autonavSpob( cur_system->spobs[player.p->nav_spob]->name, 1 );
      else if ( canland == PLAYER_LAND_DENIED )
         player_autonavSpob( cur_system->spobs[player.p->nav_spob]->name, 0 );
      return;
   } else {
      /* In the case they have no target already, we just try to find a target
       * first, with priority for boarding. */
      if ( !plt ) {
         Pilot *nearp;
         double d = pilot_getNearestPosPilot(
            player.p, &nearp, player.p->solid.pos.x, player.p->solid.pos.y, 1 );
         if ( ( nearp != NULL ) && !pilot_isFlag( nearp, PILOT_NOBOARD ) &&
              ( d < pow2( 5e3 ) ) &&
              ( pilot_isDisabled( nearp ) ||
                pilot_isFlag( nearp, PILOT_BOARDABLE ) ) ) {
            player_targetSet( nearp->id );
            player_tryBoard( 0 ); /* Try to board if can. */
            return;
         }
      }

      /* Now try to find a landing target. */
      if ( !lnd ) {
         double td = -1.; /* temporary distance */
         int    tp = -1;  /* temporary spob */
         for ( int i = 0; i < array_size( cur_system->spobs ); i++ ) {
            const Spob *spob = cur_system->spobs[i];
            double      d    = vec2_dist( &player.p->solid.pos, &spob->pos );
            if ( !pilot_inRangeSpob( player.p, i ) )
               continue;
            if ( !spob_hasService( spob, SPOB_SERVICE_LAND ) )
               continue;
            if ( ( tp == -1 ) || ( ( td == -1 ) || ( td > d ) ) ) {
               tp = i;
               td = d;
            }
         }
         if ( tp >= 0 ) {
            player_targetSpobSet( tp );
            player_hyperspacePreempt( 0 );
            player_land( 0 ); /* Try to land if can. */
            return;
         }
      }
   }
}

/**
 * @brief Sets the player's hyperspace target.
 *
 *    @param id ID of the hyperspace target.
 *    @param nomsg Whether or not to display a message regarding aborting
 * autonav.
 */
void player_targetHyperspaceSet( int id, int nomsg )
{
   int old;

   /* Player must exist. */
   if ( player.p == NULL )
      return;

   if ( id >= array_size( cur_system->jumps ) ) {
      WARN( _( "Trying to set player's hyperspace target to invalid ID '%d'" ),
            id );
      return;
   }

   if ( pilot_isFlag( player.p, PILOT_HYP_PREP ) ||
        pilot_isFlag( player.p, PILOT_HYP_BEGIN ) ||
        pilot_isFlag( player.p, PILOT_HYPERSPACE ) )
      return;

   old                      = player.p->nav_hyperspace;
   player.p->nav_hyperspace = id;
   player_hyperspacePreempt( ( id < 0 ) ? 0 : 1 );
   if ( ( old != id ) && ( id >= 0 ) )
      player_soundPlayGUI( snd_nav, 1 );
   gui_setNav();

   if ( !nomsg && ( old != id ) && ( player.autonav == AUTONAV_JUMP ) )
      player_autonavAbort( NULL );

   hooks_run( "target_hyperspace" );
}

/**
 * @brief Gets a hyperspace target.
 */
void player_targetHyperspace( void )
{
   int id;

   /* Not under manual control. */
   if ( pilot_isFlag( player.p, PILOT_MANUAL_CONTROL ) )
      return;

   map_clear(); /* clear the current map path */

   for ( id = player.p->nav_hyperspace + 1;
         id < array_size( cur_system->jumps ); id++ )
      if ( jp_isKnown( &cur_system->jumps[id] ) )
         break;

   /* Try to find the lowest-indexed valid jump. */
   if ( id >= array_size( cur_system->jumps ) ) {
      id = -1;
      for ( int i = 0; i < array_size( cur_system->jumps ); i++ )
         if ( jp_isUsable( &cur_system->jumps[i] ) ) {
            id = i;
            break;
         }
   }

   player_targetHyperspaceSet( id, 0 );

   /* Map gets special treatment if open. */
   if ( id == -1 )
      map_select( NULL, 0 );
   else
      map_select( cur_system->jumps[id].target, 0 );
}

/**
 * @brief Enables or disables jump points preempting spobs in autoface and
 * target clearing.
 *
 *    @param preempt Boolean; 1 preempts spob target.
 */
void player_hyperspacePreempt( int preempt )
{
   preemption = preempt;
}

/**
 * @brief Returns whether the jump point target should preempt the spob target.
 *
 *    @return Boolean; 1 preempts spob target.
 */
int player_getHypPreempt( void )
{
   return preemption;
}

/**
 * @brief Returns the player's total default time delta based on time dilation
 * stuff.
 *
 *    @return The default/minimum time delta
 */
double player_dt_default( void )
{
   if ( player.p != NULL && player.p->ship != NULL )
      return player.p->stats.time_mod * player.p->ship->dt_default;
   return 1.;
}

/**
 * @brief Starts the hail sounds and aborts autoNav
 */
void player_hailStart( void )
{
   char buf[128];

   player_hailCounter = 5;

   input_getKeybindDisplay( KST_AUTOHAIL, buf, sizeof( buf ) );
   player_message( _( "#rReceiving hail! Press #b%s#r to respond.#0" ), buf );

   /* Reset speed. */
   player_autonavReset( 10. );
}

/**
 * @brief Actually attempts to jump in hyperspace.
 *
 *    @return 1 if actually started a jump, 0 otherwise.
 */
int player_jump( void )
{
   int h;

   /* Must have a jump target and not be already jumping. */
   if ( pilot_isFlag( player.p, PILOT_HYPERSPACE ) )
      return 0;

   /* Not under manual control or disabled. */
   if ( pilot_isFlag( player.p, PILOT_MANUAL_CONTROL ) ||
        pilot_isDisabled( player.p ) )
      return 0;

   /* Select nearest jump if not target. */
   if ( player.p->nav_hyperspace == -1 ) {
      int    j       = -1;
      double mindist = INFINITY;
      for ( int i = 0; i < array_size( cur_system->jumps ); i++ ) {
         double dist =
            vec2_dist2( &player.p->solid.pos, &cur_system->jumps[i].pos );
         if ( dist < mindist && jp_isUsable( &cur_system->jumps[i] ) ) {
            mindist = dist;
            j       = i;
         }
      }
      if ( j < 0 )
         return 0;

      player.p->nav_hyperspace = j;
      player_soundPlayGUI( snd_nav, 1 );
      map_select( cur_system->jumps[player.p->nav_hyperspace].target, 0 );
      gui_setNav();

      /* Only follow through if within range. */
      if ( mindist > pow2( cur_system->jumps[j].radius ) )
         return 0;
   }

   /* Already jumping, so we break jump. */
   if ( pilot_isFlag( player.p, PILOT_HYP_PREP ) ) {
      pilot_hyperspaceAbort( player.p );
      player_message( "#r%s", _( "Aborting hyperspace sequence." ) );
      return 0;
   }

   /* Try to hyperspace. */
   h = space_hyperspace( player.p );
   if ( h == -1 ) {
      player_hyperspacePreempt( 1 );
      player_autonavStart();
      // player_message( "#r%s", _("You are too far from a jump point to
      // initiate hyperspace."));
   } else if ( h == -2 )
      player_message( "#r%s", _( "Hyperspace drive is offline." ) );
   else if ( h == -3 )
      player_message( "#r%s",
                      _( "You do not have enough fuel to hyperspace jump." ) );
   else {
      player_message( "#o%s", _( "Preparing for hyperspace." ) );

      pilot_afterburnOver( player.p );
      /* Stop acceleration noise. */
      player_accelOver();

      /* Order escorts to jump; just for aesthetics (for now) */
      escorts_jump( player.p, &cur_system->jumps[player.p->nav_hyperspace] );
      return 1;
   }

   return 0;
}

/**
 * @brief Player actually broke hyperspace (entering new system).
 */
void player_brokeHyperspace( void )
{
   ntime_t       t;
   StarSystem   *sys;
   JumpPoint    *jp;
   Pilot *const *pilot_stack;

   /* First run jump hook. */
   hooks_run( "jumpout" );

   /* Prevent targeted spob # from carrying over. */
   gui_setNav();
   gui_setTarget();
   player_targetSpobSet( -1 );
   player_targetAsteroidSet( -1, -1 );

   /* calculates the time it takes, call before space_init */
   t = pilot_hyperspaceDelay( player.p );
   ntime_inc( t );

   /* Save old system. */
   sys = cur_system;

   /* Free old graphics. */
   space_gfxUnload( sys );

   /* Enter the new system. */
   jp = &cur_system->jumps[player.p->nav_hyperspace];
   space_init( jp->target->name, 1 );

   /* Set jumps as known. */
   if ( !pilot_isFlag( player.p, PILOT_MANUAL_CONTROL ) )
      jp_setFlag( jp->returnJump, JP_KNOWN );

   /* Set up the overlay. */
   ovr_initAlpha();

   /* set position, the pilot_update will handle lowering vel */
   space_calcJumpInPos( cur_system, sys, &player.p->solid.pos,
                        &player.p->solid.vel, &player.p->solid.dir, player.p );
   cam_setTargetPilot( player.p->id, 0 );

   /* reduce fuel */
   player.p->fuel -= player.p->fuel_consumption;

   /* Set the ptimer. */
   player.p->ptimer = HYPERSPACE_FADEIN;

   /* Update the map, we have to remove the player flags first or it breaks
    * down. */
   pilot_rmFlag( player.p, PILOT_HYPERSPACE );
   pilot_rmFlag( player.p, PILOT_HYP_BEGIN );
   pilot_rmFlag( player.p, PILOT_HYP_BRAKE );
   pilot_rmFlag( player.p, PILOT_HYP_PREP );
   map_jump();

   /* Add persisted pilots */
   pilot_stack = pilot_getAll();
   for ( int i = 0; i < array_size( pilot_stack ); i++ ) {
      Pilot *p = pilot_stack[i];

      if ( pilot_isFlag( p, PILOT_PERSIST ) ||
           pilot_isFlag( p, PILOT_PLAYER ) ) {
         if ( p != player.p )
            space_calcJumpInPos( cur_system, sys, &p->solid.pos, &p->solid.vel,
                                 &p->solid.dir, player.p );

         /* Run Lua stuff for all persistant pilots. */
         pilot_outfitLOnjumpin( p );

         /* Invulnerable delay too. */
         p->itimer = PILOT_PLAYER_NONTARGETABLE_JUMPIN_DELAY;
         pilot_setFlag( p, PILOT_NONTARGETABLE );

         /* Clear flags as necessary. */
         pilot_rmFlag( p, PILOT_HYPERSPACE );
         pilot_rmFlag( p, PILOT_HYP_BEGIN );
         pilot_rmFlag( p, PILOT_HYP_BRAKE );
         pilot_rmFlag( p, PILOT_HYP_PREP );
      }
   }

   /* Disable autonavigation if arrived. */
   player_autonavEnter();

   /* Safe since this is run in the player hook section. */
   hooks_run( "jumpin" );
   hooks_run( "enter" );
   events_trigger( EVENT_TRIGGER_ENTER );
   missions_run( MIS_AVAIL_ENTER, -1, NULL, NULL );

   /* Player sound. */
   player_soundPlay( snd_hypJump, 1 );

   /* Increment times jumped. */
   player.jumped_times++;
   player.ps.jumped_times++;
}

/**
 * @brief Start accelerating.
 *
 *    @param acc How much thrust should be applied of maximum (0 - 1).
 */
void player_accel( double acc )
{
   if ( ( player.p == NULL ) || pilot_isFlag( player.p, PILOT_HYP_PREP ) ||
        pilot_isFlag( player.p, PILOT_HYPERSPACE ) )
      return;

   player_acc = acc;
   if ( toolkit_isOpen() || paused )
      player_soundPause();
}

/**
 * @brief Done accelerating.
 */
void player_accelOver( void )
{
   player_acc = 0.;
}

/**
 * @brief Sets the player's target.
 *
 *    @param id Target to set for the player.
 */
void player_targetSet( unsigned int id )
{
   unsigned int old;
   old = player.p->target;
   pilot_setTarget( player.p, id );
   if ( ( old != id ) && ( player.p->target != PLAYER_ID ) ) {
      gui_forceBlink();
      player_soundPlayGUI( snd_target, 1 );
   }
   gui_setTarget();

   /* Clear the asteroid target. */
   player.p->nav_asteroid = -1;
   player.p->nav_anchor   = -1;

   /* The player should not continue following if the target pilot has been
    * changed. */
   if ( ( old != id ) && player_isFlag( PLAYER_AUTONAV ) &&
        ( player.autonav == AUTONAV_PILOT ) )
      player_autonavAbort( NULL );
}

/**
 * @brief Targets the nearest hostile enemy to the player.
 *
 * @note This function largely duplicates pilot_getNearestEnemy, because the
 *       player's hostility with AIs is more nuanced than AI vs AI.
 */
void player_targetHostile( void )
{
   unsigned int  tp;
   double        d, td;
   Pilot *const *pilot_stack;

   tp          = PLAYER_ID;
   d           = 0;
   pilot_stack = pilot_getAll();
   for ( int i = 0; i < array_size( pilot_stack ); i++ ) {
      /* Shouldn't be disabled. */
      if ( pilot_isDisabled( pilot_stack[i] ) )
         continue;

      /* Must be a valid target. */
      if ( !pilot_canTarget( pilot_stack[i] ) )
         continue;

      /* Must be hostile. */
      if ( !pilot_isHostile( pilot_stack[i] ) )
         continue;

      if ( pilot_inRangePilot( player.p, pilot_stack[i], &td ) != 1 )
         continue;

      if ( tp == PLAYER_ID || ( ( td < d ) ) ) {
         d  = td;
         tp = pilot_stack[i]->id;
      }
   }

   player_targetSet( tp );
}

/**
 * @brief Cycles to next target.
 *
 *    @param mode Mode to target. 0 is normal, 1 is hostiles.
 */
void player_targetNext( int mode )
{
   player_targetSet( pilot_getNextID( player.p->target, mode ) );
}

/**
 * @brief Cycles to previous target.
 *
 *    @param mode Mode to target. 0 is normal, 1 is hostiles.
 */
void player_targetPrev( int mode )
{
   player_targetSet( pilot_getPrevID( player.p->target, mode ) );
}

/**
 * @brief Clears the player's ship, spob or hyperspace target, in that order.
 */
void player_targetClear( void )
{
   gui_forceBlink();
   if ( player.p->target != PLAYER_ID )
      player_targetSet( PLAYER_ID );
   else if ( player.p->nav_asteroid >= 0 )
      player_targetAsteroidSet( -1, -1 );
   else if ( player.p->nav_spob >= 0 )
      player_targetSpobSet( -1 );
   else if ( ( preemption == 1 || player.p->nav_spob == -1 ) &&
             !pilot_isFlag( player.p, PILOT_HYP_PREP ) ) {
      player.p->nav_hyperspace = -1;
      player_hyperspacePreempt( 0 );
      map_clear();
   }
   gui_setNav();
}

/**
 * @brief Clears all player targets: hyperspace, spob, asteroid, etc...
 */
void player_targetClearAll( void )
{
   player_targetSpobSet( -1 );
   player_targetHyperspaceSet( -1, 0 );
   player_targetAsteroidSet( -1, -1 );
   player_targetSet( PLAYER_ID );
}

/**
 * @brief Targets the pilot.
 *
 *    @param prev 1 if is cycling backwards.
 */
void player_targetEscort( int prev )
{
   int i;
   /* Check if current target is an escort. */
   for ( i = 0; i < array_size( player.p->escorts ); i++ ) {
      if ( player.p->target == player.p->escorts[i].id ) {

         /* Cycle targets. */
         if ( prev )
            pilot_setTarget( player.p, ( i > 0 ) ? player.p->escorts[i - 1].id
                                                 : player.p->id );
         else
            pilot_setTarget( player.p,
                             ( i < array_size( player.p->escorts ) - 1 )
                                ? player.p->escorts[i + 1].id
                                : player.p->id );

         break;
      }
   }

   /* Not found in loop. */
   if ( i >= array_size( player.p->escorts ) ) {
      /* Check to see if he actually has escorts. */
      if ( array_size( player.p->escorts ) > 0 ) {
         /* Cycle forward or backwards. */
         if ( prev )
            pilot_setTarget( player.p, array_back( player.p->escorts ).id );
         else
            pilot_setTarget( player.p, array_front( player.p->escorts ).id );
      } else
         pilot_setTarget( player.p, player.p->id );
   }

   if ( player.p->target != PLAYER_ID ) {
      gui_forceBlink();
      player_soundPlayGUI( snd_target, 1 );
   }
   gui_setTarget();
}

/**
 * @brief Player targets nearest pilot.
 */
void player_targetNearest( void )
{
   unsigned int t, dt;
   double       d = pilot_getNearestPos( player.p, &dt, player.p->solid.pos.x,
                                         player.p->solid.pos.y, 1 );
   t              = dt;

   /* Disabled ships are typically only valid if within 500 px of the player. */
   if ( ( d > pow2( 500. ) ) && ( pilot_isDisabled( pilot_get( dt ) ) ) ) {
      t = pilot_getNearestPilot( player.p );
      /* Try to target a disabled ship if there are no active ships in range. */
      if ( t == PLAYER_ID )
         t = dt;
   }

   player_targetSet( t );
}

static int screenshot_cur = 0; /**< Current screenshot at. */
/**
 * @brief Takes a screenshot.
 */
void player_screenshot( void )
{
   char filename[PATH_MAX];

   if ( PHYSFS_mkdir( "screenshots" ) == 0 ) {
      WARN( _( "Aborting screenshot" ) );
      return;
   }

   /* Try to find current screenshots. */
   for ( ; screenshot_cur < 1000; screenshot_cur++ ) {
      snprintf( filename, sizeof( filename ), "screenshots/screenshot%03d.png",
                screenshot_cur );
      if ( !PHYSFS_exists( filename ) )
         break;
   }

   if ( screenshot_cur >= 999 ) { /* in case the crap system breaks :) */
      WARN( _( "You have reached the maximum amount of screenshots [999]" ) );
      return;
   }

   /* now proceed to take the screenshot */
   DEBUG( _( "Taking screenshot [%03d]..." ), screenshot_cur );
   gl_screenshot( filename );
}

/**
 * @brief Checks to see if player is still being hailed and clears hail counters
 *        if he isn't.
 */
static void player_checkHail( void )
{
   Pilot *const *pilot_stack = pilot_getAll();
   for ( int i = 0; i < array_size( pilot_stack ); i++ ) {
      const Pilot *p = pilot_stack[i];

      /* Must be hailing. */
      if ( pilot_isFlag( p, PILOT_HAILING ) )
         return;
   }

   /* Clear hail timer. */
   player_hailCounter = 0;
   player_hailTimer   = 0.;
}

/**
 * @brief Displays an out of range message for the player's currently selected
 * spob.
 */
static void player_spobOutOfRangeMsg( void )
{
   const Spob *spob = cur_system->spobs[player.p->nav_spob];
   const char *name = spob_name( spob );
   player_message( _( "#r%s is out of comm range, unable to contact." ), name );
}

/**
 * @brief Opens communication with the player's target.
 */
void player_hail( void )
{
   /* Not under manual control or disabled. */
   if ( pilot_isFlag( player.p, PILOT_MANUAL_CONTROL ) ||
        pilot_isDisabled( player.p ) )
      return;

   if ( player.p->target != player.p->id )
      comm_openPilot( player.p->target );
   else if ( player.p->nav_spob != -1 ) {
      Spob *spob = cur_system->spobs[player.p->nav_spob];
      if ( spob_isFlag( spob, SPOB_UNINHABITED ) )
         player_message( _( "#r%s does not respond." ), spob_name( spob ) );
      else if ( pilot_inRangeSpob( player.p, player.p->nav_spob ) )
         comm_openSpob( spob );
      else
         player_spobOutOfRangeMsg();
   } else
      player_message( "#r%s", _( "No target selected to hail." ) );

   /* Clear hails if none found. */
   player_checkHail();
}

/**
 * @brief Opens communication with the player's spob target.
 */
void player_hailSpob( void )
{
   /* Not under manual control. */
   if ( pilot_isFlag( player.p, PILOT_MANUAL_CONTROL ) )
      return;

   if ( player.p->nav_spob != -1 ) {
      if ( pilot_inRangeSpob( player.p, player.p->nav_spob ) )
         comm_openSpob( cur_system->spobs[player.p->nav_spob] );
      else
         player_spobOutOfRangeMsg();
   } else
      player_message( "#r%s", _( "No target selected to hail." ) );
}

/**
 * @brief Automatically tries to hail a pilot that hailed the player.
 */
void player_autohail( void )
{
   Pilot *const *pilot_stack;

   /* Not under manual control or disabled. */
   if ( pilot_isFlag( player.p, PILOT_MANUAL_CONTROL ) ||
        pilot_isDisabled( player.p ) )
      return;

   /* Find pilot to autohail. */
   pilot_stack = pilot_getAll();
   for ( int i = 0; i < array_size( pilot_stack ); i++ ) {
      const Pilot *p = pilot_stack[i];

      /* Must be hailing. */
      if ( pilot_isFlag( p, PILOT_HAILING ) ) {
         /* Try to hail. */
         pilot_setTarget( player.p, p->id );
         gui_setTarget();
         player_hail();

         /* Clear hails if none found. */
         player_checkHail();
         return;
      }
   }

   player_message( "#r%s", _( "You haven't been hailed by any pilots." ) );
}

void player_scan( void )
{
   const Pilot *t = pilot_getTarget( player.p );
   if ( t == NULL ) {
      player_message( "#r%s", _( "You need a target to scan." ) );
      return;
   }
   if ( !pilot_isFlag( t, PILOT_PLAYER_SCANNED ) ) {
      player_message( "#o%s", _( "You are not ready to scan yet." ) );
      return;
   }
   if ( pilot_inRangePilot( player.p, t, NULL ) <= 0 ) {
      player_message(
         "#o%s", _( "You can not identify the target at this distance." ) );
      return;
   }

   /* Have to lead scirpt. */
   if ( scan_env == LUA_NOREF ) {
      scan_env = nlua_newEnv( "scanner" );
      nlua_loadStandard( scan_env );
      nlua_loadTk( scan_env );
      size_t bufsize;
      char  *buf = ndata_read( SCAN_PATH, &bufsize );
      if ( buf == NULL ) {
         WARN( _( "File '%s' not found!" ), SCAN_PATH );
         return;
      }
      if ( nlua_dobufenv( scan_env, buf, bufsize, SCAN_PATH ) != 0 ) {
         WARN( _( "Error loading file: %s\n"
                  "%s\n"
                  "Most likely Lua file has improper syntax, please check" ),
               SCAN_PATH, lua_tostring( naevL, -1 ) );
         free( buf );
         return;
      }
      free( buf );
   }

   /* Run Lua. */
   nlua_getenv( naevL, scan_env, "scan" );
   if ( nlua_pcall( scan_env, 0, 0 ) ) { /* error has occurred */
      WARN( _( "Scan: '%s' : '%s'" ), "scan", lua_tostring( naevL, -1 ) );
      lua_pop( naevL, 1 );
   }
}

/**
 * @brief Toggles mouse flying.
 */
void player_toggleMouseFly( void )
{
   if ( !conf.mouse_fly )
      return;

   if ( !player_isFlag( PLAYER_MFLY ) ) {
      input_mouseShow();
      player_message( "#o%s", _( "Mouse flying enabled." ) );
      player_setFlag( PLAYER_MFLY );
   } else {
      input_mouseHide();
      player_rmFlag( PLAYER_MFLY );
      player_message( "#o%s", _( "Mouse flying disabled." ) );

      if ( conf.mouse_accel )
         player_accelOver();
   }
}

/**
 * @brief Starts braking or active cooldown.
 */
void player_cooldownBrake( void )
{
   int stopped;

   if ( pilot_isFlag( player.p, PILOT_TAKEOFF ) ||
        pilot_isFlag( player.p, PILOT_LANDING ) )
      return;

   /* Not under manual control or disabled. */
   if ( pilot_isFlag( player.p, PILOT_MANUAL_CONTROL ) ||
        pilot_isDisabled( player.p ) )
      return;

   /* Shouldn't be jumping. */
   if ( pilot_isFlag( player.p, PILOT_HYPERSPACE ) )
      return;

   pilot_afterburnOver( player.p );
   stopped = pilot_isStopped( player.p );
   if ( stopped && !pilot_isFlag( player.p, PILOT_COOLDOWN ) )
      pilot_cooldown( player.p, 1 );
   else {
      pilot_setFlag( player.p, PILOT_BRAKING );
      pilot_setFlag( player.p, PILOT_COOLDOWN_BRAKE );
   }
}

/**
 * @brief Handles mouse flying based on cursor position.
 *
 *    @param dt Current delta tick.
 *    @return 1 if cursor is outside the dead zone, 0 if it isn't.
 */
static int player_thinkMouseFly( double dt )
{
   double px, py, r, x, y;

   px = player.p->solid.pos.x;
   py = player.p->solid.pos.y;
   gl_screenToGameCoords( &x, &y, player.mousex, player.mousey );
   r = sqrt( pow2( x - px ) + pow2( y - py ) );
   if ( r >
        50. ) { /* Ignore mouse input within a 50 px radius of the centre. */
      pilot_face( player.p, atan2( y - py, x - px ), dt );
      if ( conf.mouse_accel ) { /* Only alter thrust if option is enabled. */
         double acc = CLAMP( 0., 1., ( r - 100. ) / 200. );
         acc        = 3. * pow2( acc ) - 2. * pow( acc, 3. );
         /* Only accelerate when within 180 degrees of the intended direction.
          */
         if ( ABS( angle_diff( atan2( y - py, x - px ),
                               player.p->solid.dir ) ) < M_PI_2 )
            player_accel( acc );
         else
            player_accel( 0. );
      }
      return 1;
   } else
      return 0;
}

/**
 * @brief Player got pwned.
 */
void player_dead( void )
{
   /* Explode at normal speed. */
   player_resetSpeed();
   pause_setSpeed( 1. );
   sound_setSpeed( 1. );

   /* Close the overlay. */
   ovr_setOpen( 0 );
}

/**
 * @brief Player blew up in a fireball.
 */
void player_destroyed( void )
{
   if ( player_isFlag( PLAYER_DESTROYED ) )
      return;

   /* Mark as destroyed. */
   player_setFlag( PLAYER_DESTROYED );

   /* Set timer for death menu. */
   player_timer = 5.;

   /* Stop sounds. */
   player_soundStop();

   /* Stop autonav */
   player_autonavEnd();

   /* Reset time compression when player dies. */
   player_resetSpeed();
   pause_setSpeed( 1. );
   sound_setSpeed( 1. );
}

/**
 * @brief PlayerShip_t compare function for qsort().
 */
static int player_shipsCompare( const void *arg1, const void *arg2 )
{
   const PlayerShip_t *ps1 = arg1;
   const PlayerShip_t *ps2 = arg2;
   int                 ret;

   if ( ps1->deployed && !ps2->deployed )
      return -1;
   else if ( ps2->deployed && !ps1->deployed )
      return +1;

   if ( ps1->favourite && !ps2->favourite )
      return -1;
   else if ( ps2->favourite && !ps1->favourite )
      return +1;

   if ( ps1->p->ship->points < ps2->p->ship->points )
      return +1;
   else if ( ps1->p->ship->points > ps2->p->ship->points )
      return -1;

#if 0
   credits_t p1, p2;
   /* Get prices. */
   p1 = pilot_worth( ps1->p, 0 );
   p2 = pilot_worth( ps2->p, 0 );

   /* Compare price INVERSELY */
   if (p1 < p2)
      return +1;
   else if (p1 > p2)
      return -1;
#endif
   ret = strcmp( ship_classDisplay( ps1->p->ship ),
                 ship_classDisplay( ps2->p->ship ) );
   if ( ret != 0 )
      return ret;

   /* In case of tie sort by name so they don't flip or something. */
   return strcmp( ps1->p->name, ps2->p->name );
}

/**
 * @brief Sorts the players ships.
 */
void player_shipsSort( void )
{
   if ( array_size( player_stack ) == 0 )
      return;

   /* Sort. */
   qsort( player_stack, array_size( player_stack ), sizeof( PlayerShip_t ),
          player_shipsCompare );
}

/**
 * @brief Returns a buffer with all the player's ships names.
 *
 *    @param sships Fills sships with player_nships ship names.
 *    @param tships Fills sships with player_nships ship target textures.
 *    @return Freshly allocated array with allocated ship names.
 *    @return The number of ships the player has.
 */
int player_ships( char **sships, glTexture **tships )
{
   /* Sort. */
   player_shipsSort();

   /* Create the struct. */
   for ( int i = 0; i < array_size( player_stack ); i++ ) {
      sships[i] = strdup( player_stack[i].p->name );
      tships[i] = ship_gfxStore( player_stack[i].p->ship, 256, 0., 0., 0. );
   }

   return array_size( player_stack );
}

/**
 * @brief Gets the array (array.h) of the player's ships.
 */
const PlayerShip_t *player_getShipStack( void )
{
   return player_stack;
}

/**
 * @brief Gets the amount of ships player has in storage.
 *
 *    @return The number of ships the player has.
 */
int player_nships( void )
{
   return array_size( player_stack );
}

/**
 * @brief Sees if player has a ship of a name.
 *
 *    @param shipname Nome of the ship to get.
 *    @return 1 if ship exists.
 */
int player_hasShip( const char *shipname )
{
   /* Check current ship. */
   if ( ( player.p != NULL ) && ( strcmp( player.p->name, shipname ) == 0 ) )
      return 1;

   /* Check stocked ships. */
   for ( int i = 0; i < array_size( player_stack ); i++ )
      if ( strcmp( player_stack[i].p->name, shipname ) == 0 )
         return 1;
   return 0;
}

/**
 * @brief Gets a specific ship.
 *
 *    @param shipname Nome of the ship to get.
 *    @return The ship matching name.
 */
Pilot *player_getShip( const char *shipname )
{
   if ( ( player.p != NULL ) && ( strcmp( shipname, player.p->name ) == 0 ) )
      return player.p;

   for ( int i = 0; i < array_size( player_stack ); i++ )
      if ( strcmp( player_stack[i].p->name, shipname ) == 0 )
         return player_stack[i].p;

   WARN( _( "Player ship '%s' not found in stack" ), shipname );
   return NULL;
}

/**
 * @brief Gets a specific ship.
 *
 *    @param shipname Nome of the ship to get.
 *    @return The ship matching name.
 */
PlayerShip_t *player_getPlayerShip( const char *shipname )
{
   if ( ( player.p != NULL ) && ( strcmp( shipname, player.p->name ) == 0 ) )
      return NULL;

   for ( int i = 0; i < array_size( player_stack ); i++ )
      if ( strcmp( player_stack[i].p->name, shipname ) == 0 )
         return &player_stack[i];

   WARN( _( "Player ship '%s' not found in stack" ), shipname );
   return NULL;
}

/**
 * @brief Gets how many of the outfit the player owns.
 *
 *    @param o Outfit to check how many the player owns.
 *    @return The number of outfits matching outfitname owned.
 */
int player_outfitOwned( const Outfit *o )
{
   /* Special case map. */
   if ( ( outfit_isMap( o ) && map_isUseless( o ) ) ||
        ( outfit_isLocalMap( o ) && localmap_isUseless( o ) ) )
      return 1;

   /* Special case license. */
   if ( outfit_isLicense( o ) &&
        player_hasLicense( outfit_licenseProvides( o ) ) )
      return 1;

   /* Special case GUI. */
   if ( outfit_isGUI( o ) && player_guiCheck( outfit_gui( o ) ) )
      return 1;

   /* Special case intrinsics. */
   if ( outfit_slotType( o ) == OUTFIT_SLOT_INTRINSIC )
      return pilot_hasIntrinsic( player.p, o );

   /* Try to find it. */
   for ( int i = 0; i < array_size( player_outfits ); i++ )
      if ( player_outfits[i].o == o )
         return player_outfits[i].q;

   return 0;
}

/**
 * Total number of an outfit owned by the player (including equipped).
 */
int player_outfitOwnedTotal( const Outfit *o )
{
   int q = player_outfitOwned( o );
   q += pilot_numOutfit( player.p, o );
   for ( int i = 0; i < array_size( player_stack ); i++ )
      q += pilot_numOutfit( player_stack[i].p, o );

   return q;
}

/**
 * @brief qsort() compare function for PlayerOutfit_t sorting.
 */
static int player_outfitCompare( const void *arg1, const void *arg2 )
{
   const PlayerOutfit_t *po1, *po2;

   /* Get type. */
   po1 = (const PlayerOutfit_t *)arg1;
   po2 = (const PlayerOutfit_t *)arg2;

   /* Compare. */
   return outfit_compareTech( &po1->o, &po2->o );
}

/**
 * @brief Gets an array (array.h) of the player's outfits.
 */
const PlayerOutfit_t *player_getOutfits( void )
{
   return player_outfits;
}

/**
 * @brief Prepares two arrays for displaying in an image array.
 *
 *    @param[out] outfits Outfits the player owns.
 *    @param[in] filter Function to filter which outfits to get.
 *    @param[in] name Name fragment that each outfit must contain.
 *    @return Number of outfits.
 */
int player_getOutfitsFiltered( const Outfit ***outfits,
                               int ( *filter )( const Outfit *o ),
                               const char *name )
{
   if ( array_size( player_outfits ) == 0 )
      return 0;

   /* We'll sort. */
   qsort( player_outfits, array_size( player_outfits ),
          sizeof( PlayerOutfit_t ), player_outfitCompare );

   for ( int i = 0; i < array_size( player_outfits ); i++ )
      array_push_back( outfits, (Outfit *)player_outfits[i].o );

   return outfits_filter( *outfits, array_size( player_outfits ), filter,
                          name );
}

/**
 * @brief Gets the amount of different outfits in the player outfit stack.
 *
 *    @return Amount of different outfits.
 */
int player_numOutfits( void )
{
   return array_size( player_outfits );
}

/**
 * @brief Adds an outfit to the player outfit stack.
 *
 *    @param o Outfit to add.
 *    @param quantity Amount to add.
 *    @return Amount added.
 */
int player_addOutfit( const Outfit *o, int quantity )
{
   PlayerOutfit_t *po;

   /* Validity check. */
   if ( quantity == 0 )
      return 0;

   /* Don't readd uniques. */
   if ( outfit_isProp( o, OUTFIT_PROP_UNIQUE ) &&
        ( player_outfitOwned( o ) > 0 ) )
      return 0;

   /* special case if it's a map */
   if ( outfit_isMap( o ) ) {
      map_map( o );
      return 1; /* Success. */
   } else if ( outfit_isLocalMap( o ) ) {
      localmap_map( o );
      return 1;
   }
   /* special case if it's an outfit */
   else if ( outfit_isGUI( o ) ) {
      player_guiAdd( outfit_gui( o ) );
      return 1; /* Success. */
   }
   /* special case if it's a license. */
   else if ( outfit_isLicense( o ) ) {
      player_addLicense( outfit_licenseProvides( o ) );
      return 1; /* Success. */
   }
   /* intrinsic outfits get added as intinsics. */
   else if ( outfit_slotType( o ) == OUTFIT_SLOT_INTRINSIC ) {
      int ret;
      if ( pilot_hasOutfitLimit( player.p, outfit_limit( o ) ) )
         return 0;
      ret = pilot_addOutfitIntrinsic( player.p, o );
      pilot_calcStats( player.p );
      return ret;
   }

   /* Try to find it. */
   for ( int i = 0; i < array_size( player_outfits ); i++ ) {
      if ( player_outfits[i].o == o ) {
         player_outfits[i].q += quantity;
         return quantity;
      }
   }

   /* Allocate if needed. */
   po = &array_grow( &player_outfits );

   /* Add the outfit. */
   po->o = o;
   po->q = quantity;
   return quantity;
}

/**
 * @brief Remove an outfit from the player's outfit stack.
 *
 *    @param o Outfit to remove.
 *    @param quantity Amount to remove.
 *    @return Amount removed.
 */
int player_rmOutfit( const Outfit *o, int quantity )
{
   if ( outfit_slotType( o ) == OUTFIT_SLOT_INTRINSIC )
      return pilot_rmOutfitIntrinsic( player.p, o );

   /* Try to find it. */
   for ( int i = 0; i < array_size( player_outfits ); i++ ) {
      if ( player_outfits[i].o != o )
         continue;
      /* See how many to remove. */
      int q = MIN( player_outfits[i].q, quantity );
      player_outfits[i].q -= q;

      /* See if must remove element. */
      if ( player_outfits[i].q <= 0 )
         array_erase( &player_outfits, &player_outfits[i],
                      &player_outfits[i + 1] );

      /* Return removed outfits. */
      return q;
   }

   /* Nothing removed. */
   return 0;
}

/*
 * Trivial sorting function for arrays of integers.
 */
static int cmp_int( const void *p1, const void *p2 )
{
   const int *i1 = (const int *)p1;
   const int *i2 = (const int *)p2;
   return ( *i1 ) - ( *i2 );
}

/**
 * @brief Marks a mission as completed.

 *    @param id ID of the mission to mark as completed.
 */
void player_missionFinished( int id )
{
   HookParam          h[2];
   const MissionData *m;

   /* Make sure not already marked. */
   if ( player_missionAlreadyDone( id ) )
      return;

   /* Mark as done. */
   if ( missions_done == NULL )
      missions_done = array_create( int );
   array_push_back( &missions_done, id );

   qsort( missions_done, array_size( missions_done ), sizeof( int ), cmp_int );

   /* Run the completion hook. */
   m = mission_get( id );
   mission_toLuaTable( naevL, m ); /* Push to stack. */
   h[0].type  = HOOK_PARAM_REF;
   h[0].u.ref = luaL_ref( naevL, LUA_REGISTRYINDEX ); /* Pops from stack. */
   h[1].type  = HOOK_PARAM_SENTINEL;
   hooks_runParam( "mission_done", h );
}

/**
 * @brief Checks to see if player has already completed a mission.
 *
 *    @param id ID of the mission to see if player has completed.
 *    @return 1 if player has completed the mission, 0 otherwise.
 */
int player_missionAlreadyDone( int id )
{
   if ( missions_done == NULL )
      return 0;

   const int *i = bsearch( &id, missions_done, array_size( missions_done ),
                           sizeof( int ), cmp_int );
   return i != NULL;
}

/**
 * @brief Gets a list of all the missions the player has done.
 *
 *    @return Array (array.c) of all the missions the player has done. Do not
 * free!
 */
int *player_missionsDoneList( void )
{
   return missions_done;
}

/**
 * @brief Marks a event as completed.
 *
 *    @param id ID of the event to mark as completed.
 */
void player_eventFinished( int id )
{
   HookParam h[2];

   /* Make sure not already done. */
   if ( player_eventAlreadyDone( id ) )
      return;

   /* Mark as done. */
   if ( events_done == NULL )
      events_done = array_create( int );
   array_push_back( &events_done, id );

   qsort( events_done, array_size( events_done ), sizeof( int ), cmp_int );

   /* Run the completion hook. */
   event_toLuaTable( naevL, id ); /* Push to stack. */
   h[0].type  = HOOK_PARAM_REF;
   h[0].u.ref = luaL_ref( naevL, LUA_REGISTRYINDEX ); /* Pops from stack. */
   h[1].type  = HOOK_PARAM_SENTINEL;
   hooks_runParam( "event_done", h );
}

/**
 * @brief Checks to see if player has already completed a event.
 *
 *    @param id ID of the event to see if player has completed.
 *    @return 1 if player has completed the event, 0 otherwise.
 */
int player_eventAlreadyDone( int id )
{
   if ( events_done == NULL )
      return 0;

   const int *i = bsearch( &id, events_done, array_size( events_done ),
                           sizeof( int ), cmp_int );
   return i != NULL;
}

/**
 * @brief Gets a list of all the events the player has done.
 *
 *    @return Array (array.c) of all the events the player has done. Do not
 * free!
 */
int *player_eventsDoneList( void )
{
   return events_done;
}

/**
 * @brief Checks to see if player has license.
 *
 *    @param license License to check to see if the player has.
 *    @return 1 if has license (or none needed), 0 if doesn't.
 */
int player_hasLicense( const char *license )
{
   if ( license == NULL )
      return 1;
   if ( player_licenses == NULL )
      return 0;

   const char *s =
      bsearch( &license, player_licenses, array_size( player_licenses ),
               sizeof( char * ), strsort );
   return s != NULL;
}

/**
 * @brief Gives the player a license.
 *
 *    @brief license License to give the player.
 */
void player_addLicense( const char *license )
{
   if ( player_hasLicense( license ) )
      return;
   if ( player_licenses == NULL )
      player_licenses = array_create( char * );
   array_push_back( &player_licenses, strdup( license ) );

   qsort( player_licenses, array_size( player_licenses ), sizeof( char * ),
          strsort );
}

/**
 * @brief Gets the array (array.h) of license names in the player's inventory.
 */
const char **player_getLicenses()
{
   return (const char **)player_licenses;
}

/**
 * @brief Runs hooks for the player.
 */
void player_runHooks( void )
{
   if ( player_isFlag( PLAYER_HOOK_HYPER ) ) {
      player_rmFlag( PLAYER_HOOK_HYPER );
      player_brokeHyperspace();
   }
   if ( player_isFlag( PLAYER_HOOK_JUMPIN ) ) {
      player_rmFlag( PLAYER_HOOK_JUMPIN );
      pilot_outfitLOnjumpin( player.p );
      hooks_run( "jumpin" );
      hooks_run( "enter" );
      events_trigger( EVENT_TRIGGER_ENTER );
      missions_run( MIS_AVAIL_ENTER, -1, NULL, NULL );
   }
   if ( player_isFlag( PLAYER_HOOK_LAND ) ) {
      player_rmFlag( PLAYER_HOOK_LAND );
      if ( player.p->nav_spob >= 0 )
         land( cur_system->spobs[player.p->nav_spob], 0 );
   }
}

/**
 * @brief Clears escorts to make sure deployment is safe.
 */
static void player_clearEscorts( void )
{
   for ( int i = 0; i < array_size( player.p->outfits ); i++ ) {
      if ( player.p->outfits[i]->outfit == NULL )
         continue;

      if ( outfit_isFighterBay( player.p->outfits[i]->outfit ) )
         player.p->outfits[i]->u.ammo.deployed = 0;
   }
}

/**
 * @brief Adds the player's escorts.
 *
 *    @return 0 on success.
 */
int player_addEscorts( void )
{
   /* Clear escorts first. */
   player_clearEscorts();

   /* Go over escorts. */
   for ( int i = 0; i < array_size( player.p->escorts ); i++ ) {
      int              q;
      PilotOutfitSlot *po;
      const Escort_t  *e  = &player.p->escorts[i];
      Pilot           *pe = pilot_get( e->id );

      /* Non-persistent pilots should have been wiped already. */
      if ( pe == NULL ) {
         escort_rmListIndex( player.p, i );
         i--;
         continue;
      }

      /* Update to random position. */
      pe->solid.dir = RNGF() * 2. * M_PI;
      vec2_cset( &pe->solid.pos,
                 player.p->solid.pos.x + 50. * cos( pe->solid.dir ),
                 player.p->solid.pos.y + 50. * sin( pe->solid.dir ) );
      vec2_cset( &pe->solid.vel, 0., 0. );

      /* Update outfit if needed. */
      if ( e->type != ESCORT_TYPE_BAY )
         continue;

      po = pilot_getDockSlot( pe );
      if ( po == NULL ) {
         /* We just want to delete the pilot and not trigger other stuff. */
         pilot_setFlag( pe, PILOT_DELETE );
         WARN( _( "Escort is undeployed, removing." ) );
         escort_rmListIndex( player.p, i );
         i--;
         continue;
      }

      po->u.ammo.deployed++;
      q = po->u.ammo.deployed + po->u.ammo.quantity;
      if ( q > pilot_maxAmmoO( player.p, po->outfit ) ) {
         /* We just want to delete the pilot and not trigger other stuff. */
         pilot_setFlag( pe, PILOT_DELETE );
         WARN( _( "Escort is deployed past outfit limits, removing." ) );
         escort_rmListIndex( player.p, i );
         i--;
         continue;
      }
   }

   /* Add the player fleets. */
   for ( int i = 0; i < array_size( player_stack ); i++ ) {
      PlayerShip_t *ps = &player_stack[i];

      /* Already exists. */
      if ( ps->p->id )
         continue;

      /* Only deploy escorts that are deployed. */
      if ( !ps->deployed )
         continue;

      /* Only deploy spaceworthy escorts. */
      if ( !pilot_isSpaceworthy( ps->p ) )
         continue;

      pfleet_deploy( ps );
   }

   return 0;
}

/**
 * @brief Saves the player's escorts.
 */
static int player_saveEscorts( xmlTextWriterPtr writer )
{
   for ( int i = 0; i < array_size( player.p->escorts ); i++ ) {
      Escort_t *e = &player.p->escorts[i];
      Pilot    *pe;
      if ( !e->persist )
         continue;
      switch ( e->type ) {
      case ESCORT_TYPE_BAY:
         xmlw_startElem( writer, "escort" );
         xmlw_attr( writer, "type", "bay" );
         xmlw_attr( writer, "name", "%s", e->ship->name );
         xmlw_endElem( writer ); /* "escort" */
         break;

      case ESCORT_TYPE_FLEET:
         pe = pilot_get( e->id );
         if ( pe != NULL ) {
            xmlw_startElem( writer, "escort" );
            xmlw_attr( writer, "type", "fleet" );
            xmlw_attr( writer, "name", "%s", pe->name );
            xmlw_endElem( writer ); /* "escort" */
         }
         break;

      default:
         break;
      }
   }

   return 0;
}

/**
 * @brief Save the freaking player in a freaking xmlfile.
 *
 *    @param writer xml Writer to use.
 *    @return 0 on success.
 */
int player_save( xmlTextWriterPtr writer )
{
   const char      **guis;
   int               cycles, periods, seconds;
   double            rem;
   const PlayerItem *inventory;

   xmlw_startElem( writer, "player" );

   /* Standard player details. */
   xmlw_attr( writer, "name", "%s", player.name );
   xmlw_elem( writer, "credits", "%" CREDITS_PRI, player.p->credits );
   xmlw_elem( writer, "chapter", "%s", player.chapter );
   if ( player.difficulty != NULL )
      xmlw_elem( writer, "difficulty", "%s", player.difficulty );
   if ( player.gui != NULL )
      xmlw_elem( writer, "gui", "%s", player.gui );
   xmlw_elem( writer, "mapOverlay", "%d", ovr_isOpen() );
   gui_radarGetRes( &player.radar_res );
   xmlw_elem( writer, "radar_res", "%f", player.radar_res );
   xmlw_elem( writer, "eq_outfitMode", "%d", player.eq_outfitMode );
   xmlw_elem( writer, "map_minimal", "%d", player.map_minimal );
   xmlw_elem( writer, "fleet_capacity", "%d", player.fleet_capacity );

   /* Time. */
   xmlw_startElem( writer, "time" );
   ntime_getR( &cycles, &periods, &seconds, &rem );
   xmlw_elem( writer, "SCU", "%d", cycles );
   xmlw_elem( writer, "STP", "%d", periods );
   xmlw_elem( writer, "STU", "%d", seconds );
   xmlw_elem( writer, "Remainder", "%lf", rem );
   xmlw_endElem( writer ); /* "time" */

   /* Current ship. */
   xmlw_elem( writer, "location", "%s", land_spob->name );
   player_saveShip( writer, &player.ps ); /* current ship */

   /* Ships. */
   xmlw_startElem( writer, "ships" );
   for ( int i = 0; i < array_size( player_stack ); i++ )
      player_saveShip( writer, &player_stack[i] );
   xmlw_endElem( writer ); /* "ships" */

   /* GUIs. */
   xmlw_startElem( writer, "guis" );
   guis = player_guiList();
   for ( int i = 0; i < array_size( guis ); i++ )
      xmlw_elem( writer, "gui", "%s", guis[i] );
   xmlw_endElem( writer ); /* "guis" */

   /* Outfits. */
   xmlw_startElem( writer, "outfits" );
   for ( int i = 0; i < array_size( player_outfits ); i++ ) {
      xmlw_startElem( writer, "outfit" );
      xmlw_attr( writer, "quantity", "%d", player_outfits[i].q );
      xmlw_str( writer, "%s", outfit_rawname( player_outfits[i].o ) );
      xmlw_endElem( writer ); /* "outfit" */
   }
   xmlw_endElem( writer ); /* "outfits" */

   /* Licenses. */
   xmlw_startElem( writer, "licenses" );
   for ( int i = 0; i < array_size( player_licenses ); i++ )
      xmlw_elem( writer, "license", "%s", player_licenses[i] );
   xmlw_endElem( writer ); /* "licenses" */

   /* Inventory. */
   xmlw_startElem( writer, "inventory" );
   inventory = player_inventory();
   for ( int i = 0; i < array_size( inventory ); i++ ) {
      const PlayerItem *pi = &inventory[i];
      xmlw_startElem( writer, "item" );
      xmlw_attr( writer, "quantity", "%d", pi->quantity );
      xmlw_str( writer, "%s", pi->name );
      xmlw_endElem( writer ); /* "item" */
   }
   xmlw_endElem( writer ); /* "inventory" */

   xmlw_endElem( writer ); /* "player" */

   /* Mission the player has done. */
   xmlw_startElem( writer, "missions_done" );
   for ( int i = 0; i < array_size( missions_done ); i++ ) {
      const MissionData *m = mission_get( missions_done[i] );
      if ( m != NULL ) /* In case mission name changes between versions */
         xmlw_elem( writer, "done", "%s", m->name );
   }
   xmlw_endElem( writer ); /* "missions_done" */

   /* Events the player has done. */
   xmlw_startElem( writer, "events_done" );
   for ( int i = 0; i < array_size( events_done ); i++ ) {
      const char *ev = event_dataName( events_done[i] );
      if ( ev != NULL ) /* In case mission name changes between versions */
         xmlw_elem( writer, "done", "%s", ev );
   }
   xmlw_endElem( writer ); /* "events_done" */

   /* Escorts. */
   xmlw_startElem( writer, "escorts" );
   player_saveEscorts( writer );
   xmlw_endElem( writer ); /* "escorts" */

   /* Metadata. */
   xmlw_startElem( writer, "metadata" );
   player_saveMetadata( writer );
   xmlw_endElem( writer ); /* "metadata" */

   return 0;
}

/**
 * @brief Saves an outfit slot.
 */
static int player_saveShipSlot( xmlTextWriterPtr       writer,
                                const PilotOutfitSlot *slot, int i )
{
   const Outfit *o = slot->outfit;
   xmlw_startElem( writer, "outfit" );
<<<<<<< HEAD
   xmlw_attr( writer, "slot", "%d", i );
   xmlw_str( writer, "%s", outfit_name( o ) );
=======
   /* Intrinsic outfits have negative indices. */
   if ( i >= 0 ) {
      xmlw_attr( writer, "slot", "%d", i );
      if ( slot->sslot->name != NULL )
         xmlw_attr( writer, "slotname", "%s", slot->sslot->name );
   }
   xmlw_str( writer, "%s", o->name );
>>>>>>> 3e89b507
   xmlw_endElem( writer ); /* "outfit" */
   return 0;
}

/**
 * @brief Saves a ship.
 *
 *    @param writer XML writer.
 *    @param pship Ship to save.
 *    @return 0 on success.
 */
static int player_saveShip( xmlTextWriterPtr writer, PlayerShip_t *pship )
{
   Pilot *ship = pship->p;
   xmlw_startElem( writer, "ship" );
   xmlw_attr( writer, "name", "%s", ship->name );
   xmlw_attr( writer, "model", "%s", ship->ship->name );
   xmlw_attr( writer, "favourite", "%d", pship->favourite );
   xmlw_attr( writer, "deployed", "%d", pship->deployed );

   /* Metadata. */
   if ( pship->acquired )
      xmlw_elem( writer, "acquired", "%s", pship->acquired );
   xmlw_saveNTime( writer, "acquired_date", pship->acquired_date );
   xmlw_elem( writer, "time_played", "%f", pship->time_played );
   xmlw_elem( writer, "dmg_done_shield", "%f", pship->dmg_done_shield );
   xmlw_elem( writer, "dmg_done_armour", "%f", pship->dmg_done_armour );
   xmlw_elem( writer, "dmg_taken_shield", "%f", pship->dmg_taken_shield );
   xmlw_elem( writer, "dmg_taken_armour", "%f", pship->dmg_taken_armour );
   xmlw_elem( writer, "jumped_times", "%u", pship->jumped_times );
   xmlw_elem( writer, "landed_times", "%u", pship->landed_times );
   xmlw_elem( writer, "death_counter", "%u", pship->death_counter );

   /* Ships destroyed by class. */
   xmlw_startElem( writer, "ships_destroyed" );
   for ( int i = SHIP_CLASS_NULL + 1; i < SHIP_CLASS_TOTAL; i++ ) {
      char buf[STRMAX_SHORT];
      strncpy( buf, ship_classToString( i ), sizeof( buf ) - 1 );
      for ( size_t j = 0; j < strlen( buf ); j++ )
         if ( buf[j] == ' ' )
            buf[j] = '_';
      xmlw_elem( writer, buf, "%u", pship->ships_destroyed[i] );
   }
   xmlw_endElem( writer ); /* "ships_destroyed" */

   /* save the fuel */
   xmlw_elem( writer, "fuel", "%f", ship->fuel );

   /* save the outfits */
   xmlw_startElem( writer, "outfits_intrinsic" ); /* Want them to be first. */
   for ( int i = 0; i < array_size( ship->outfit_intrinsic ); i++ )
      player_saveShipSlot( writer, &ship->outfit_intrinsic[i], -1 );
   xmlw_endElem( writer ); /* "outfits_intrinsic" */
   xmlw_startElem( writer, "outfits_structure" );
   for ( int i = 0; i < array_size( ship->outfit_structure ); i++ ) {
      if ( ship->outfit_structure[i].outfit == NULL )
         continue;
      player_saveShipSlot( writer, &ship->outfit_structure[i], i );
   }
   xmlw_endElem( writer ); /* "outfits_structure" */
   xmlw_startElem( writer, "outfits_utility" );
   for ( int i = 0; i < array_size( ship->outfit_utility ); i++ ) {
      if ( ship->outfit_utility[i].outfit == NULL )
         continue;
      player_saveShipSlot( writer, &ship->outfit_utility[i], i );
   }
   xmlw_endElem( writer ); /* "outfits_utility" */
   xmlw_startElem( writer, "outfits_weapon" );
   for ( int i = 0; i < array_size( ship->outfit_weapon ); i++ ) {
      if ( ship->outfit_weapon[i].outfit == NULL )
         continue;
      player_saveShipSlot( writer, &ship->outfit_weapon[i], i );
   }
   xmlw_endElem( writer ); /* "outfits_weapon" */

   /* save the commodities */
   xmlw_startElem( writer, "commodities" );
   for ( int i = 0; i < array_size( ship->commodities ); i++ ) {
      PilotCommodity *pc = &ship->commodities[i];
      /* Remove cargo with id and no mission. */
      if ( pc->id > 0 ) {
         int found = 0;
         for ( int j = 0; j < array_size( player_missions ); j++ ) {
            /* Only check active missions. */
            if ( player_missions[j]->id > 0 ) {
               /* Now check if it's in the cargo list. */
               for ( int k = 0; k < array_size( player_missions[j]->cargo );
                     k++ ) {
                  /* See if it matches a cargo. */
                  if ( player_missions[j]->cargo[k] == pc->id ) {
                     found = 1;
                     break;
                  }
               }
            }
            if ( found )
               break;
         }

         if ( !found ) {
            WARN( _( "Found mission cargo '%s' without associated mission." ),
                  pc->commodity->name );
            WARN( _( "Please reload save game to remove the dead cargo." ) );
            continue;
         }
      } else if ( pc->quantity == 0 ) {
         WARN( _( "Found cargo '%s' with 0 quantity." ), pc->commodity->name );
         WARN( _( "Please reload save game to remove the dead cargo." ) );
         continue;
      }

      xmlw_startElem( writer, "commodity" );

      xmlw_attr( writer, "quantity", "%d", pc->quantity );
      if ( pc->id > 0 )
         xmlw_attr( writer, "id", "%d", pc->id );
      xmlw_str( writer, "%s", pc->commodity->name );

      xmlw_endElem( writer ); /* commodity */
   }
   xmlw_endElem( writer ); /* "commodities" */

   xmlw_startElem( writer, "weaponsets" );
   xmlw_attr( writer, "autoweap", "%d", ship->autoweap );
   xmlw_attr( writer, "advweap", "%d", ship->advweap );
   xmlw_attr( writer, "aim_lines", "%d", ship->aimLines );
   for ( int i = 0; i < PILOT_WEAPON_SETS; i++ ) {
      PilotWeaponSet       *ws    = &pship->weapon_sets[i];
      PilotWeaponSetOutfit *weaps = ws->slots;
      xmlw_startElem( writer, "weaponset" );
      /* Inrange isn't handled by autoweap for the player. */
      xmlw_attr( writer, "inrange", "%d", ws->inrange );
      xmlw_attr( writer, "manual", "%d", ws->manual );
      xmlw_attr( writer, "volley", "%d", ws->volley );
      xmlw_attr( writer, "id", "%d", i );
      if ( !ship->autoweap ) {
         xmlw_attr( writer, "type", "%d", ws->type );
         for ( int j = 0; j < array_size( weaps ); j++ ) {
            xmlw_startElem( writer, "weapon" );
            xmlw_str( writer, "%d", weaps[j].slotid );
            xmlw_endElem( writer ); /* "weapon" */
         }
      }
      xmlw_endElem( writer ); /* "weaponset" */
   }
   xmlw_endElem( writer ); /* "weaponsets" */

   /* Ship variables. */
   xmlw_startElem( writer, "vars" );
   lvar_save( pship->p->shipvar, writer );
   xmlw_endElem( writer ); /* "vars" */

   xmlw_endElem( writer ); /* "ship" */

   return 0;
}

/**
 * @brief Saves the player meta-data.
 *
 *    @param writer XML writer.
 *    @return 0 on success.
 */
static int player_saveMetadata( xmlTextWriterPtr writer )
{
   time_t t    = time( NULL );
   double diff = difftime( t, player.time_since_save );

   /* Compute elapsed time. */
   player.time_played += diff;
   player.ps.time_played += diff;
   player.time_since_save = t;

   /* Save the stuff. */
   xmlw_saveTime( writer, "last_played", time( NULL ) );
   xmlw_saveTime( writer, "date_created", player.date_created );

   /* Meta-data. */
   xmlw_elem( writer, "time_played", "%f", player.time_played );
   xmlw_elem( writer, "dmg_done_shield", "%f", player.dmg_done_shield );
   xmlw_elem( writer, "dmg_done_armour", "%f", player.dmg_done_armour );
   xmlw_elem( writer, "dmg_taken_shield", "%f", player.dmg_taken_shield );
   xmlw_elem( writer, "dmg_taken_armour", "%f", player.dmg_taken_armour );
   xmlw_elem( writer, "jumped_times", "%u", player.jumped_times );
   xmlw_elem( writer, "landed_times", "%u", player.landed_times );
   xmlw_elem( writer, "death_counter", "%u", player.death_counter );

   /* Ships destroyed by class. */
   xmlw_startElem( writer, "ships_destroyed" );
   for ( int i = SHIP_CLASS_NULL + 1; i < SHIP_CLASS_TOTAL; i++ ) {
      char buf[STRMAX_SHORT];
      strncpy( buf, ship_classToString( i ), sizeof( buf ) - 1 );
      for ( size_t j = 0; j < strlen( buf ); j++ )
         if ( buf[j] == ' ' )
            buf[j] = '_';
      xmlw_elem( writer, buf, "%u", player.ships_destroyed[i] );
   }
   xmlw_endElem( writer ); /* "ships_destroyed" */

   return 0;
}

/**
 * @brief Loads the player stuff.
 *
 *    @param parent Node where the player stuff is to be found.
 *    @return 0 on success.
 */
Spob *player_load( xmlNodePtr parent )
{
   xmlNodePtr node;
   Spob      *pnt;

   /* some cleaning up */
   memset( &player, 0, sizeof( Player_t ) );
   player.speed = conf.game_speed;
   pnt          = NULL;
   map_cleanup();

   /* Sane time defaults. */
   player.last_played     = time( NULL );
   player.date_created    = player.last_played;
   player.time_since_save = player.last_played;

   if ( player_stack == NULL )
      player_stack = array_create( PlayerShip_t );
   if ( player_outfits == NULL )
      player_outfits = array_create( PlayerOutfit_t );

   /* Prepare for updating if necessary. */
   player_runUpdaterStart();

   /* Load the save. */
   node = parent->xmlChildrenNode;
   do {
      if ( xml_isNode( node, "metadata" ) )
         player_parseMetadata( node );
      else if ( xml_isNode( node, "player" ) )
         pnt = player_parse( node );
      else if ( xml_isNode( node, "missions_done" ) )
         player_parseDoneMissions( node );
      else if ( xml_isNode( node, "events_done" ) )
         player_parseDoneEvents( node );
      else if ( xml_isNode( node, "escorts" ) )
         player_parseEscorts( node );
   } while ( xml_nextNode( node ) );

   /* Post-process if necessary. */
   player_runUpdaterFinish();

   /* Set up meta-data. */
   player.time_since_save = time( NULL );

   /* Defaults as necessary. */
   if ( player.chapter == NULL )
      player.chapter = strdup( start_chapter() );
   if ( player.difficulty != NULL )
      difficulty_setLocal( difficulty_get( player.difficulty ) );
   else
      difficulty_setLocal( NULL ); /* Sets the default. */

   /* Updates the fleet internals. */
   pfleet_update();

   return pnt;
}

static int player_runUpdaterStart( void )
{
   /* Load env if necessary. */
   if ( player_updater_env == LUA_NOREF ) {
      player_updater_env = nlua_newEnv( "updater" );
      nlua_loadStandard( player_updater_env );
      size_t bufsize;
      char  *buf = ndata_read( SAVE_UPDATER_PATH, &bufsize );
      if ( nlua_dobufenv( player_updater_env, buf, bufsize,
                          SAVE_UPDATER_PATH ) != 0 ) {
         WARN( _( "Error loading file: %s\n"
                  "%s\n"
                  "Most likely Lua file has improper syntax, please check" ),
               SAVE_UPDATER_PATH, lua_tostring( naevL, -1 ) );
         free( buf );
         return 0;
      }
      free( buf );
   }

   /* Run start. */
   nlua_getenv( naevL, player_updater_env, "start" );
   if ( nlua_pcall( player_updater_env, 0, 0 ) ) { /* error has occurred */
      WARN( _( "save_updater: '%s'" ), lua_tostring( naevL, -1 ) );
      lua_pop( naevL, 1 );
      return -1;
   }
   return 0;
}

/**
 * @brief Runs the save updater script, leaving any result on the stack of
 * naevL.
 *
 *    @param type Type of item to translate. Currently "outfit" and "license"
 * are supported.
 *    @param name Name of the inventory item.
 *    @param q Quantity in possession.
 *    @return Stack depth: 1 if player got a translated item back, 0 if they got
 * nothing or just money.
 */
static int player_runUpdaterScript( const char *type, const char *name, int q )
{
   player_ran_updater = 1;

   /* Try to find out equivalent. */
   nlua_getenv( naevL, player_updater_env, type );
   lua_pushstring( naevL, name );
   lua_pushinteger( naevL, q );
   if ( nlua_pcall( player_updater_env, 2, 1 ) ) { /* error has occurred */
      WARN( _( "save_updater: '%s'" ), lua_tostring( naevL, -1 ) );
      lua_pop( naevL, 1 );
      return 0;
   }
   if ( lua_type( naevL, -1 ) == LUA_TNUMBER ) {
      player_payback += q * round( lua_tonumber( naevL, -1 ) );
      lua_pop( naevL, 1 );
      return 0;
   }

   return 1;
}

static int player_runUpdaterFinish( void )
{
   /* Run start. */
   nlua_getenv( naevL, player_updater_env, "finish" );
   if ( nlua_pcall( player_updater_env, 0, 0 ) ) { /* error has occurred */
      WARN( _( "save_updater: '%s'" ), lua_tostring( naevL, -1 ) );
      lua_pop( naevL, 1 );
      return -1;
   }
   return 0;
}

/**
 * @brief Tries to get an outfit for the player or looks for equivalents.
 */
static const Outfit *player_tryGetOutfit( const char *name, int q )
{
   const Outfit *o = outfit_getW( name );

   /* Outfit was found normally. */
   if ( o != NULL )
      return o;
   player_ran_updater = 1;

   /* Try to find out equivalent. */
   if ( player_runUpdaterScript( "outfit", name, q ) == 0 )
      return NULL;
   else if ( lua_type( naevL, -1 ) == LUA_TSTRING )
      o = outfit_get( lua_tostring( naevL, -1 ) );
   else if ( lua_isoutfit( naevL, -1 ) )
      o = lua_tooutfit( naevL, -1 );
   else
      WARN( _( "Outfit '%s' in player save not found!" ), name );

   lua_pop( naevL, 1 );

   return o;
}

/**
 * @brief Tries to get an ship for the player or looks for equivalents.
 */
static const Ship *player_tryGetShip( const char *name )
{
   const Ship *s = ship_getW( name );

   /* Ship was found normally. */
   if ( s != NULL )
      return s;
   player_ran_updater = 1;

   /* Try to find out equivalent. */
   if ( player_runUpdaterScript( "ship", name, 1 ) == 0 )
      return NULL;
   else if ( lua_type( naevL, -1 ) == LUA_TSTRING )
      s = ship_get( lua_tostring( naevL, -1 ) );
   else if ( lua_isship( naevL, -1 ) )
      s = lua_toship( naevL, -1 );
   else
      WARN( _( "Ship '%s' in player save not found!" ), name );

   lua_pop( naevL, 1 );

   return s;
}

/**
 * @brief Tries to get an outfit for the player or looks for equivalents.
 */
static void player_tryAddLicense( const char *name )
{
   /* Found normally. */
   if ( outfit_licenseExists( name ) ) {
      player_addLicense( name );
      return;
   }
   player_ran_updater = 1;

   /* Try to find out equivalent. */
   if ( player_runUpdaterScript( "license", name, 1 ) == 0 )
      return;
   else if ( lua_type( naevL, -1 ) == LUA_TSTRING )
      player_addLicense( lua_tostring( naevL, -1 ) );
   else
      WARN( _( "Saved license does not exist and could not be found or "
               "updated: '%s'!" ),
            name );
   lua_pop( naevL, 1 );
}

/**
 * @brief Parses the player node.
 *
 *    @param parent The player node.
 *    @return Spob to start on on success.
 */
static Spob *player_parse( xmlNodePtr parent )
{
   const char *spob = NULL;
   Spob       *pnt  = NULL;
   xmlNodePtr  node, cur;
   int         map_overlay_enabled = 0;
   StarSystem *sys;
   double      a, r;
   int         time_set = 0;

   xmlr_attr_strd( parent, "name", player.name );
   assert( player.p == NULL );
   player_ran_updater = 0;

   player.radar_res = RADAR_RES_DEFAULT;

   /* Must get spob first. */
   node = parent->xmlChildrenNode;
   do {
      xmlr_str( node, "location", spob );
   } while ( xml_nextNode( node ) );

   /* Parse rest. */
   node = parent->xmlChildrenNode;
   do {
      /* global stuff */
      xmlr_ulong( node, "credits", player_creds );
      xmlr_strd( node, "gui", player.gui );
      xmlr_strd( node, "chapter", player.chapter );
      xmlr_int( node, "mapOverlay", map_overlay_enabled );
      xmlr_float( node, "radar_res", player.radar_res );
      xmlr_int( node, "eq_outfitMode", player.eq_outfitMode );
      xmlr_int( node, "map_minimal", player.map_minimal );
      xmlr_int( node, "fleet_capacity", player.fleet_capacity );

      /* Time. */
      if ( xml_isNode( node, "time" ) ) {
         double rem    = -1.;
         int    cycles = -1, periods = -1, seconds = -1;
         cur = node->xmlChildrenNode;
         do {
            xmlr_int( cur, "SCU", cycles );
            xmlr_int( cur, "STP", periods );
            xmlr_int( cur, "STU", seconds );
            xmlr_float( cur, "Remainder", rem );
         } while ( xml_nextNode( cur ) );
         if ( ( cycles < 0 ) || ( periods < 0 ) || ( seconds < 0 ) ||
              ( rem < 0. ) )
            WARN( _( "Malformed time in save game!" ) );
         ntime_setR( cycles, periods, seconds, rem );
         if ( ( cycles >= 0 ) || ( periods >= 0 ) || ( seconds >= 0 ) )
            time_set = 1;
      }

      if ( xml_isNode( node, "ship" ) )
         player_parseShip( node, 1 );

      /* Parse ships. */
      else if ( xml_isNode( node, "ships" ) ) {
         cur = node->xmlChildrenNode;
         do {
            if ( xml_isNode( cur, "ship" ) )
               player_parseShip( cur, 0 );
         } while ( xml_nextNode( cur ) );
      }

      /* Parse GUIs. */
      else if ( xml_isNode( node, "guis" ) ) {
         cur = node->xmlChildrenNode;
         do {
            if ( xml_isNode( cur, "gui" ) )
               player_guiAdd( xml_get( cur ) );
         } while ( xml_nextNode( cur ) );
      }

      /* Parse outfits. */
      else if ( xml_isNode( node, "outfits" ) ) {
         cur = node->xmlChildrenNode;
         do {
            if ( xml_isNode( cur, "outfit" ) ) {
               int           q;
               const Outfit *o;
               const char   *oname = xml_get( cur );
               xmlr_attr_float( cur, "quantity", q );
               if ( q == 0 ) {
                  WARN( _( "Outfit '%s' was saved without quantity!" ),
                        ( oname != NULL ) ? oname : "NULL" );
                  continue;
               }

               o = player_tryGetOutfit( oname, q );
               if ( o == NULL )
                  continue;

               player_addOutfit( o, q );
            }
         } while ( xml_nextNode( cur ) );
      }

      /* Parse licenses. */
      else if ( xml_isNode( node, "licenses" ) )
         player_parseLicenses( node );

      else if ( xml_isNode( node, "inventory" ) )
         player_parseInventory( node );

   } while ( xml_nextNode( node ) );

   /* Handle cases where ship is missing. */
   if ( player.p == NULL ) {
      PilotFlags flags;
      pilot_clearFlagsRaw( flags );
      pilot_setFlagRaw( flags, PILOT_PLAYER );
      pilot_setFlagRaw( flags, PILOT_NO_OUTFITS );
      WARN( _( "Player ship does not exist! Giving starting ship." ) );
      player_newShip( ship_get( start_ship() ), "MIA", 0,
                      _( "You acquired this ship through save corruption." ),
                      1 );
   }

   /* Check. */
   if ( player.p == NULL ) {
      const char *err =
         _( "Something went horribly wrong, player does not exist after "
            "load..." );
      WARN( err );
      dialogue_alertRaw( err );
      return NULL;
   }

   /* Threaded loading of graphics for speed. */
   int needsgfx = 0;
   for ( int i = 0; i < array_size( player_stack ); i++ ) {
      Ship *s = (Ship *)player_stack[i].p->ship;
      if ( !ship_gfxLoaded( s ) ) {
         s->flags |= SHIP_NEEDSGFX;
         needsgfx = 1;
      }
   }
   if ( needsgfx )
      ship_gfxLoadNeeded();

   /* Reset player speed */
   player.speed = conf.game_speed;

   /* set global thingies */
   player.p->credits = player_creds + player_payback;
   if ( !time_set ) {
      WARN(
         _( "Save has no time information, setting to start information." ) );
      ntime_set( start_date() );
   }

   /* Updater message. */
   if ( player_ran_updater ) {
      DEBUG( _( "Player save was updated!" ) );
      dialogue_msg( _( "Save Game Updated" ),
                    _( "The loaded save games has had outfits and ships "
                       "updated to the current Naev version. You will find "
                       "that some outfits and ships you have had have been "
                       "changed. In the case no equivalent outfit or ship was "
                       "found, you have been refunded the cost in credits." ) );
   }

   /* set player in system */
   pnt = spob_get( spob );
   /* Get random spob if it's NULL. */
   if ( ( pnt == NULL ) || ( spob_getSystemName( spob ) == NULL ) ||
        !spob_hasService( pnt, SPOB_SERVICE_LAND ) ) {
      WARN( _( "Player starts out in non-existent or invalid spob '%s',"
               "trying to find a suitable one instead." ),
            spob );

      /* Find a landable, inhabited spob that's in a system, offers refueling
       * and meets the following additional criteria:
       *
       *    0: Shipyard, outfitter, non-hostile
       *    1: Outfitter, non-hostile
       *    2: None
       *
       * If no spob meeting the current criteria can be found, the next
       * set of criteria is tried until none remain.
       */
      const char *found = NULL;
      for ( int i = 0; i < 3; i++ ) {
         unsigned int services =
            SPOB_SERVICE_LAND | SPOB_SERVICE_INHABITED | SPOB_SERVICE_REFUEL;

         if ( i == 0 )
            services |= SPOB_SERVICE_SHIPYARD;

         if ( i != 2 )
            services |= SPOB_SERVICE_OUTFITS;

         found = space_getRndSpob(
            1, services, ( i != 2 ) ? player_filterSuitableSpob : NULL );
         if ( found != NULL )
            break;

         WARN( _( "Could not find a spob satisfying criteria %d." ), i );
      }

      if ( found == NULL ) {
         WARN( _( "Could not find a suitable spob. Choosing a random spob." ) );
         found =
            space_getRndSpob( 0, 0, NULL ); /* This should never, ever fail. */
      }
      pnt = spob_get( found );
   }

   /* Initialize system. */
   sys = system_get( spob_getSystemName( pnt->name ) );
   space_gfxLoad( sys );
   a = RNGF() * 2. * M_PI;
   r = RNGF() * pnt->radius * 0.8;
   player_warp( pnt->pos.x + r * cos( a ), pnt->pos.y + r * sin( a ) );
   player.p->solid.dir = 2. * M_PI * RNGF();

   /* Initialize outfits. */
   pilot_shipLInit( player.p );
   pilot_outfitLInitAll( player.p );

   /* initialize the system */
   space_init( sys->name, 0 );
   map_clear(); /* sets the map up */
   ovr_setOpen( map_overlay_enabled );

   /* initialize the sound */
   player_initSound();

   return pnt;
}

/**
 * @brief Filter function for space_getRndSpob
 *
 *    @param p Spob.
 *    @return Whether the spob is suitable for teleporting to.
 */
static int player_filterSuitableSpob( Spob *p )
{
   return !areEnemies( p->presence.faction, FACTION_PLAYER );
}

/**
 * @brief Parses player's done missions.
 *
 *    @param parent Node of the missions.
 *    @return 0 on success.
 */
static int player_parseDoneMissions( xmlNodePtr parent )
{
   xmlNodePtr node = parent->xmlChildrenNode;
   do {
      xml_onlyNodes( node );

      if ( !xml_isNode( node, "done" ) )
         continue;

      int id = mission_getID( xml_get( node ) );
      if ( id < 0 )
         DEBUG( _( "Mission '%s' doesn't seem to exist anymore, removing from "
                   "save." ),
                xml_get( node ) );
      else
         player_missionFinished( id );
   } while ( xml_nextNode( node ) );
   return 0;
}

/**
 * @brief Parses player's done missions.
 *
 *    @param parent Node of the missions.
 *    @return 0 on success.
 */
static int player_parseDoneEvents( xmlNodePtr parent )
{
   xmlNodePtr node = parent->xmlChildrenNode;
   do {
      xml_onlyNodes( node );

      if ( !xml_isNode( node, "done" ) )
         continue;

      int id = event_dataID( xml_get( node ) );
      if ( id < 0 )
         DEBUG( _( "Event '%s' doesn't seem to exist anymore, removing from "
                   "save." ),
                xml_get( node ) );
      else
         player_eventFinished( id );
   } while ( xml_nextNode( node ) );
   return 0;
}

/**
 * @brief Parses player's licenses.
 *
 *    @param parent Node of the licenses.
 *    @return 0 on success.
 */
static int player_parseLicenses( xmlNodePtr parent )
{
   xmlNodePtr node = parent->xmlChildrenNode;
   do {
      xml_onlyNodes( node );

      if ( !xml_isNode( node, "license" ) )
         continue;

      const char *name = xml_get( node );
      if ( name == NULL ) {
         WARN( _( "License node is missing name." ) );
         continue;
      }
      player_tryAddLicense( name );
   } while ( xml_nextNode( node ) );
   return 0;
}

/**
 * @brief Parses player's inventory.
 *
 *    @param parent Node of the inventory.
 *    @return 0 on success.
 */
static int player_parseInventory( xmlNodePtr parent )
{
   xmlNodePtr node = parent->xmlChildrenNode;
   do {
      int q;
      xml_onlyNodes( node );

      if ( !xml_isNode( node, "item" ) )
         continue;

      xmlr_attr_int_def( node, "quantity", q, 1 );
      const char *name = xml_get( node );
      if ( name == NULL ) {
         WARN( _( "Inventory item node is missing name." ) );
         continue;
      }
      player_inventoryAdd( name, q );
   } while ( xml_nextNode( node ) );
   return 0;
}

/**
 * @brief Parses the escorts from the escort node.
 *
 *    @param parent "escorts" node to parse.
 *    @return 0 on success.
 */
static int player_parseEscorts( xmlNodePtr parent )
{
   xmlNodePtr node = parent->xmlChildrenNode;
   do {
      char *buf, *name;

      /* Skip non-escorts. */
      if ( !xml_isNode( node, "escort" ) )
         continue;

      xmlr_attr_strd( node, "type", buf );
      xmlr_attr_strd( node, "name", name );
      if ( name == NULL ) /* Workaround for < 0.10.0 old saves, TODO remove
                             around 0.12.0 or 0.13.0. */
         name = xml_getStrd( node );
      if ( strcmp( buf, "bay" ) == 0 )
         escort_addList( player.p, ship_get( name ), ESCORT_TYPE_BAY, 0, 1 );

      else if ( strcmp( buf, "fleet" ) == 0 ) {
         PlayerShip_t *ps = player_getPlayerShip( name );

         /* Only deploy escorts that are deployed. */
         if ( !ps->deployed )
            WARN( _( "Fleet ship '%s' is deployed despite not being marked for "
                     "deployal!" ),
                  ps->p->name );

         /* Only deploy spaceworthy escorts. */
         else if ( !pilot_isSpaceworthy( ps->p ) )
            /* Player deployed without a spaceworthy one. We'll just print some
             * debug info instead of a warning here. */
            DEBUG( _( "Fleet ship '%s' is deployed despite not being space "
                      "worthy!" ),
                   ps->p->name );
         else
            pfleet_deploy( ps ); /* Can deploy. */
      } else
         WARN( _( "Escort has invalid type '%s'." ), buf );
      free( buf );
      free( name );
   } while ( xml_nextNode( node ) );
   return 0;
}

/**
 * @brief Parses the player metadata.
 *
 *    @param parent "metadata" node to parse.
 *    @return 0 on success.
 */
static int player_parseMetadata( xmlNodePtr parent )
{
   xmlNodePtr node = parent->xmlChildrenNode;
   do {
      xml_onlyNodes( node );

      xmlr_float( node, "dmg_done_shield", player.dmg_done_shield );
      xmlr_float( node, "dmg_done_armour", player.dmg_done_armour );
      xmlr_float( node, "dmg_taken_shield", player.dmg_taken_shield );
      xmlr_float( node, "dmg_taken_armour", player.dmg_taken_armour );
      xmlr_uint( node, "jumped_times", player.jumped_times );
      xmlr_uint( node, "landed_times", player.landed_times );
      xmlr_uint( node, "death_counter", player.death_counter );
      xmlr_float( node, "time_played", player.time_played );

      if ( xml_isNode( node, "last_played" ) ) {
         xml_parseTime( node, &player.last_played );
         continue;
      } else if ( xml_isNode( node, "date_created" ) ) {
         xml_parseTime( node, &player.date_created );
         continue;
      } else if ( xml_isNode( node, "ships_destroyed" ) ) {
         xmlNodePtr cur = node->xmlChildrenNode;
         do {
            char buf[STRMAX_SHORT];
            int class;

            xml_onlyNodes( cur );

            strncpy( buf, (const char *)cur->name, sizeof( buf ) - 1 );
            for ( size_t i = 0; i < strlen( buf ); i++ )
               if ( buf[i] == '_' )
                  buf[i] = ' ';

            class = ship_classFromString( buf );
            if ( class == SHIP_CLASS_NULL ) {
               WARN( _( "Unknown ship class '%s' when parsing "
                        "'ships_destroyed' node!" ),
                     (const char *)cur->name );
               continue;
            }

            player.ships_destroyed[class] = xml_getULong( cur );
         } while ( xml_nextNode( cur ) );
      }
   } while ( xml_nextNode( node ) );
   return 0;
}

/**
 * @brief Adds outfit to pilot if it can.
 */
static int player_addOutfitToPilot( Pilot *pilot, const Outfit *outfit,
                                    PilotOutfitSlot *s )
{
   if ( s->outfit != NULL ) {
      DEBUG(
         _( "Outfit '%s' does not fit designated slot '%d' on player's ship "
            "'%s' as it is already full with '%s'." ),
         outfit_name( outfit ), s->id, pilot->name, outfit_name( s->outfit ) );
      return 0;
   }

   if ( !outfit_fitsSlot( outfit, &s->sslot->slot ) ) {
      DEBUG(
         _( "Outfit '%s' does not fit designated slot '%d' on player's ship "
            "'%s'." ),
         outfit_name( outfit ), s->id, pilot->name );
      return 0;
   }

   if ( pilot_addOutfitRaw( pilot, outfit, s ) != 0 ) {
      DEBUG(
         _( "Unable to equip outfit '%s' on slot '%d' of player's ship '%s'." ),
         outfit_name( outfit ), s->id, pilot->name );
      return 0;
   }
   return 1;
}

/**
 * @brief Parses a ship outfit slot.
 */
static void player_parseShipSlot( xmlNodePtr node, Pilot *ship,
                                  PilotOutfitSlot *slot_array )
{
   const Outfit *o;
   const char   *name = xml_get( node );
   char         *slotname;
   if ( name == NULL ) {
      WARN( _( "Empty ship slot node found, skipping." ) );
      return;
   }
   int n;
   xmlr_attr_int_def( node, "slot", n, -1 );
   if ( ( n < 0 ) || ( n >= array_size( slot_array ) ) ) {
      WARN( _( "Outfit slot out of range, not adding." ) );
      return;
   }
   xmlr_attr_strd( node, "slotname", slotname );

   /* Add the outfit. */
   o = player_tryGetOutfit( name, 1 );
   if ( o == NULL )
      return;

   PilotOutfitSlot *slot = NULL;

   /* Try to get slot by name. */
   if ( slotname != NULL )
      pilot_getSlotByName( ship, slotname );

   /* Default to slot by ID otherwise. */
   if ( slot == NULL )
      slot = &slot_array[n];

   if ( !player_addOutfitToPilot( ship, o, slot ) ) {
      /* Try to fall back to slot ID. */
      if ( slotname != NULL ) {
         slot = &slot_array[n];
         if ( player_addOutfitToPilot( ship, o, slot ) ) {
            free( slotname );
            return;
         }
      }

      int slotid = pilot_addOutfitRawAnySlot( ship, o );
      if ( slotid < 0 ) {
         DEBUG( _( "Unable to add Outfit '%s' to any slot of player's ship "
                   "'%s', adding to stock." ),
                outfit_name( o ), ship->name );
         player_addOutfit( o, 1 );
      } else
         DEBUG( _( "Was able to add Outfit '%s' to slot '%d' of player's ship "
                   "'%s'." ),
                outfit_name( o ), slotid, ship->name );
   }

   free( slotname );
}

/**
 * @brief Parses a player's ship.
 *
 *    @param parent Node of the ship.
 *    @param is_player Is it the ship the player is currently in?
 *    @return 0 on success.
 */
static int player_parseShip( xmlNodePtr parent, int is_player )
{
   char        *name, *model;
   int          id, autoweap, fuel, aim_lines;
   const Ship  *ship_parsed;
   Pilot       *ship;
   xmlNodePtr   node;
   Commodity   *com;
   PilotFlags   flags;
   PlayerShip_t ps;

   memset( &ps, 0, sizeof( PlayerShip_t ) );

   /* Parse attributes. */
   xmlr_attr_strd( parent, "name", name );
   xmlr_attr_strd( parent, "model", model );
   xmlr_attr_int_def( parent, "favourite", ps.favourite, 0 );
   xmlr_attr_int_def( parent, "deployed", ps.deployed, 0 );

   /* Safe defaults. */
   pilot_clearFlagsRaw( flags );
   if ( is_player )
      pilot_setFlagRaw( flags, PILOT_PLAYER );
   pilot_setFlagRaw( flags, PILOT_NO_OUTFITS );

   /* Handle certain 0.10.0-alpha saves where it's possible that... */
   if ( !is_player && ( player.p != NULL ) &&
        strcmp( name, player.p->name ) == 0 ) {
      DEBUG( _( "Ignoring player-owned ship '%s': duplicate of player's "
                "current ship." ),
             name );
      free( name );
      free( model );
      return 0;
   }

   /* Get the ship. */
   ship_parsed = player_tryGetShip( model );
   if ( ship_parsed == NULL ) {
      WARN( _( "Player ship '%s' not found!" ), model );

      /* TODO we should probably parse the outfits and give them to the player.
       */

      /* Clean up. */
      free( name );
      free( model );

      return -1;
   }

   /* Create the ship. */
   ship =
      pilot_createEmpty( ship_parsed, name, faction_get( "Player" ), flags );
   /* Player is currently on this ship */
   if ( is_player )
      ps.deployed = 0; /* Current ship can't be deployed. */
   ps.p = ship;

   /* Ship should not have default outfits. */
   for ( int i = 0; i < array_size( ship->outfits ); i++ )
      pilot_rmOutfitRaw( ship, ship->outfits[i] );

   /* Clean up. */
   free( name );
   free( model );

   /* Defaults. */
   fuel      = -1;
   autoweap  = 1;
   aim_lines = 0;

   /* Start parsing. */
   node = parent->xmlChildrenNode;
   do {
      xml_onlyNodes( node );

      /* Meta-data. */
      xmlr_strd( node, "acquired", ps.acquired );
      if ( xml_isNode( node, "acquired_date" ) ) {
         xml_parseNTime( node, &ps.acquired_date );
         continue;
      }
      xmlr_float( node, "time_played", ps.time_played );
      xmlr_float( node, "dmg_done_shield", ps.dmg_done_shield );
      xmlr_float( node, "dmg_done_armour", ps.dmg_done_armour );
      xmlr_float( node, "dmg_taken_shield", ps.dmg_taken_shield );
      xmlr_float( node, "dmg_taken_armour", ps.dmg_taken_armour );
      xmlr_uint( node, "jumped_times", ps.jumped_times );
      xmlr_uint( node, "landed_times", ps.landed_times );
      xmlr_uint( node, "death_counter", ps.death_counter );
      if ( xml_isNode( node, "ships_destroyed" ) ) {
         xmlNodePtr cur = node->xmlChildrenNode;
         do {
            char buf[STRMAX_SHORT];
            int class;

            xml_onlyNodes( cur );

            strncpy( buf, (const char *)cur->name, sizeof( buf ) - 1 );
            for ( size_t i = 0; i < strlen( buf ); i++ )
               if ( buf[i] == '_' )
                  buf[i] = ' ';

            class = ship_classFromString( buf );
            if ( class == SHIP_CLASS_NULL ) {
               WARN( _( "Unknown ship class '%s' when parsing "
                        "'ships_destroyed' node!" ),
                     (const char *)cur->name );
               continue;
            }

            ps.ships_destroyed[class] = xml_getULong( cur );
         } while ( xml_nextNode( cur ) );
      }

      /* Get fuel. */
      xmlr_int( node, "fuel", fuel );

      /* New outfit loading. */
      if ( xml_isNode( node, "outfits_structure" ) ) {
         xmlNodePtr cur = node->xmlChildrenNode;
         do { /* load each outfit */
            xml_onlyNodes( cur );
            if ( !xml_isNode( cur, "outfit" ) ) {
               WARN( _( "Save has unknown '%s' tag!" ), xml_get( cur ) );
               continue;
            }
            player_parseShipSlot( cur, ship, ship->outfit_structure );
         } while ( xml_nextNode( cur ) );
         continue;
      } else if ( xml_isNode( node, "outfits_utility" ) ) {
         xmlNodePtr cur = node->xmlChildrenNode;
         do { /* load each outfit */
            xml_onlyNodes( cur );
            if ( !xml_isNode( cur, "outfit" ) ) {
               WARN( _( "Save has unknown '%s' tag!" ), xml_get( cur ) );
               continue;
            }
            player_parseShipSlot( cur, ship, ship->outfit_utility );
         } while ( xml_nextNode( cur ) );
         continue;
      } else if ( xml_isNode( node, "outfits_weapon" ) ) {
         xmlNodePtr cur = node->xmlChildrenNode;
         do { /* load each outfit */
            xml_onlyNodes( cur );
            if ( !xml_isNode( cur, "outfit" ) ) {
               WARN( _( "Save has unknown '%s' tag!" ), xml_get( cur ) );
               continue;
            }
            player_parseShipSlot( cur, ship, ship->outfit_weapon );
         } while ( xml_nextNode( cur ) );
         continue;
      } else if ( xml_isNode( node, "outfits_intrinsic" ) ) {
         xmlNodePtr cur = node->xmlChildrenNode;
         do { /* load each outfit */
            xml_onlyNodes( cur );
            if ( !xml_isNode( cur, "outfit" ) ) {
               WARN( _( "Save has unknown '%s' tag!" ), xml_get( cur ) );
               continue;
            }
            const Outfit *o = player_tryGetOutfit( xml_get( cur ), 1 );
            if ( o != NULL ) {
               if ( pilot_hasOutfitLimit( ship, outfit_limit( o ) ) )
                  WARN( _( "Player ship '%s' has intrinsic outfit '%s' "
                           "exceeding limits! Removing." ),
                        ship->name, outfit_name( o ) );
               else
                  pilot_addOutfitIntrinsic( ship, o );
            }
         } while ( xml_nextNode( cur ) );
         continue;
      } else if ( xml_isNode( node, "commodities" ) ) {
         xmlNodePtr cur = node->xmlChildrenNode;
         do {
            if ( xml_isNode( cur, "commodity" ) ) {
               int cid, quantity;

               xmlr_attr_int( cur, "quantity", quantity );
               xmlr_attr_int_def( cur, "id", cid, 0 );

               /* Get the commodity. */
               com = commodity_get( xml_get( cur ) );
               if ( com == NULL ) {
                  WARN( _( "Unknown commodity '%s' detected, removing." ),
                        xml_get( cur ) );
                  continue;
               }

               /* actually add the cargo with id hack
                * Note that the player's cargo_free is ignored here. */
               if ( ( quantity == 0 ) && ( cid == 0 ) )
                  WARN( _( "Adding cargo '%s' to ship '%s' that is not a "
                           "mission cargo with quantity=0!" ),
                        com->name, ship->name );
               pilot_cargoAddRaw( ship, com, quantity, cid );
            }
         } while ( xml_nextNode( cur ) );
         continue;
      }
      // WARN(_("Save has unknown '%s' tag!"),xml_get(node));
   } while ( xml_nextNode( node ) );

   /* Update stats. */
   pilot_calcStats( ship );

   /* Test for validity. */
   if ( fuel >= 0 )
      ship->fuel = MIN( ship->fuel_max, fuel );
   /* ships can now be non-spaceworthy on save
    * str = pilot_isSpaceworthy( ship ); */
   if ( !pilot_slotsCheckSafety( ship ) ) {
      DEBUG( _( "Player ship '%s' failed slot validity check , removing all "
                "outfits and adding to stock." ),
             ship->name );
      /* Remove all outfits. */
      for ( int i = 0; i < array_size( ship->outfits ); i++ ) {
         const Outfit *o   = ship->outfits[i]->outfit;
         int           ret = pilot_rmOutfitRaw( ship, ship->outfits[i] );
         if ( ret == 0 )
            player_addOutfit( o, 1 );
      }
      pilot_calcStats( ship );
   }

   /* Sets inrange by default if weapon sets are missing. */
   for ( int i = 0; i < PILOT_WEAPON_SETS; i++ )
      pilot_weapSetInrange( ship, i, WEAPSET_INRANGE_PLAYER_DEF );

   /* Second pass for weapon sets. */
   node = parent->xmlChildrenNode;
   do {
      xmlNodePtr cur;

      if ( xml_isNode( node, "vars" ) ) {
         ps.p->shipvar = lvar_load( node );
         continue;
      } else if ( !xml_isNode( node, "weaponsets" ) )
         continue;

      /* Check for autoweap. */
      xmlr_attr_int( node, "autoweap", autoweap );
      xmlr_attr_int( node, "advweap", ship->advweap );

      /* Check for aim_lines. */
      xmlr_attr_int( node, "aim_lines", aim_lines );

      /* Parse weapon sets. */
      cur = node->xmlChildrenNode;
      do { /* Load each weapon set. */
         int        in_range, manual, weap_type, volley;
         xmlNodePtr ccur;

         xml_onlyNodes( cur );
         if ( !xml_isNode( cur, "weaponset" ) ) {
            WARN( _( "Player ship '%s' has unknown node '%s' in 'weaponsets' "
                     "(expected 'weaponset')." ),
                  ship->name, cur->name );
            continue;
         }

         /* Get id. */
         xmlr_attr_int_def( cur, "id", id, -1 );
         if ( id == -1 ) {
            WARN( _( "Player ship '%s' missing 'id' tag for weapon set." ),
                  ship->name );
            continue;
         }
         if ( ( id < 0 ) || ( id >= PILOT_WEAPON_SETS ) ) {
            WARN(
               _( "Player ship '%s' has invalid weapon set id '%d' [max %d]." ),
               ship->name, id, PILOT_WEAPON_SETS - 1 );
            continue;
         }

         /* Clean up weapon set. */
         pilot_weapSetClear( ship, id );

         /* Set inrange mode. */
         xmlr_attr_int( cur, "inrange", in_range );
         if ( in_range > 0 )
            pilot_weapSetInrange( ship, id, in_range );

         /* Set manual mode. */
         xmlr_attr_int( cur, "manual", manual );
         if ( manual > 0 )
            pilot_weapSetManual( ship, id, manual );

         /* Set volley mode. */
         xmlr_attr_int( cur, "volley", volley );
         if ( volley > 0 )
            pilot_weapSetVolley( ship, id, volley );

         if ( autoweap ) /* Autoweap handles everything except inrange and
                            manual. */
            continue;

         /* Set type mode. */
         xmlr_attr_int_def( cur, "type", weap_type, -1 );
         if ( weap_type == -1 ) {
            WARN( _( "Player ship '%s' missing 'type' tag for weapon set." ),
                  ship->name );
            continue;
         }
         pilot_weapSetType( ship, id, weap_type );

         /* Parse individual weapons. */
         ccur = cur->xmlChildrenNode;
         do {
            int weapid;
            /* Only nodes. */
            xml_onlyNodes( ccur );

            /* Only weapon nodes. */
            if ( !xml_isNode( ccur, "weapon" ) ) {
               WARN( _( "Player ship '%s' has unknown 'weaponset' child node "
                        "'%s' (expected 'weapon')." ),
                     ship->name, ccur->name );
               continue;
            }

            weapid = xml_getInt( ccur );
            if ( ( weapid < 0 ) || ( weapid >= array_size( ship->outfits ) ) ) {
               WARN( _( "Player ship '%s' has invalid weapon id %d [max %d]." ),
                     ship->name, weapid, array_size( ship->outfits ) - 1 );
               continue;
            }

            /* Add the weapon set. */
            pilot_weapSetAdd( ship, id, ship->outfits[weapid] );

         } while ( xml_nextNode( ccur ) );
      } while ( xml_nextNode( cur ) );
   } while ( xml_nextNode( node ) );

   /* If we set the flag during creation, it changes the ID and behaviour, so
    * we set it after creation. It is necessary to set or the auto weapons uses
    * the non-player variant for the player ships. */
   pilot_setFlag( ship, PILOT_PLAYER );

   /* Set up autoweap if necessary. */
   ship->autoweap = autoweap;
   if ( autoweap )
      pilot_weaponAuto( ship );
   pilot_weaponSafe( ship );
   /* Copy the weapon set over to the player ship, where we store it. */
   ws_copy( ps.weapon_sets, ship->weapon_sets );

   /* Set aimLines */
   ship->aimLines = aim_lines;

   /* Finish up stats. */
   pilot_fillAmmo( ship );
   pilot_calcStats( ship );

   /* Add it to the stack if it's not what the player is in */
   if ( is_player == 0 )
      array_push_back( &player_stack, ps );
   else {
      pilot_setPlayer( ship );
      player.ps = ps;
   }

   return 0;
}

/**
 * @brief Input binding for toggling stealth for the player.
 */
void player_stealth( void )
{
   if ( player.p == NULL )
      return;

   /* Handle destealth first. */
   if ( pilot_isFlag( player.p, PILOT_STEALTH ) ) {
      pilot_destealth( player.p );
      player_message( _( "You have destealthed." ) );
      return;
   }

   /* Stealth case. */
   if ( pilot_stealth( player.p ) ) {
      player_message( "#g%s", _( "You have entered stealth mode." ) );
   } else {
      /* Stealth failed. */
      /*
      if ( player.p->lockons > 0 )
         player_message( "#r%s",
                         _( "Unable to stealth: missiles locked on!" ) );
      else
      */
      player_message( "#r%s", _( "Unable to stealth: other pilots nearby!" ) );
   }
}<|MERGE_RESOLUTION|>--- conflicted
+++ resolved
@@ -3535,18 +3535,13 @@
 {
    const Outfit *o = slot->outfit;
    xmlw_startElem( writer, "outfit" );
-<<<<<<< HEAD
-   xmlw_attr( writer, "slot", "%d", i );
-   xmlw_str( writer, "%s", outfit_name( o ) );
-=======
    /* Intrinsic outfits have negative indices. */
    if ( i >= 0 ) {
       xmlw_attr( writer, "slot", "%d", i );
       if ( slot->sslot->name != NULL )
          xmlw_attr( writer, "slotname", "%s", slot->sslot->name );
    }
-   xmlw_str( writer, "%s", o->name );
->>>>>>> 3e89b507
+   xmlw_str( writer, "%s", outfit_name( o ) );
    xmlw_endElem( writer ); /* "outfit" */
    return 0;
 }
