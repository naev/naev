/*
 * See Licensing and Copyright notice in naev.h
 */
/**
 * @file player.c
 *
 * @brief Contains all the player related stuff.
 */
/** @cond */
#include <stdlib.h>
#include "physfs.h"

#include "naev.h"
/** @endcond */

#include "player.h"

#include "array.h"
#include "ai.h"
#include "board.h"
#include "camera.h"
#include "claim.h"
#include "comm.h"
#include "conf.h"
#include "dialogue.h"
#include "difficulty.h"
#include "economy.h"
#include "equipment.h"
#include "escort.h"
#include "event.h"
#include "gui.h"
#include "gui_omsg.h"
#include "hook.h"
#include "info.h"
#include "input.h"
#include "intro.h"
#include "land.h"
#include "land_outfits.h"
#include "load.h"
#include "log.h"
#include "map.h"
#include "map_overlay.h"
#include "menu.h"
#include "mission.h"
#include "music.h"
#include "ndata.h"
#include "news.h"
#include "player.h"
#include "nlua_outfit.h"
#include "nlua_ship.h"
#include "nlua_var.h"
#include "nstring.h"
#include "ntracing.h"
#include "ntime.h"
#include "nxml.h"
#include "opengl.h"
#include "pause.h"
#include "pilot.h"
#include "player_gui.h"
#include "player_fleet.h"
#include "player_inventory.h"
#include "rng.h"
#include "shiplog.h"
#include "sound.h"
#include "space.h"
#include "start.h"
#include "toolkit.h"
#include "unidiff.h"
#include "utf8.h"

/*
 * Player stuff
 */
Player_t player; /**< Local player. */
static const Ship* player_ship = NULL; /**< Temporary ship to hold when naming it */
static credits_t player_creds = 0; /**< Temporary hack for when creating. */
static credits_t player_payback = 0; /**< Temporary hack for when creating. */
static int player_ran_updater = 0; /**< Temporary hack for when creating. */
static char *player_message_noland = NULL; /**< No landing message (when PLAYER_NOLAND is set). */

/*
 * Licenses.
 */
static char **player_licenses = NULL; /**< Licenses player has. */

/*
 * Default radar resolution.
 */
#define RADAR_RES_DEFAULT  50. /**< Default resolution. */

/*
 * player sounds.
 */
static int player_engine_group = -1; /**< Player engine sound group. */
static int player_hyper_group = -1; /**< Player hyperspace sound group. */
static int player_gui_group   = -1; /**< Player GUI sound group. */
int snd_target                = -1; /**< Sound when targeting. */
int snd_jump                  = -1; /**< Sound when can jump. */
int snd_nav                   = -1; /**< Sound when changing nav computer. */
int snd_hail                  = -1; /**< Sound when being hailed. */
/* Hyperspace sounds. */
int snd_hypPowUp              = -1; /**< Hyperspace power up sound. */
int snd_hypEng                = -1; /**< Hyperspace engine sound. */
int snd_hypPowDown            = -1; /**< Hyperspace power down sound. */
int snd_hypPowUpJump          = -1; /**< Hyperspace Power up to jump sound. */
int snd_hypJump               = -1; /**< Hyperspace jump sound. */
static int player_lastEngineSound = -1; /**< Last engine sound. */
static int player_hailCounter = 0; /**< Number of times to play the hail. */
static double player_hailTimer = 0.; /**< Timer for hailing. */

/*
 * Player pilot stack (ships they have) and outfit (outfits they have) stacks (array.h)
 */
static PlayerShip_t* player_stack      = NULL;  /**< Stack of ships player has, excluding their current one (player.ps). */
static PlayerOutfit_t *player_outfits  = NULL;  /**< Outfits player has. */

/*
 * player global properties
 */
/* used in input.c */
double player_left         = 0.; /**< Player left turn velocity from input. */
double player_right        = 0.; /**< Player right turn velocity from input. */
double player_acc          = 0.; /**< Accel velocity from input. */
/* for death and such */
static double player_timer = 0.; /**< For death and such. */

/*
 * unique mission and event stack.
 */
static int* missions_done  = NULL; /**< Array (array.h): Saves position of completed missions. */
static int* events_done  = NULL; /**< Array (array.h): Saves position of completed events. */

/*
 * prototypes
 */
/*
 * internal
 */
static void player_checkHail (void);
/* creation */
static void player_newSetup();
static int player_newMake (void);
static PlayerShip_t* player_newShipMake( const char* name );
/* sound */
static void player_initSound (void);
/* save/load */
static int player_saveEscorts( xmlTextWriterPtr writer );
static int player_saveShipSlot( xmlTextWriterPtr writer, const PilotOutfitSlot *slot, int i );
static int player_saveShip( xmlTextWriterPtr writer, PlayerShip_t *pship );
static int player_saveMetadata( xmlTextWriterPtr writer );
static Spob* player_parse( xmlNodePtr parent );
static int player_parseDoneMissions( xmlNodePtr parent );
static int player_parseDoneEvents( xmlNodePtr parent );
static int player_parseLicenses( xmlNodePtr parent );
static int player_parseInventory( xmlNodePtr parent );
static void player_parseShipSlot( xmlNodePtr node, Pilot *ship, PilotOutfitSlot *slot );
static int player_parseShip( xmlNodePtr parent, int is_player );
static int player_parseEscorts( xmlNodePtr parent );
static int player_parseMetadata( xmlNodePtr parent );
static void player_addOutfitToPilot( Pilot* pilot, const Outfit* outfit, PilotOutfitSlot *s );
static int player_runUpdaterScript( const char* type, const char* name, int q );
static const Outfit* player_tryGetOutfit( const char* name, int q );
static const Ship* player_tryGetShip( const char* name );
static void player_tryAddLicense( const char* name );
/* Render. */
static void player_renderStealthUnderlay( double dt );
static void player_renderStealthOverlay( double dt );
static void player_renderAimHelper( double dt );
/* Misc. */
static int player_filterSuitableSpob( Spob *p );
static void player_spobOutOfRangeMsg (void);
static int player_outfitCompare( const void *arg1, const void *arg2 );
static int player_thinkMouseFly( double dt );
static int preemption = 0; /* Hyperspace target/untarget preemption. */

/*
 * externed
 */
int player_save( xmlTextWriterPtr writer ); /* save.c */
Spob* player_load( xmlNodePtr parent ); /* save.c */

/**
 * @brief Initializes player stuff.
 */
int player_init (void)
{
   if (player_stack==NULL)
      player_stack = array_create( PlayerShip_t );
   if (player_outfits==NULL)
      player_outfits = array_create( PlayerOutfit_t );
   player_initSound();
   memset( &player, 0, sizeof(PlayerShip_t) );

   player_autonavInit();

   return 0;
}

/**
 * @brief Sets up a new player.
 */
static void player_newSetup()
{
   double x, y;

   /* Setup sound */
   player_initSound();

   /* Clean up player stuff if we'll be recreating. */
   player_cleanup();

   /* Set up GUI. */
   player.radar_res = RADAR_RES_DEFAULT;
   gui_setDefaults();

   /* Sane time defaults. */
   player.last_played = time(NULL);
   player.date_created = player.last_played;
   player.time_since_save = player.last_played;
   player.chapter = strdup( start_chapter() );

   /* For pretty background. */
   pilots_cleanAll();
   space_init( start_system(), 1 );
   start_position( &x, &y );

   cam_setTargetPos( x, y, 0 );
   cam_setZoom( conf.zoom_far );

   /* Clear the init message for new game. */
   gui_clearMessages();
}

/**
 * @brief Creates a new player.
 *
 *   - Cleans up after old players.
 *   - Prompts for name.
 *
 * @sa player_newMake
 */
void player_new (void)
{
   int invalid = 1;

   /* Set up new player. */
   player_newSetup();

   /* Some meta-data. */
   player.date_created = time(NULL);

   do {
      const char *SAVEPATH = "_tmp";
      char buf[PATH_MAX];
      uint32_t c;
      size_t i;
      int badname;

      /* Get the name. */
      player.name = dialogue_input( _("Player Name"), 1, 60,
            _("Please write your name:") );

      /* Player cancelled dialogue. */
      if (player.name == NULL) {
         menu_main();
         return;
      }

      /* Warn about weird names, in this case, we only consider all spaces for now. */
      badname = 1;
      i = 0;
      while ((c = u8_nextchar( player.name, &i ))) {
         if (!isspace(c)) {
            badname = 0;
            break;
         }
      }
      if (badname && !dialogue_YesNo( _("Player Name"), _("Your chosen name '%s' does not seem be very good. Are you sure you wish to proceed with this name?"), player.name )) {
         player_new();
         return;
      }

      /* Try to see if we can save the game for a valid player name. */
      snprintf( buf, sizeof(buf), "%s/%s", SAVEPATH, player.name );
      if (PHYSFS_mkdir(buf)!=0) { /* In particular should be PHYSFS_ERR_BAD_FILENAME erro when mkdir==0. */
         PHYSFS_Stat stat;
         int ret = PHYSFS_stat( buf, &stat );
         /* When ret==0, we somehow created a directory, but we don't actually know the name
          * nor where it is. This can happen on Windows when using a '.' as the
          * final character.  */
         if ((ret!=0) && (stat.filetype==PHYSFS_FILETYPE_DIRECTORY)) {
            /* Here the directory should have been properly created, so we can tell the player it's good. */
            ret = PHYSFS_delete( buf );
            if (ret==0)
               WARN(_("Unable to delete temporary file '%s': %s"), buf, PHYSFS_getErrorByCode( PHYSFS_getLastErrorCode() ));
            else {
               ret = PHYSFS_delete( SAVEPATH );
               if (ret==0)
                  WARN(_("Unable to delete temporary file '%s': %s"), SAVEPATH, PHYSFS_getErrorByCode( PHYSFS_getLastErrorCode() ));
            }
            invalid = 0;
         }
      }
      if (invalid)
         dialogue_alert(_("'%s' is an invalid player name as it can not be saved to your filesystem! Please choose another."), player.name);
      PHYSFS_getLastErrorCode(); /* Clear error code. */
   } while (invalid);

   load_refresh();
   if (array_size( load_getList( player.name ) ) > 0) {
      int r = dialogue_YesNo(_("Overwrite"),
            _("You already have a pilot named %s. Their autosave and backup save will be overwritten. Do you wish to continue?"), player.name);
      if (r==0) { /* no */
         player_new();
         return;
      }
   }

   if (player_newMake())
      return;

   /* Display the intro. */
   intro_display( INTRO_PATH, "intro" );

   /* Play music. */
   music_choose( "ambient" );

   /* Set loaded version. */
   player.loaded_version = strdup( naev_version(0) );

   /* Add the mission if found. */
   if (start_mission() != NULL) {
      if (mission_start(start_mission(), NULL) < 0)
         WARN(_("Failed to run start mission '%s'."), start_mission());
   }

   /* Add the event if found. */
   if (start_event() != NULL) {
      if (event_start( start_event(), NULL ))
         WARN(_("Failed to run start event '%s'."), start_event());
   }

   /* Run the load event trigger. */
   events_trigger( EVENT_TRIGGER_LOAD );

   /* Load the GUI. */
   gui_load( gui_pick() );
}

/**
 * @brief Actually creates a new player.
 *
 *    @return 0 on success.
 */
static int player_newMake (void)
{
   const Ship *ship;
   const char *shipname, *acquired;
   double x,y;
   PlayerShip_t *ps;

   if (player_stack==NULL)
      player_stack = array_create( PlayerShip_t );
   if (player_outfits==NULL)
      player_outfits = array_create( PlayerOutfit_t );

   /* Time. */
   ntime_set( start_date() );
   /* Clear known economy info */
   economy_clearKnown();
   /* Welcome message - must be before space_init. */
   player_message( _("#gWelcome to %s!"), APPNAME );
   player_message( "#g v%s", naev_version(0) );

   /* Try to create the pilot, if fails reask for player name. */
   ship = ship_get( start_ship() );
   shipname = _(start_shipname());
   if (ship==NULL) {
      WARN(_("Ship not properly set by module."));
      return -1;
   }
   acquired = _(start_acquired());
   /* Setting a default name in the XML prevents naming prompt. */
   ps = player_newShip( ship, shipname, 0, acquired, (shipname==NULL) ? 0 : 1 );
   if (ps == NULL) {
      player_new();
      return -1;
   }
   assert( &player.ps == ps );
   start_position( &x, &y );
   vec2_cset( &player.p->solid.pos, x, y );
   vectnull( &player.p->solid.vel );
   player.p->solid.dir = RNGF() * 2.*M_PI;
   space_init( start_system(), 1 );

   /* Bind camera. */
   cam_setTargetPilot( player.p->id, 0 );

   /* Set player speed to default 1 */
   player.speed = conf.game_speed;

   /* Reset speed (to make sure time dilation stuff is accounted for). */
   player_autonavResetSpeed();

   /* Monies. */
   player.p->credits = start_credits();

   /* clear the map */
   map_clear();

   /* Start the economy. */
   economy_init();

   /* clear the shiplog*/
   shiplog_clear();

   /* Start the news */
   news_init();

   return 0;
}

/**
 * @brief Creates a new ship for player.
 *
 *    @param ship New ship to get.
 *    @param def_name Default name to give it if cancelled.
 *    @param trade Whether or not to trade player's current ship with the new ship.
 *    @param acquired Description of how the ship was acquired.
 *    @param noname Whether or not to let the player name it.
 *    @return Newly created pilot on success or NULL if dialogue was cancelled.
 *
 * @sa player_newShipMake
 */
PlayerShip_t* player_newShip( const Ship* ship, const char *def_name,
      int trade, const char *acquired, int noname )
{
   char *ship_name;
   PlayerShip_t *ps;

   /* temporary values while player doesn't exist */
   player_creds = (player.p != NULL) ? player.p->credits : 0;
   player_ship  = ship;
   if (!noname)
      ship_name = dialogue_input( _("Ship Name"), 1, 60,
            _("Please name your new ship:") );
   else
      ship_name = NULL;

   /* Dialogue cancelled. */
   if (ship_name == NULL) {
      int i, len;

      /* No default name, fail. */
      if (def_name == NULL)
         return NULL;

      /* Add default name. */
      i = 2;
      len = strlen(def_name)+10;
      ship_name = malloc( len );
      strcpy( ship_name, def_name );
      while (player_hasShip(ship_name)) {
         snprintf( ship_name, len, "%s %d", def_name, i );
         i++;
      }
   }

   /* Must not have same name. */
   if (player_hasShip(ship_name)) {
      dialogue_msg( _("Name collision"),
            _("Please do not give the ship the same name as another of your ships."));
      free( ship_name );
      return NULL;
   }
   if (trade && player.p == NULL)
      ERR(_("Player ship isn't valid… This shouldn't happen!"));

   ps = player_newShipMake( ship_name );
   ps->autoweap  = 1;
   ps->favourite = 0;
   ps->p->shipvar= array_create( lvar );
   ps->acquired  = (acquired!=NULL) ? strdup( acquired ) : NULL;
   ps->acquired_date = ntime_get();

   /* Player is trading ship in. */
   if (trade) {
      const char *old_name = player.p->name;
      player_swapShip( ship_name, 1 ); /* Move to the new ship. */
      player_rmShip( old_name );
   }

   free(ship_name);
   pfleet_update();

   /* Update ship list if landed. */
   if (landed) {
      int w = land_getWid( LAND_WINDOW_EQUIPMENT );
      equipment_regenLists( w, 0, 1 );
   }

   return ps;
}

/**
 * @brief Actually creates the new ship.
 */
static PlayerShip_t *player_newShipMake( const char *name )
{
   PilotFlags flags;
   PlayerShip_t *ps;

   /* store the current ship if it exists */
   pilot_clearFlagsRaw( flags );
   pilot_setFlagRaw( flags, PILOT_PLAYER );
   pilot_setFlagRaw( flags, PILOT_NO_EQUIP ); /* We want to give default outfits though. */

   /* in case we're respawning */
   player_rmFlag( PLAYER_CREATING );

   /* Grow memory. */
   ps = (player.p == NULL) ? &player.ps : &array_grow( &player_stack );
   memset( ps, 0, sizeof(PlayerShip_t) );
   pilot_setFlagRaw( flags, PILOT_PLAYER_FLEET );
   /* Create the ship. */
   ps->p = pilot_createEmpty( player_ship, name, faction_get("Player"), flags );
   if (player.p == NULL) {
      pilot_reset( ps->p );
      pilot_setPlayer( ps->p );
   }
   /* Initialize parent weapon sets. */
   ws_copy( ps->weapon_sets, ps->p->weapon_sets );

   if (player.p == NULL)
      ERR(_("Something seriously wonky went on, newly created player does not exist, bailing!"));

   /* money. */
   player.p->credits = player_creds;
   player_creds = 0;
   player_payback = 0;

   return ps;
}

/**
 * @brief Swaps player's current ship with their ship named shipname.
 *
 *    @param shipname Ship to change to.
 *    @param move_cargo Whether or not to move the cargo over or ignore it.
 */
void player_swapShip( const char *shipname, int move_cargo )
{
   HookParam hparam[5];
   Pilot *ship;
   vec2 v;
   double dir;
   int removed, hyptarget;
   PlayerShip_t *ps = NULL;
   PlayerShip_t ptemp;

   /* Try to find the ship. */
   for (int i=0; i<array_size(player_stack); i++) {
      if (strcmp(shipname,player_stack[i].p->name)==0) {
         ps = &player_stack[i];
         break;
      }
   }
   if (ps==NULL) {
      WARN( _("Unable to swap player.p with ship '%s': ship does not exist!"), shipname );
      return;
   }

   /* Save some variables to restore later. */
   hyptarget = player.p->nav_hyperspace;

   /* Run onremove hook for all old outfits. */
   for (int i=0; i<array_size(player.p->outfits); i++)
      pilot_outfitLRemove( player.p, player.p->outfits[i] );

   /* Get rid of deployed escorts and swap existing escorts. */
   escort_clearDeployed( player.p, -1 );
   escort_freeList( ps->p );
   ps->p->escorts = array_create( Escort_t );
   /* Just copying the array over has unforeseen consequences, so recreate. */
   for (int i=0; i<array_size(player.p->escorts); i++) {
      const Escort_t *e = &player.p->escorts[i];
      Escort_t ne = *e;

      /* Must not be new ship. */
      if (e->id == ps->p->id )
         continue;

      ne.ship = e->ship; /* Might be worth having an escort_copy function. */
      array_push_back( &ps->p->escorts, ne );
   }
   escort_freeList( player.p );

   /* Swap information over. */
   ptemp    = player.ps;
   player.ps= *ps;
   *ps      = ptemp;
   ship     = player.ps.p;

   /* Move credits over */
   ship->credits = player.p->credits;

   /* Copy target info */
   ship->target      = player.p->target;
   ship->nav_spob    = player.p->nav_spob;
   ship->nav_hyperspace = player.p->nav_hyperspace;
   ship->nav_anchor  = player.p->nav_anchor;
   ship->nav_asteroid= player.p->nav_asteroid;

   /* Store position. */
   v     = player.p->solid.pos;
   dir   = player.p->solid.dir;

   /* Copy over weapon sets. */
   ws_copy( player.ps.p->weapon_sets, player.ps.weapon_sets );

   /* If the pilot is deployed, we must redeploy. */
   removed = 0;
   if (ps->p->id > 0) {
      pilot_stackRemove( ps->p );
      removed = 1;
   }
   pilot_setPlayer( ship );
   player.ps.deployed = 0; /* Player themselves can't be deployed. */
   if (ps->deployed)
      pfleet_deploy( ps );

   /* Extra pass to calculate stats */
   pilot_calcStats( player.p );
   pilot_calcStats( ps->p );

   /* Run onadd hook for all new outfits. */
   for (int j=0; j<array_size(ship->outfits); j++)
      pilot_outfitLAdd( ship, ship->outfits[j] );

   /* Move cargo over. */
   if (move_cargo) {
      pilot_cargoMoveRaw( player.p, ps->p );
      pfleet_update(); /* Update fleet and move cargo. */
   }

   /* Clean up, AFTER cargo is updated. */
   if (!ps->deployed && removed)
      pilot_free( ps->p ); /* Has PILOT_NOFREE flag. */

   /* Copy position back. */
   player.p->solid.pos = v;
   player.p->solid.dir = dir;

   /* Fill the tank. */
   if (landed)
      land_refuel();

   /* Clear targets. */
   player_targetClearAll();
   player.p->nav_hyperspace = hyptarget; /* Special case restore hyperspace target. */

   /* Set some gui stuff. */
   gui_load( gui_pick() );

   /* Bind camera. */
   cam_setTargetPilot( player.p->id, 0 );

   /* Recompute stuff if necessary. */
   pilot_calcStats( player.p );
   player_resetSpeed();

   /* Run hook. */
   hparam[0].type    = HOOK_PARAM_STRING;
   hparam[0].u.str   = player.p->name;
   hparam[1].type    = HOOK_PARAM_SHIP;
   hparam[1].u.ship  = player.p->ship;
   hparam[2].type    = HOOK_PARAM_STRING;
   hparam[2].u.str   = ps->p->name;
   hparam[3].type    = HOOK_PARAM_SHIP;
   hparam[3].u.ship  = ps->p->ship;
   hparam[4].type    = HOOK_PARAM_SENTINEL;
   hooks_runParam( "ship_swap", hparam );
}

/**
 * @brief Calculates the price of one of the player's ships.
 *
 *    @param shipname Name of the ship.
 *    @param count_unique Whether or not to count unique outfits too.
 *    @return The price of the ship in credits.
 */
credits_t player_shipPrice( const char *shipname, int count_unique )
{
   Pilot *ship = NULL;

   if (strcmp(shipname,player.p->name)==0)
      ship = player.p;
   else {
      /* Find the ship. */
      for (int i=0; i<array_size(player_stack); i++) {
         if (strcmp(shipname,player_stack[i].p->name)==0) {
            ship = player_stack[i].p;
            break;
         }
      }
   }

   /* Not found. */
   if (ship == NULL) {
      WARN( _("Unable to find price for player's ship '%s': ship does not exist!"), shipname );
      return -1;
   }

   return pilot_worth( ship, count_unique );
}

void player_rmPlayerShip( PlayerShip_t *ps )
{
   pilot_rmFlag( ps->p, PILOT_NOFREE );
   pilot_free( ps->p );
   ws_free( ps->weapon_sets );
   free( ps->acquired );
}

/**
 * @brief Removes one of the player's ships.
 *
 *    @param shipname Name of the ship to remove.
 */
void player_rmShip( const char *shipname )
{
   for (int i=0; i<array_size(player_stack); i++) {
      PlayerShip_t *ps = &player_stack[i];

      /* Not the ship we are looking for. */
      if (strcmp(shipname,ps->p->name)!=0)
         continue;

      /* Free player ship. */
      player_rmPlayerShip( ps );

      array_erase( &player_stack, ps, ps+1 );
   }

   /* Update ship list if landed. */
   if (landed) {
      int w = land_getWid( LAND_WINDOW_EQUIPMENT );
      equipment_regenLists( w, 0, 1 );
   }
}

/**
 * @brief Cleans up player stuff like player_stack.
 */
void player_cleanup (void)
{
   /* Enable all input. */
   input_enableAll();

   /* Clean up other stuff. */
   land_cleanup(); /* Should be first. */
   diff_clear();
   var_cleanup();
   missions_cleanup();
   events_cleanup();
   space_clearKnown();
   map_cleanup();
   factions_clearDynamic();
   player_inventoryClear();

   /* Reset controls. */
   player_accelOver();
   player_left  = 0.;
   player_right = 0.;

   /* Clear player. */
   player_clear();

   /* Clear hail timer. */
   player_hailCounter   = 0;
   player_hailTimer     = 0.;

   /* Clear messages. */
   gui_clearMessages();

   /* Reset factions. */
   factions_reset();

   /* Free stuff. */
   free(player.name);
   player.name = NULL;
   free( player.ps.acquired );
   player.ps.acquired = NULL;
   ws_free( player.ps.weapon_sets );

   free(player_message_noland);
   player_message_noland = NULL;

   /* Clean up gui. */
   gui_cleanup();
   player_guiCleanup();
   ovr_setOpen(0);

   /* Clear up info buttons. */
   info_buttonClear();

   array_free(player_outfits);
   player_outfits = NULL;

   array_free(missions_done);
   missions_done = NULL;

   array_free(events_done);
   events_done = NULL;

   /* Clean up licenses. */
   for (int i=0; i<array_size(player_licenses); i++)
      free(player_licenses[i]);
   array_free(player_licenses);
   player_licenses = NULL;

   /* Clear claims. */
   claim_clear();

   /* Purge the pilot stack, and player.p. */
   pilots_cleanAll();

   /* clean up the stack */
   for (int i=0; i<array_size(player_stack); i++)
      player_rmPlayerShip( &player_stack[i] );
   array_free(player_stack);
   player_stack = NULL;
   /* nothing left */

   /* Reset some player stuff. */
   player_creds   = 0;
   player_payback = 0;
   free( player.gui );
   player.gui = NULL;
   free( player.chapter );
   player.chapter = NULL;
   free( player.difficulty );
   player.difficulty = NULL;

   /* Clear omsg. */
   omsg_cleanup();

   /* Stop the sounds. */
   sound_stopAll();

   /* Clean up local difficulty. */
   difficulty_setLocal( NULL );

   /* Reset time compression. */
   pause_setSpeed( 1. );
   sound_setSpeed( 1. );

   free( player.loaded_version );
   player.loaded_version = NULL;

   /* Clean up. */
   memset( &player, 0, sizeof(Player_t) );
   player_setFlag(PLAYER_CREATING);
}

static int player_soundReserved = 0; /**< Has the player already reserved sound? */
/**
 * @brief Initializes the player sounds.
 */
static void player_initSound (void)
{
   if (player_soundReserved)
      return;

   /* Allocate channels. */
   player_engine_group  = sound_createGroup(1); /* Channel for engine noises. */
   player_gui_group     = sound_createGroup(4);
   player_hyper_group   = sound_createGroup(4);
   sound_speedGroup( player_gui_group, 0 ); /* Disable pitch shift. */
   player_soundReserved = 1;

   /* Get sounds. */
   snd_target           = sound_get("target");
   snd_jump             = sound_get("jump");
   snd_nav              = sound_get("nav");
   snd_hail             = sound_get("hail");
   snd_hypPowUp         = sound_get("hyperspace_powerup");
   snd_hypEng           = sound_get("hyperspace_engine");
   snd_hypPowDown       = sound_get("hyperspace_powerdown");
   snd_hypPowUpJump     = sound_get("hyperspace_powerupjump");
   snd_hypJump          = sound_get("hyperspace_jump");
}

/**
 * @brief Plays a GUI sound (unaffected by time accel).
 *
 *    @param sound ID of the sound to play.
 *    @param once Play only once?
 */
void player_soundPlayGUI( int sound, int once )
{
   sound_playGroup( player_gui_group, sound, once );
}

/**
 * @brief Plays a sound at the player.
 *
 *    @param sound ID of the sound to play.
 *    @param once Play only once?
 */
void player_soundPlay( int sound, int once )
{
   sound_playGroup( player_hyper_group, sound, once );
}

/**
 * @brief Stops playing player sounds.
 */
void player_soundStop (void)
{
   if (player_gui_group >= 0)
      sound_stopGroup( player_gui_group );
   if (player_engine_group >= 0)
      sound_stopGroup( player_engine_group );
   if (player_hyper_group >= 0)
      sound_stopGroup( player_hyper_group );

   /* No last engine sound. */
   player_lastEngineSound = -1;
}

/**
 * @brief Pauses the ship's sounds.
 */
void player_soundPause (void)
{
   if (player_engine_group >= 0)
      sound_pauseGroup(player_engine_group);
   if (player_hyper_group >= 0)
      sound_pauseGroup(player_hyper_group);
}

/**
 * @brief Resumes the ship's sounds.
 */
void player_soundResume (void)
{
   if (player_engine_group >= 0)
      sound_resumeGroup(player_engine_group);
   if (player_hyper_group >= 0)
      sound_resumeGroup(player_hyper_group);
}

/**
 * @brief Warps the player to the new position
 *
 *    @param x X value of the position to warp to.
 *    @param y Y value of the position to warp to.
 */
void player_warp( double x, double y )
{
   unsigned int target = cam_getTarget();
   vec2_cset( &player.p->solid.pos, x, y );
   /* Have to move camera over to avoid moving stars when loading. */
   if (target == player.p->id)
      cam_setTargetPilot( target, 0 );
}

/**
 * @brief Clears the targets.
 */
void player_clear (void)
{
   if (player.p != NULL) {
      pilot_setTarget( player.p, player.p->id );
      gui_setTarget();
   }

   /* Clear the noland flag. */
   player_rmFlag( PLAYER_NOLAND );
}

/**
 * @brief Checks to see if the player has enough credits.
 *
 *    @param amount Amount of credits to check to see if the player has.
 *    @return 1 if the player has enough credits.
 */
int player_hasCredits( credits_t amount )
{
   return pilot_hasCredits( player.p, amount );
}

/**
 * @brief Modifies the amount of credits the player has.
 *
 *    @param amount Quantity to modify player's credits by.
 *    @return Amount of credits the player has.
 */
credits_t player_modCredits( credits_t amount )
{
   return pilot_modCredits( player.p, amount );
}

/**
 * @brief Renders the player
 */
void player_render( double dt )
{
   /*
    * Check to see if the death menu should pop up.
    */
   if (player_isFlag(PLAYER_DESTROYED)) {
      player_timer -= dt;
      if (!toolkit_isOpen() && !player_isFlag(PLAYER_CREATING) &&
            (player_timer < 0.))
         menu_death();
   }

   /* Skip rendering. */
   if ((player.p == NULL) || (player.p->id == 0) || player_isFlag(PLAYER_CREATING) ||
         pilot_isFlag( player.p, PILOT_HIDE))
      return;

   NTracingZone( _ctx, 1 );

   /* Render stealth overlay. */
   if (pilot_isFlag( player.p, PILOT_STEALTH ))
      player_renderStealthOverlay( dt );

   /* Render the aiming lines. */
   if ((player.p->target != PLAYER_ID) && player.p->aimLines
        && !pilot_isFlag( player.p, PILOT_HYPERSPACE ) && !pilot_isFlag( player.p, PILOT_DISABLED )
        && !pilot_isFlag( player.p, PILOT_LANDING ) && !pilot_isFlag( player.p, PILOT_TAKEOFF )
        && !player_isFlag( PLAYER_CINEMATICS_GUI ))
      player_renderAimHelper( dt );

   /* Render the player's pilot. */
   pilot_render( player.p );

   /* Render the player's overlay. */
   pilot_renderOverlay( player.p );

   NTracingZoneEnd( _ctx );
}

/**
 * @brief Renders the player underlay.
 */
void player_renderUnderlay( double dt )
{
   /* Skip rendering. */
   if ((player.p == NULL) || player_isFlag(PLAYER_CREATING) ||
         pilot_isFlag( player.p, PILOT_HIDE))
      return;

   if (pilot_isFlag( player.p, PILOT_STEALTH ))
      player_renderStealthUnderlay( dt );
}

/**
 * @brief Renders the stealth overlay for the player.
 */
static void player_renderStealthUnderlay( double dt )
{
   (void) dt;
   double detectz;
   glColour col;
   Pilot *const* ps;

   /* Don't display if overlay is open. */
   if (ovr_isOpen())
      return;

   /* Iterate and draw for all pilots. */
   detectz = player.p->ew_stealth * cam_getZoom();
   col = cRed;
   col.a = 0.3;
   ps = pilot_getAll();
   for (int i=0; i<array_size(ps); i++) {
      double x, y, r;
      Pilot *t = ps[i];
      if (areAllies( player.p->faction, t->faction ) || pilot_isFriendly(t))
         continue;
      if (pilot_isDisabled(t))
         continue;
      /* Only show pilots the player can see. */
      if (!pilot_validTarget( player.p, t ))
         continue;

      gl_gameToScreenCoords( &x, &y, t->solid.pos.x, t->solid.pos.y );
      r = detectz * t->stats.ew_detect;
      if (r > 0.) {
         glUseProgram( shaders.stealthaura.program );
         gl_renderShader( x, y, r, r, 0., &shaders.stealthaura, &col, 1 );
      }
   }
}

/**
 * @brief Renders the stealth overlay for the player.
 */
static void player_renderStealthOverlay( double dt )
{
   (void) dt;
   double x, y, r, st, z;
   glColour col;

   z = cam_getZoom();
   gl_gameToScreenCoords( &x, &y, player.p->solid.pos.x, player.p->solid.pos.y );

   /* Determine the arcs. */
   st    = player.p->ew_stealth_timer;

   /* We do red to yellow. */
   col_blend( &col, &cYellow, &cRed, st );
   col.a = 0.5;

   /* Determine size. */
   r = 1.2/2. * (double)player.p->ship->size;

   /* Draw the main circle. */
   glUseProgram( shaders.stealthmarker.program );
   glUniform1f( shaders.stealthmarker.paramf, st );
   gl_renderShader( x, y, r*z, r*z, 0., &shaders.stealthmarker, &col, 1 );
}

/**
 * @brief Renders the aim helper.
 */
static void player_renderAimHelper( double dt )
{
   (void) dt;
   double a, b, d, x1, y1, x2, y2, r, theta;
   glColour c, c2;
   Pilot *target;

   target = pilot_getTarget( player.p );
   if (target == NULL)
      return;

   a = player.p->solid.dir;
   r = 200.;
   gl_gameToScreenCoords( &x1, &y1, player.p->solid.pos.x, player.p->solid.pos.y );

   b = pilot_aimAngle( player.p, &target->solid.pos, &target->solid.vel );

   theta = 22.*M_PI/180.;

   /* The angular error will give the exact colour that is used. */
   d = ABS( angle_diff(a,b) / (2*theta) );
   d = MIN( 1, d );

   c = cInert;
   c.a = 0.3;
   gl_gameToScreenCoords( &x2, &y2, player.p->solid.pos.x + r*cos( a+theta ),
                           player.p->solid.pos.y + r*sin( a+theta ) );
   gl_renderLine( x1, y1, x2, y2, &c );
   gl_gameToScreenCoords( &x2, &y2, player.p->solid.pos.x + r*cos( a-theta ),
                           player.p->solid.pos.y + r*sin( a-theta ) );
   gl_renderLine( x1, y1, x2, y2, &c );

   c.r = d*0.9;
   c.g = d*0.2 + (1.-d)*0.8;
   c.b = (1-d)*0.2;
   c.a = 0.7;
   col_gammaToLinear( &c );
   gl_gameToScreenCoords( &x2, &y2, player.p->solid.pos.x + r*cos( a ),
                           player.p->solid.pos.y + r*sin( a ) );

   gl_renderLine( x1, y1, x2, y2, &c );

   c2 = cWhite;
   c2.a = 0.7;
   glUseProgram(shaders.crosshairs.program);
   glUniform1f(shaders.crosshairs.paramf, 1.);
   gl_renderShader( x2, y2, 7, 7, 0., &shaders.crosshairs, &c2, 1 );

   gl_gameToScreenCoords( &x2, &y2, player.p->solid.pos.x + r*cos( b ),
                           player.p->solid.pos.y + r*sin( b ) );

   c.a = 0.4;
   gl_renderLine( x1, y1, x2, y2, &c );

   /* TODO this should be converted into a single SDF call. */
   glColour c3 = cBlack;
   c3.a = c2.a;
   gl_renderCircle( x2, y2, 8., &c3, 0 );
   gl_renderCircle( x2, y2, 10., &c3, 0 );
   gl_renderCircle( x2, y2, 9., &c2, 0 );
}

/**
 * @brief Basically uses keyboard input instead of AI input. Used in pilot.c.
 *
 *    @param pplayer Player to think.
 *    @param dt Current delta tick.
 */
void player_think( Pilot* pplayer, const double dt )
{
   Pilot *target;
   int facing, fired;

   /* last i heard, the dead don't think */
   if (pilot_isFlag(pplayer,PILOT_DEAD)) {
      /* no sense in accelerating or turning */
      pilot_setAccel( pplayer, 0. );
      pilot_setTurn( pplayer, 0. );
      return;
   }

   /* We always have to run ai_think in the case the player has escorts so that
    * they properly form formations, however, we only have to do the task under manual control.. */
   ai_think( pplayer, dt, pilot_isFlag(pplayer, PILOT_MANUAL_CONTROL) );

   /* Under manual control is special. */
   if (pilot_isFlag( pplayer, PILOT_MANUAL_CONTROL ) || pilot_isFlag( pplayer, PILOT_HIDE ))
      return;

   /* Not facing anything yet. */
   facing = 0;

   /* Autonav takes over normal controls. */
   if (player_isFlag(PLAYER_AUTONAV)) {
      player_thinkAutonav( pplayer, dt );

      /* Disable turning. */
      facing = 1;
   }

   /* Mouse-flying is enabled. */
   if (!facing && player_isFlag(PLAYER_MFLY))
      facing = player_thinkMouseFly( dt );

   /* turning taken over by PLAYER_FACE */
   if (!facing && player_isFlag(PLAYER_FACE)) {
      /* Try to face pilot target. */
      if (player.p->target != PLAYER_ID) {
         target = pilot_getTarget( player.p );
         if (target != NULL) {
            pilot_face( pplayer,
                  vec2_angle( &player.p->solid.pos, &target->solid.pos ),
                  dt );

            /* Disable turning. */
            facing = 1;
         }
      }
      /* Try to face asteroid. */
      else if (player.p->nav_asteroid != -1) {
         AsteroidAnchor *field = &cur_system->asteroids[player.p->nav_anchor];
         Asteroid *ast = &field->asteroids[player.p->nav_asteroid];
         pilot_face( pplayer,
               vec2_angle( &player.p->solid.pos, &ast->sol.pos ),
               dt);
         /* Disable turning. */
         facing = 1;
      }
      /* If not try to face spob target. */
      else if ((player.p->nav_spob != -1) && ((preemption == 0) || (player.p->nav_hyperspace == -1))) {
         pilot_face( pplayer,
               vec2_angle( &player.p->solid.pos,
                  &cur_system->spobs[ player.p->nav_spob ]->pos ),
               dt);
         /* Disable turning. */
         facing = 1;
      }
      else if (player.p->nav_hyperspace != -1) {
         pilot_face( pplayer,
               vec2_angle( &player.p->solid.pos,
                  &cur_system->jumps[ player.p->nav_hyperspace ].pos ),
               dt);
         /* Disable turning. */
         facing = 1;
      }
   }

   /* turning taken over by PLAYER_REVERSE */
   if (player_isFlag(PLAYER_REVERSE)) {
      /*
       * If the player has reverse thrusters, fire those.
       */
      if (!player.p->stats.misc_reverse_thrust && !facing) {
         pilot_face( pplayer, VANGLE(player.p->solid.vel) + M_PI, dt );
         /* Disable turning. */
         facing = 1;
      }
   }

   /* Normal turning scheme */
   if (!facing) {
      double turn = 0;
      if (player_isFlag(PLAYER_TURN_LEFT))
         turn -= player_left;
      if (player_isFlag(PLAYER_TURN_RIGHT))
         turn += player_right;
      turn = CLAMP( -1., 1., turn );
      pilot_setTurn( pplayer, -turn );
   }

   /*
    * Weapon shooting stuff
    */
   fired = 0;
   pilot_shoot( pplayer, player_isFlag(PLAYER_PRIMARY), player_isFlag(PLAYER_SECONDARY) );

   if (fired)
      player_autonavReset( 1. );

   if (!player_isFlag(PLAYER_AUTONAV)) {
      double acc = player_acc;
      /* Have to handle the case the player is doing reverse. This takes priority
      * over normal accel. */
      if (player_isFlag(PLAYER_REVERSE) && player.p->stats.misc_reverse_thrust
            && !pilot_isFlag(player.p, PILOT_HYP_PREP)
            && !pilot_isFlag(player.p, PILOT_HYPERSPACE) )
         acc = -PILOT_REVERSE_THRUST;

      pilot_setAccel( pplayer, acc );
   }
}

/**
 * @brief Player update function.
 *
 *    @param pplayer Player to update.
 *    @param dt Current delta tick.
 */
void player_update( Pilot *pplayer, const double dt )
{
   /* Update normally. */
   pilot_update( pplayer, dt );

   /* Update player.p specific stuff. */
   if (!player_isFlag(PLAYER_DESTROYED))
      player_updateSpecific( pplayer, dt );
}

/**
 * @brief Does a player specific update.
 *
 *    @param pplayer Player to update.
 *    @param dt Current delta tick.
 */
void player_updateSpecific( Pilot *pplayer, const double dt )
{
   int engsound;
   double pitch = 1.;

   /* Calculate engine sound to use. */
   if (pilot_isFlag(pplayer, PILOT_AFTERBURNER))
      engsound = pplayer->afterburner->outfit->u.afb.sound;
   else if (pilot_isFlag(pplayer, PILOT_HYPERSPACE))
      engsound = snd_hypEng;
   else if (pplayer->engine_glow > 0.) {
      engsound = pplayer->ship->sound;
      pitch = pplayer->ship->engine_pitch;
   }
   else
      engsound = -1;
   if (engsound >= 0)
      sound_volumeGroup( player_engine_group, conf.engine_vol * pplayer->engine_glow );
   /* See if sound must change. */
   if (player_lastEngineSound != engsound) {
      sound_stopGroup( player_engine_group );
      if (engsound >= 0) {
         sound_pitchGroup( player_engine_group, pitch );
         sound_playGroup( player_engine_group, engsound, 0 );
      }
   }
   player_lastEngineSound = engsound;

   /* Sound. */
   /*
    * Sound is now camera-specific and thus not player specific. A bit sad really.
   sound_updateListener( pplayer->solid.dir,
         pplayer->solid.pos.x, pplayer->solid.pos.y,
         pplayer->solid.vel.x, pplayer->solid.vel.y );
   */

   /* See if must play hail sound. */
   if (player_hailCounter > 0) {
      player_hailTimer -= dt;
      if (player_hailTimer < 0.) {
         player_soundPlayGUI( snd_hail, 1 );
         player_hailCounter--;
         player_hailTimer = 3.;
      }
   }

   /* Handle passive scanning of nearby asteroids. */
   /* TODO should probably handle player escorts in the future. */
   if (player.p->stats.asteroid_scan > 0.) {
      double range = player.p->stats.asteroid_scan;
      for (int i=0; i<array_size(cur_system->asteroids); i++) {
         double r2;
         AsteroidAnchor *ast = &cur_system->asteroids[i];

         /* Field out of range. */
         if (vec2_dist2( &ast->pos, &player.p->solid.pos ) > pow2(range+ast->radius+ast->margin))
            continue;

         r2 = pow2(range);
         for (int j=0; j<array_size(ast->asteroids); j++) {
            HookParam hparam[2];
            Asteroid *a = &ast->asteroids[j];

            if (a->scanned) /* Ignore scanned outfits. */
               continue;

            if (vec2_dist2( &a->sol.pos, &player.p->solid.pos ) > r2)
               continue;

            a->scanned = 1;

            /* Run the hook. */
            hparam[0].type = HOOK_PARAM_ASTEROID;
            hparam[0].u.ast.parent = ast->id;
            hparam[0].u.ast.id = a->id;
            hparam[1].type = HOOK_PARAM_SENTINEL;
            hooks_runParamDeferred( "asteroid_scan", hparam );
         }
      }
   }
}

/*
 *    For use in keybindings
 */
/**
 * @brief Handles keyboard events involving the player's weapon-set keys. It's valid to call this while gameplay is paused.
 */
void player_weapSetPress( int id, double value, int repeat )
{
   int type;

   if (repeat || (player.p == NULL))
      return;

   type = (value>=0) ? +1 : -1;

   if (type > 0) {
      if (toolkit_isOpen())
         return;

      if ((pilot_isFlag(player.p, PILOT_HYP_PREP) ||
            pilot_isFlag(player.p, PILOT_HYPERSPACE) ||
            pilot_isFlag(player.p, PILOT_LANDING) ||
            pilot_isFlag(player.p, PILOT_TAKEOFF)))
         return;
   }

   pilot_weapSetPress( player.p, id, type );
   pilot_weapSetUpdateOutfitState( player.p );
}

/**
 * @brief Resets the player speed stuff.
 */
void player_resetSpeed (void)
{
   double spd = player.speed * player_dt_default();
   pause_setSpeed( spd );
   sound_setSpeed( spd / conf.game_speed );
}

/**
 * @brief Aborts autonav and other states that take control of the ship.
 *
 *    @param reason Reason for aborting (see player.h)
 *    @param str String accompanying the reason.
 */
void player_restoreControl( int reason, const char *str )
{
   if (player.p==NULL)
      return;

   if (reason != PINPUT_AUTONAV) {
      /* Autonav should be harder to abort when paused. */
      if ((!paused || reason != PINPUT_MOVEMENT))
         player_autonavAbort(str);
   }

   if (reason != PINPUT_BRAKING) {
      pilot_rmFlag(player.p, PILOT_BRAKING);
      pilot_rmFlag(player.p, PILOT_COOLDOWN_BRAKE);
      if (pilot_isFlag(player.p, PILOT_COOLDOWN))
         pilot_cooldownEnd(player.p, str);
   }
}

/**
 * @brief Sets the player's target spob.
 *
 *    @param id Target spob or -1 if none should be selected.
 */
void player_targetSpobSet( int id )
{
   int old;

   /* Player must exist. */
   if (player.p == NULL)
      return;

   if (id >= array_size(cur_system->spobs)) {
      WARN(_("Trying to set player's spob target to invalid ID '%d'"), id);
      return;
   }

   if ((player.p == NULL) || pilot_isFlag( player.p, PILOT_LANDING ))
      return;

   old = player.p->nav_spob;
   player.p->nav_spob = id;
   player_hyperspacePreempt((id < 0) ? 1 : 0);
   if (old != id) {
      player_rmFlag(PLAYER_LANDACK);
      if (id >= 0)
         player_soundPlayGUI(snd_nav, 1);
   }
   gui_forceBlink();
   gui_setNav();

   if (player.autonav==AUTONAV_SPOB)
      player_autonavAbort(NULL);
}

/**
 * @brief Sets the player's target asteroid.
 *
 *    @param field Index of the parent field of the asteoid.
 *    @param id Target spob or -1 if none should be selected.
 */
void player_targetAsteroidSet( int field, int id )
{
   int old;

   if ((player.p == NULL) || pilot_isFlag( player.p, PILOT_LANDING ))
      return;

   old = player.p->nav_asteroid;
   player.p->nav_asteroid = id;
   if (old != id) {
      if (id >= 0) {
         player_soundPlayGUI(snd_nav, 1);
      }
   }

   player.p->nav_anchor = field;

   /* Untarget pilot. */
   player.p->target = player.p->id;
}

/**
 * @brief Cycle through spob targets.
 */
void player_targetSpob (void)
{
   int id;

   /* Not under manual control. */
   if (pilot_isFlag( player.p, PILOT_MANUAL_CONTROL ))
      return;

   /* Find next spob target. */
   for (id=player.p->nav_spob+1; id<array_size(cur_system->spobs); id++)
      if (spob_isKnown( cur_system->spobs[id] ))
         break;

   /* Try to select the lowest-indexed valid spob. */
   if (id >= array_size(cur_system->spobs) ) {
      id = -1;
      for (int i=0; i<array_size(cur_system->spobs); i++)
         if (spob_isKnown( cur_system->spobs[i] )) {
            id = i;
            break;
         }
   }

   /* Untarget if out of range. */
   player_targetSpobSet( id );
}

/**
 * @brief Try to land or target closest spob if no land target.
 *
 *    @param loud Whether or not to show messages irrelevant when auto-landing.
 *    @return One of PLAYER_LAND_OK, PLAYER_LAND_AGAIN, or PLAYER_LAND_DENIED.
 */
int player_land( int loud )
{
   Spob *spob;
   int silent = 0; /* Whether to suppress the land ack noise. */

   if (landed) { /* player is already landed */
      takeoff( 1, 0 );
      return PLAYER_LAND_DENIED;
   }

   /* Not under manual control or disabled. */
   if (pilot_isFlag( player.p, PILOT_MANUAL_CONTROL ) ||
         pilot_isDisabled(player.p))
      return PLAYER_LAND_DENIED;

   /* Already landing. */
   if ((pilot_isFlag( player.p, PILOT_LANDING) ||
         pilot_isFlag( player.p, PILOT_TAKEOFF)))
      return PLAYER_LAND_DENIED;

   /* Check if there are spobs to land on. */
   if (array_size(cur_system->spobs) == 0) {
      player_message( "#r%s", _("There are no spobs to land on.") );
      return PLAYER_LAND_DENIED;
   }

   if (player_isFlag(PLAYER_NOLAND)) {
      player_message( "#r%s", player_message_noland );
      return PLAYER_LAND_DENIED;
   }
   else if (pilot_isFlag( player.p, PILOT_NOLAND)) {
      player_message( "#r%s", _("Docking stabilizers malfunctioning, cannot land.") );
      return PLAYER_LAND_DENIED;
   }

   /* No target means no land. */
   if (player.p->nav_spob == -1)
      return PLAYER_LAND_DENIED;
   /* Check if spob is in range when not uninhabited. */
   else if (!spob_isFlag(cur_system->spobs[ player.p->nav_spob ], SPOB_UNINHABITED) && !pilot_inRangeSpob( player.p, player.p->nav_spob )) {
      player_spobOutOfRangeMsg();
      return PLAYER_LAND_AGAIN;
   }

   /* attempt to land at selected spob */
   spob = cur_system->spobs[player.p->nav_spob];
   spob_updateLand( spob ); /* Update if necessary. */
   if ((spob->lua_can_land==LUA_NOREF) && !spob_hasService(spob, SPOB_SERVICE_LAND)) {
      player_message( "#r%s", _("You can't land here.") );
      return PLAYER_LAND_DENIED;
   }
   else if ((spob->lua_can_land!=LUA_NOREF) && !spob->can_land) {
      if (spob->land_msg)
         player_message( _("#%c%s>#0 %s"), spob_getColourChar(spob),
               spob_name(spob), spob->land_msg );
      else
         player_message( "#r%s", _("You can't land here.") );
      return PLAYER_LAND_DENIED;
   }
   else if (!player_isFlag(PLAYER_LANDACK)) { /* no landing authorization */
      if (spob_hasService(spob,SPOB_SERVICE_INHABITED)) { /* Basic services */
         if (spob->can_land)
            player_message( _("#%c%s>#0 %s"), spob_getColourChar(spob),
                  spob_name(spob), spob->land_msg );
         else if (spob->land_override > 0)
            player_message( _("#%c%s>#0 %s"), spob_getColourChar(spob),
                  spob_name(spob), _("Landing authorized.") );
         else { /* Hostile */
            player_message( _("#%c%s>#0 %s"), spob_getColourChar(spob),
                  spob_name(spob), spob->land_msg );
            return PLAYER_LAND_DENIED;
         }
      }
      else /* No shoes, no shirt, no lifeforms, no service. */
         player_message( _("#oReady to land on %s."), spob_name(spob) );

      player_setFlag(PLAYER_LANDACK);
      if (!silent)
         player_soundPlayGUI(snd_nav, 1);

      return player_land(loud);
   }
   else if (vec2_dist2(&player.p->solid.pos,&spob->pos) > pow2(spob->radius)) {
      if (loud)
         player_message(_("#rYou are too far away to land on %s."), spob_name(spob));
      return PLAYER_LAND_AGAIN;
   }
   else if (vec2_odist2( &player.p->solid.vel ) > pow2(MAX_HYPERSPACE_VEL)) {
      if (loud)
         player_message(_("#rYou are going too fast to land on %s."), spob_name(spob));
      return PLAYER_LAND_AGAIN;
   }

   /* End autonav. */
   player_autonavEnd();

   /* Stop afterburning. */
   pilot_afterburnOver( player.p );
   /* Stop accelerating. */
   player_accelOver();
   /* Stop stealth. */
   pilot_destealth( player.p );

   /* Stop all on outfits. */
   if (pilot_outfitOffAll( player.p ) > 0)
      pilot_calcStats( player.p );

   /* Do whatever the spob wants to do. */
   if (spob->lua_land != LUA_NOREF) {
      lua_rawgeti(naevL, LUA_REGISTRYINDEX, spob->lua_land); /* f */
      lua_pushspob( naevL, spob_index(spob) );
      lua_pushpilot( naevL, player.p->id );
      if (nlua_pcall( spob->lua_env, 2, 0 )) {
         WARN(_("Spob '%s' failed to run '%s':\n%s"), spob->name, "land", lua_tostring(naevL,-1));
         lua_pop(naevL,1);
      }

      return PLAYER_LAND_OK;
   }

   /* Start landing. */
   player_soundPause();
   player.p->landing_delay = PILOT_LANDING_DELAY * player_dt_default();
   player.p->ptimer = player.p->landing_delay;
   pilot_setFlag( player.p, PILOT_LANDING );
   pilot_setAccel( player.p, 0. );
   pilot_setTurn( player.p, 0. );

   return PLAYER_LAND_OK;
}

/**
 * @brief Revokes landing authorization if the player's reputation is too low.
 */
void player_checkLandAck( void )
{
   Spob *p;

   /* No authorization to revoke. */
   if ((player.p == NULL) || !player_isFlag(PLAYER_LANDACK))
      return;

   /* Avoid a potential crash if PLAYER_LANDACK is set inappropriately. */
   if (player.p->nav_spob < 0) {
      WARN(_("Player has landing permission, but no valid spob targeted."));
      return;
   }

   p = cur_system->spobs[ player.p->nav_spob ];

   /* Player can still land. */
   if (p->can_land || (p->land_override > 0))
      return;

   player_rmFlag(PLAYER_LANDACK);
   player_message( _("#%c%s>#0 Landing permission revoked."),
         spob_getColourChar(p), spob_name(p) );
}

/**
 * @brief Sets the no land message.
 *
 *    @brief str Message to set when the player is not allowed to land temporarily.
 */
void player_nolandMsg( const char *str )
{
   free(player_message_noland);

   /* Duplicate so that Lua memory which might be garbage-collected isn't relied on. */
   if (str != NULL)
      player_message_noland = strdup(str);
   else
      player_message_noland = strdup(_("You are not allowed to land at this moment."));
}

/**
 * @brief Logic to make the player approach a target pilot to board or spob to land on.
 */
void player_approach (void)
{
   int plt = (player.p->target!=PLAYER_ID);
   int lnd = (player.p->nav_spob != -1);

   if (plt && (player_canBoard(0)!=PLAYER_BOARD_IMPOSSIBLE)) {
      if (player_tryBoard(1) == PLAYER_BOARD_RETRY)
         player_autonavBoard( player.p->target );
      return;
   }
   else if (lnd) {
      int canland = player_land(1);
      if (canland == PLAYER_LAND_AGAIN)
         player_autonavSpob( cur_system->spobs[player.p->nav_spob]->name, 1 );
      else if (canland == PLAYER_LAND_DENIED)
         player_autonavSpob( cur_system->spobs[player.p->nav_spob]->name, 0 );
      return;
   }
   else {
      /* In the case they have no target already, we just try to find a target
       * first, with priority for boarding. */
      if (!plt) {
         Pilot *nearp;
         double d = pilot_getNearestPosPilot( player.p, &nearp, player.p->solid.pos.x, player.p->solid.pos.y, 1 );
         if ((nearp!=NULL) && !pilot_isFlag(nearp,PILOT_NOBOARD) && (d<pow2(5e3)) &&
               (pilot_isDisabled(nearp) || pilot_isFlag(nearp,PILOT_BOARDABLE))) {
            player_targetSet( nearp->id );
            player_tryBoard(0); /* Try to board if can. */
            return;
         }
      }

      /* Now try to find a landing target. */
      if (!lnd) {
         double td = -1.; /* temporary distance */
         int tp = -1; /* temporary spob */
         for (int i=0; i<array_size(cur_system->spobs); i++) {
            const Spob *spob = cur_system->spobs[i];
            double d = vec2_dist(&player.p->solid.pos,&spob->pos);
            if (!pilot_inRangeSpob( player.p, i ))
               continue;
            if (!spob_hasService(spob,SPOB_SERVICE_LAND))
               continue;
            if ((tp==-1) || ((td==-1) || (td > d))) {
               tp = i;
               td = d;
            }
         }
         if (tp>=0) {
            player_targetSpobSet( tp );
            player_hyperspacePreempt(0);
            player_land(0); /* Try to land if can. */
            return;
         }
      }
   }
}

/**
 * @brief Sets the player's hyperspace target.
 *
 *    @param id ID of the hyperspace target.
 *    @param nomsg Whether or not to display a message regarding aborting autonav.
 */
void player_targetHyperspaceSet( int id, int nomsg )
{
   int old;

   /* Player must exist. */
   if (player.p == NULL)
      return;

   if (id >= array_size(cur_system->jumps)) {
      WARN(_("Trying to set player's hyperspace target to invalid ID '%d'"), id);
      return;
   }

   if (pilot_isFlag(player.p, PILOT_HYP_PREP) ||
         pilot_isFlag(player.p, PILOT_HYP_BEGIN) ||
         pilot_isFlag(player.p, PILOT_HYPERSPACE))
      return;

   old = player.p->nav_hyperspace;
   player.p->nav_hyperspace = id;
   player_hyperspacePreempt((id < 0) ? 0 : 1);
   if ((old != id) && (id >= 0))
      player_soundPlayGUI(snd_nav,1);
   gui_setNav();

   if (!nomsg && (old != id) && (player.autonav==AUTONAV_JUMP))
      player_autonavAbort(NULL);

   hooks_run( "target_hyperspace" );
}

/**
 * @brief Gets a hyperspace target.
 */
void player_targetHyperspace (void)
{
   int id;

   /* Not under manual control. */
   if (pilot_isFlag( player.p, PILOT_MANUAL_CONTROL ))
      return;

   map_clear(); /* clear the current map path */

   for (id=player.p->nav_hyperspace+1; id<array_size(cur_system->jumps); id++)
      if (jp_isKnown( &cur_system->jumps[id]))
         break;

   /* Try to find the lowest-indexed valid jump. */
   if (id >= array_size(cur_system->jumps)) {
      id = -1;
      for (int i=0; i<array_size(cur_system->jumps); i++)
         if (jp_isUsable( &cur_system->jumps[i])) {
            id = i;
            break;
         }
   }

   player_targetHyperspaceSet( id, 0 );

   /* Map gets special treatment if open. */
   if (id == -1)
      map_select( NULL , 0);
   else
      map_select( cur_system->jumps[ id ].target, 0 );
}

/**
 * @brief Enables or disables jump points preempting spobs in autoface and target clearing.
 *
 *    @param preempt Boolean; 1 preempts spob target.
 */
void player_hyperspacePreempt( int preempt )
{
   preemption = preempt;
}

/**
 * @brief Returns whether the jump point target should preempt the spob target.
 *
 *    @return Boolean; 1 preempts spob target.
 */
int player_getHypPreempt(void)
{
   return preemption;
}

/**
 * @brief Returns the player's total default time delta based on time dilation stuff.
 *
 *    @return The default/minimum time delta
 */
double player_dt_default (void)
{
   if (player.p != NULL && player.p->ship != NULL)
      return player.p->stats.time_mod * player.p->ship->dt_default;
   return 1.;
}

/**
 * @brief Starts the hail sounds and aborts autoNav
 */
void player_hailStart (void)
{
   char buf[128];

   player_hailCounter = 5;

<<<<<<< HEAD
   input_getKeybindDisplay( "autohail", buf, sizeof(buf) );
   player_message( _("#rReceiving hail! Press #b%s#r to respond.#0"), buf );
=======
   input_getKeybindDisplay( KST_COMM_RECEIVE, buf, sizeof(buf) );
   player_message( _("#rReceiving hail! Press #b%s#0 to respond."), buf );
>>>>>>> 71ac1d91

   /* Reset speed. */
   player_autonavReset( 10. );
}

/**
 * @brief Actually attempts to jump in hyperspace.
 *
 *    @return 1 if actually started a jump, 0 otherwise.
 */
int player_jump (void)
{
   int h;

   /* Must have a jump target and not be already jumping. */
   if (pilot_isFlag(player.p, PILOT_HYPERSPACE))
      return 0;

   /* Not under manual control or disabled. */
   if (pilot_isFlag( player.p, PILOT_MANUAL_CONTROL ) ||
         pilot_isDisabled(player.p))
      return 0;

   /* Select nearest jump if not target. */
   if (player.p->nav_hyperspace == -1) {
      int j    = -1;
      double mindist  = INFINITY;
      for (int i=0; i<array_size(cur_system->jumps); i++) {
         double dist = vec2_dist2( &player.p->solid.pos, &cur_system->jumps[i].pos );
         if (dist < mindist && jp_isUsable(&cur_system->jumps[i])) {
            mindist  = dist;
            j        = i;
         }
      }
      if (j  < 0)
         return 0;

      player.p->nav_hyperspace = j;
      player_soundPlayGUI(snd_nav,1);
      map_select( cur_system->jumps[player.p->nav_hyperspace].target, 0 );
      gui_setNav();

      /* Only follow through if within range. */
      if (mindist > pow2( cur_system->jumps[j].radius ))
         return 0;
   }

   /* Already jumping, so we break jump. */
   if (pilot_isFlag(player.p, PILOT_HYP_PREP)) {
      pilot_hyperspaceAbort(player.p);
      player_message( "#r%s", _("Aborting hyperspace sequence."));
      return 0;
   }

   /* Try to hyperspace. */
   h = space_hyperspace(player.p);
   if (h == -1) {
      player_hyperspacePreempt( 1 );
      player_autonavStart();
      //player_message( "#r%s", _("You are too far from a jump point to initiate hyperspace."));
   }
   else if (h == -2)
      player_message( "#r%s", _("Hyperspace drive is offline."));
   else if (h == -3)
      player_message( "#r%s", _("You do not have enough fuel to hyperspace jump."));
   else {
      player_message( "#o%s", _("Preparing for hyperspace."));
      /* Stop acceleration noise. */
      player_accelOver();
      /* Stop possible shooting. */
      pilot_shoot( player.p, 0, 0 );

      /* Order escorts to jump; just for aesthetics (for now) */
      escorts_jump( player.p, &cur_system->jumps[player.p->nav_hyperspace] );

      return 1;
   }

   return 0;
}

/**
 * @brief Player actually broke hyperspace (entering new system).
 */
void player_brokeHyperspace (void)
{
   ntime_t t;
   StarSystem *sys;
   JumpPoint *jp;
   Pilot *const* pilot_stack;

   /* First run jump hook. */
   hooks_run( "jumpout" );

   /* Prevent targeted spob # from carrying over. */
   gui_setNav();
   gui_setTarget();
   player_targetSpobSet( -1 );
   player_targetAsteroidSet( -1, -1 );

   /* calculates the time it takes, call before space_init */
   t  = pilot_hyperspaceDelay( player.p );
   ntime_inc( t );

   /* Save old system. */
   sys = cur_system;

   /* Free old graphics. */
   space_gfxUnload( sys );

   /* enter the new system */
   jp = &cur_system->jumps[player.p->nav_hyperspace];
   space_init( jp->target->name, 1 );

   /* Set up the overlay. */
   ovr_initAlpha();

   /* set position, the pilot_update will handle lowering vel */
   space_calcJumpInPos( cur_system, sys, &player.p->solid.pos, &player.p->solid.vel, &player.p->solid.dir, player.p );
   cam_setTargetPilot( player.p->id, 0 );

   /* reduce fuel */
   player.p->fuel -= player.p->fuel_consumption;

   /* Set the ptimer. */
   player.p->ptimer = HYPERSPACE_FADEIN;

   /* Update the map, we have to remove the player flags first or it breaks down. */
   pilot_rmFlag( player.p, PILOT_HYPERSPACE );
   pilot_rmFlag( player.p, PILOT_HYP_BEGIN );
   pilot_rmFlag( player.p, PILOT_HYP_BRAKE );
   pilot_rmFlag( player.p, PILOT_HYP_PREP );
   map_jump();

   /* Add persisted pilots */
   pilot_stack = pilot_getAll();
   for (int i=0; i<array_size(pilot_stack); i++) {
      Pilot *p = pilot_stack[i];

      if (pilot_isFlag(p, PILOT_PERSIST) || pilot_isFlag(p, PILOT_PLAYER)) {
         if (p != player.p)
            space_calcJumpInPos( cur_system, sys, &p->solid.pos, &p->solid.vel, &p->solid.dir, player.p );

         /* Run Lua stuff for all persistant pilots. */
         pilot_outfitLInitAll( p );
         pilot_outfitLOnjumpin( p );

         /* Invulnerable delay too. */
         p->itimer = PILOT_PLAYER_NONTARGETABLE_JUMPIN_DELAY;
         pilot_setFlag( p, PILOT_NONTARGETABLE );

         /* Clear flags as necessary. */
         pilot_rmFlag( p, PILOT_HYPERSPACE );
         pilot_rmFlag( p, PILOT_HYP_BEGIN );
         pilot_rmFlag( p, PILOT_HYP_BRAKE );
         pilot_rmFlag( p, PILOT_HYP_PREP );
      }
   }

   /* Disable autonavigation if arrived. */
   player_autonavEnter();

   /* Safe since this is run in the player hook section. */
   hooks_run( "jumpin" );
   hooks_run( "enter" );
   events_trigger( EVENT_TRIGGER_ENTER );
   missions_run( MIS_AVAIL_ENTER, -1, NULL, NULL );

   /* Player sound. */
   player_soundPlay( snd_hypJump, 1 );

   /* Increment times jumped. */
   player.jumped_times++;
   player.ps.jumped_times++;
}

/**
 * @brief Start accelerating.
 *
 *    @param acc How much thrust should be applied of maximum (0 - 1).
 */
void player_accel( double acc )
{
   if ((player.p == NULL) || pilot_isFlag(player.p, PILOT_HYP_PREP) ||
         pilot_isFlag(player.p, PILOT_HYPERSPACE))
      return;

   player_acc = acc;
   if (toolkit_isOpen() || paused)
      player_soundPause();
}

/**
 * @brief Done accelerating.
 */
void player_accelOver (void)
{
   player_acc = 0.;
}

/**
 * @brief Sets the player's target.
 *
 *    @param id Target to set for the player.
 */
void player_targetSet( unsigned int id )
{
   unsigned int old;
   old = player.p->target;
   pilot_setTarget( player.p, id );
   if ((old != id) && (player.p->target != PLAYER_ID)) {
      gui_forceBlink();
      player_soundPlayGUI( snd_target, 1 );
   }
   gui_setTarget();

   /* Clear the asteroid target. */
   player.p->nav_asteroid = -1;
   player.p->nav_anchor = -1;

   /* The player should not continue following if the target pilot has been changed. */
   if ((old != id) && player_isFlag(PLAYER_AUTONAV) && (player.autonav==AUTONAV_PILOT))
      player_autonavAbort(NULL);
}

/**
 * @brief Targets the nearest hostile enemy to the player.
 *
 * @note This function largely duplicates pilot_getNearestEnemy, because the
 *       player's hostility with AIs is more nuanced than AI vs AI.
 */
void player_targetHostile (void)
{
   unsigned int tp;
   double d, td;
   Pilot *const* pilot_stack;

   tp = PLAYER_ID;
   d  = 0;
   pilot_stack = pilot_getAll();
   for (int i=0; i<array_size(pilot_stack); i++) {
      /* Shouldn't be disabled. */
      if (pilot_isDisabled(pilot_stack[i]))
         continue;

      /* Must be a valid target. */
      if (!pilot_canTarget( pilot_stack[i] ))
         continue;

      /* Must be hostile. */
      if (!pilot_isHostile(pilot_stack[i]))
         continue;

      if (pilot_inRangePilot(player.p, pilot_stack[i], &td) != 1 )
         continue;

      if (tp == PLAYER_ID || ((td < d))) {
         d  = td;
         tp = pilot_stack[i]->id;
      }
   }

   player_targetSet( tp );
}

/**
 * @brief Cycles to next target.
 *
 *    @param mode Mode to target. 0 is normal, 1 is hostiles.
 */
void player_targetNext( int mode )
{
   player_targetSet( pilot_getNextID(player.p->target, mode) );
}

/**
 * @brief Cycles to previous target.
 *
 *    @param mode Mode to target. 0 is normal, 1 is hostiles.
 */
void player_targetPrev( int mode )
{
   player_targetSet( pilot_getPrevID(player.p->target, mode) );
}

/**
 * @brief Clears the player's ship, spob or hyperspace target, in that order.
 */
void player_targetClear (void)
{
   gui_forceBlink();
   if (player.p->target != PLAYER_ID)
      player_targetSet( PLAYER_ID );
   else if (player.p->nav_asteroid >= 0)
      player_targetAsteroidSet( -1, -1 );
   else if (player.p->nav_spob >= 0)
      player_targetSpobSet( -1 );
   else if ((preemption == 1 || player.p->nav_spob == -1) &&
         !pilot_isFlag(player.p, PILOT_HYP_PREP)) {
      player.p->nav_hyperspace = -1;
      player_hyperspacePreempt(0);
      map_clear();
   }
   gui_setNav();
}

/**
 * @brief Clears all player targets: hyperspace, spob, asteroid, etc...
 */
void player_targetClearAll (void)
{
   player_targetSpobSet( -1 );
   player_targetHyperspaceSet( -1, 0 );
   player_targetAsteroidSet( -1, -1 );
   player_targetSet( PLAYER_ID );
}

/**
 * @brief Targets the pilot.
 *
 *    @param prev 1 if is cycling backwards.
 */
void player_targetEscort( int prev )
{
   int i;
   /* Check if current target is an escort. */
   for (i=0; i<array_size(player.p->escorts); i++) {
      if (player.p->target == player.p->escorts[i].id) {

         /* Cycle targets. */
         if (prev)
            pilot_setTarget( player.p, (i > 0) ?
                  player.p->escorts[i-1].id : player.p->id );
         else
            pilot_setTarget( player.p, (i < array_size(player.p->escorts)-1) ?
                  player.p->escorts[i+1].id : player.p->id );

         break;
      }
   }

   /* Not found in loop. */
   if (i >= array_size(player.p->escorts)) {
      /* Check to see if he actually has escorts. */
      if (array_size(player.p->escorts) > 0) {
         /* Cycle forward or backwards. */
         if (prev)
            pilot_setTarget( player.p, array_back(player.p->escorts).id );
         else
            pilot_setTarget( player.p, array_front(player.p->escorts).id );
      }
      else
         pilot_setTarget( player.p, player.p->id );
   }

   if (player.p->target != PLAYER_ID) {
      gui_forceBlink();
      player_soundPlayGUI( snd_target, 1 );
   }
   gui_setTarget();
}

/**
 * @brief Player targets nearest pilot.
 */
void player_targetNearest (void)
{
   unsigned int t, dt;
   double d = pilot_getNearestPos( player.p, &dt, player.p->solid.pos.x,
         player.p->solid.pos.y, 1 );
   t = dt;

   /* Disabled ships are typically only valid if within 500 px of the player. */
   if ((d > pow2(500.)) && (pilot_isDisabled( pilot_get(dt) ))) {
      t = pilot_getNearestPilot(player.p);
      /* Try to target a disabled ship if there are no active ships in range. */
      if (t == PLAYER_ID)
         t = dt;
   }

   player_targetSet( t );
}

static int screenshot_cur = 0; /**< Current screenshot at. */
/**
 * @brief Takes a screenshot.
 */
void player_screenshot (void)
{
   char filename[PATH_MAX];

   if (PHYSFS_mkdir("screenshots") == 0) {
      WARN(_("Aborting screenshot"));
      return;
   }

   /* Try to find current screenshots. */
   for ( ; screenshot_cur < 1000; screenshot_cur++) {
      snprintf( filename, sizeof(filename), "screenshots/screenshot%03d.png", screenshot_cur );
      if (!PHYSFS_exists( filename ))
         break;
   }

   if (screenshot_cur >= 999) { /* in case the crap system breaks :) */
      WARN(_("You have reached the maximum amount of screenshots [999]"));
      return;
   }

   /* now proceed to take the screenshot */
   DEBUG( _("Taking screenshot [%03d]..."), screenshot_cur );
   gl_screenshot( filename );
}

/**
 * @brief Checks to see if player is still being hailed and clears hail counters
 *        if he isn't.
 */
static void player_checkHail (void)
{
   Pilot *const* pilot_stack = pilot_getAll();
   for (int i=0; i<array_size(pilot_stack); i++) {
      const Pilot *p = pilot_stack[i];

      /* Must be hailing. */
      if (pilot_isFlag(p, PILOT_HAILING))
         return;
   }

   /* Clear hail timer. */
   player_hailCounter   = 0;
   player_hailTimer     = 0.;
}

/**
 * @brief Displays an out of range message for the player's currently selected spob.
 */
static void player_spobOutOfRangeMsg (void)
{
   const Spob *spob = cur_system->spobs[player.p->nav_spob];
   const char *name = spob_name(spob);
   player_message( _("#r%s is out of comm range, unable to contact."), name );
}

/**
 * @brief Opens communication with the player's target.
 */
void player_hail (void)
{
   /* Not under manual control or disabled. */
   if (pilot_isFlag( player.p, PILOT_MANUAL_CONTROL ) ||
         pilot_isDisabled(player.p))
      return;

   if (player.p->target != player.p->id)
      comm_openPilot(player.p->target);
   else if (player.p->nav_spob != -1) {
      Spob *spob = cur_system->spobs[ player.p->nav_spob ];
      if (spob_isFlag(spob, SPOB_UNINHABITED))
         player_message( _("#r%s does not respond."), spob_name(spob) );
      else if (pilot_inRangeSpob( player.p, player.p->nav_spob ))
         comm_openSpob( spob );
      else
         player_spobOutOfRangeMsg();
   }
   else
      player_message( "#r%s", _("No target selected to hail.") );

   /* Clear hails if none found. */
   player_checkHail();
}

/**
 * @brief Opens communication with the player's spob target.
 */
void player_hailSpob (void)
{
   /* Not under manual control. */
   if (pilot_isFlag( player.p, PILOT_MANUAL_CONTROL ))
      return;

   if (player.p->nav_spob != -1) {
      if (pilot_inRangeSpob( player.p, player.p->nav_spob ))
         comm_openSpob( cur_system->spobs[ player.p->nav_spob ] );
      else
         player_spobOutOfRangeMsg();
   }
   else
      player_message( "#r%s", _("No target selected to hail.") );
}

/**
 * @brief Automatically tries to hail a pilot that hailed the player.
 */
void player_autohail (void)
{
   Pilot *const* pilot_stack;

   /* Not under manual control or disabled. */
   if (pilot_isFlag( player.p, PILOT_MANUAL_CONTROL ) ||
         pilot_isDisabled(player.p))
      return;

   /* Find pilot to autohail. */
   pilot_stack = pilot_getAll();
   for (int i=0; i<array_size(pilot_stack); i++) {
      const Pilot *p = pilot_stack[i];

      /* Must be hailing. */
      if (pilot_isFlag(p, PILOT_HAILING)) {
         /* Try to hail. */
         pilot_setTarget( player.p, p->id );
         gui_setTarget();
         player_hail();

         /* Clear hails if none found. */
         player_checkHail();
         return;
      }
   }

   player_message( "#r%s", _("You haven't been hailed by any pilots.") );
}

/**
 * @brief Toggles mouse flying.
 */
void player_toggleMouseFly (void)
{
   if (!conf.mouse_fly)
      return;

   if (!player_isFlag(PLAYER_MFLY)) {
      input_mouseShow();
      player_message( "#o%s", _("Mouse flying enabled.") );
      player_setFlag(PLAYER_MFLY);
   }
   else {
      input_mouseHide();
      player_rmFlag(PLAYER_MFLY);
      player_message( "#o%s", _("Mouse flying disabled.") );

      if (conf.mouse_accel)
         player_accelOver();
   }
}

/**
 * @brief Starts braking or active cooldown.
 */
void player_cooldownBrake(void)
{
   int stopped;

   if (pilot_isFlag(player.p, PILOT_TAKEOFF))
      return;

   /* Not under manual control or disabled. */
   if (pilot_isFlag( player.p, PILOT_MANUAL_CONTROL ) ||
         pilot_isDisabled(player.p))
      return;

   stopped = pilot_isStopped(player.p);
   if (stopped && !pilot_isFlag(player.p, PILOT_COOLDOWN))
      pilot_cooldown(player.p, 1);
   else {
      pilot_setFlag(player.p, PILOT_BRAKING);
      pilot_setFlag(player.p, PILOT_COOLDOWN_BRAKE);
   }
}

/**
 * @brief Handles mouse flying based on cursor position.
 *
 *    @param dt Current delta tick.
 *    @return 1 if cursor is outside the dead zone, 0 if it isn't.
 */
static int player_thinkMouseFly( double dt )
{
   double px, py, r, x, y;

   px = player.p->solid.pos.x;
   py = player.p->solid.pos.y;
   gl_screenToGameCoords( &x, &y, player.mousex, player.mousey );
   r = sqrt(pow2(x-px) + pow2(y-py));
   if (r > 50.) { /* Ignore mouse input within a 50 px radius of the centre. */
      pilot_face(player.p, atan2( y-py, x-px), dt);
      if (conf.mouse_accel) { /* Only alter thrust if option is enabled. */
         double acc = CLAMP(0., 1., (r - 100.) / 200.);
         acc = 3. * pow2(acc) - 2. * pow(acc, 3.);
         /* Only accelerate when within 180 degrees of the intended direction. */
         if (ABS(angle_diff(atan2( y - py, x - px), player.p->solid.dir)) < M_PI_2 )
            player_accel(acc);
         else
            player_accel(0.);
      }
      return 1;
   }
   else
      return 0;
}

/**
 * @brief Player got pwned.
 */
void player_dead (void)
{
   /* Explode at normal speed. */
   pause_setSpeed(1.);
   sound_setSpeed(1.);

   /* Close the overlay. */
   ovr_setOpen(0);
}

/**
 * @brief Player blew up in a fireball.
 */
void player_destroyed (void)
{
   if (player_isFlag(PLAYER_DESTROYED))
      return;

   /* Mark as destroyed. */
   player_setFlag(PLAYER_DESTROYED);

   /* Set timer for death menu. */
   player_timer = 5.;

   /* Stop sounds. */
   player_soundStop();

   /* Stop autonav */
   player_autonavEnd();

   /* Reset time compression when player dies. */
   pause_setSpeed(1.);
   sound_setSpeed(1.);
}

/**
 * @brief PlayerShip_t compare function for qsort().
 */
static int player_shipsCompare( const void *arg1, const void *arg2 )
{
   PlayerShip_t *ps1, *ps2;
   int ret;

   /* Get the arguments. */
   ps1 = (PlayerShip_t*) arg1;
   ps2 = (PlayerShip_t*) arg2;

   if (ps1->favourite && !ps2->favourite)
      return -1;
   else if (ps2->favourite && !ps1->favourite)
      return +1;

   if (ps1->deployed && !ps2->deployed)
      return -1;
   else if (ps2->deployed && !ps1->deployed)
      return +1;

   if (ps1->p->ship->points < ps2->p->ship->points)
      return +1;
   else if (ps1->p->ship->points > ps2->p->ship->points)
      return -1;

#if 0
   credits_t p1, p2;
   /* Get prices. */
   p1 = pilot_worth( ps1->p, 0 );
   p2 = pilot_worth( ps2->p, 0 );

   /* Compare price INVERSELY */
   if (p1 < p2)
      return +1;
   else if (p1 > p2)
      return -1;
#endif
   ret = strcmp( ship_classDisplay( ps1->p->ship ), ship_classDisplay( ps2->p->ship ) );
   if (ret != 0)
      return ret;

   /* In case of tie sort by name so they don't flip or something. */
   return strcmp( ps1->p->name, ps2->p->name );
}

/**
 * @brief Sorts the players ships.
 */
void player_shipsSort (void)
{
   if (array_size(player_stack) == 0)
      return;

   /* Sort. */
   qsort( player_stack, array_size(player_stack), sizeof(PlayerShip_t), player_shipsCompare );
}

/**
 * @brief Returns a buffer with all the player's ships names.
 *
 *    @param sships Fills sships with player_nships ship names.
 *    @param tships Fills sships with player_nships ship target textures.
 *    @return Freshly allocated array with allocated ship names.
 *    @return The number of ships the player has.
 */
int player_ships( char** sships, glTexture** tships )
{
   /* Sort. */
   player_shipsSort();

   /* Create the struct. */
   for (int i=0; i < array_size(player_stack); i++) {
      sships[i] = strdup(player_stack[i].p->name);
      tships[i] = ship_gfxStore(player_stack[i].p->ship);
   }

   return array_size(player_stack);
}

/**
 * @brief Gets the array (array.h) of the player's ships.
 */
const PlayerShip_t* player_getShipStack (void)
{
   return player_stack;
}

/**
 * @brief Gets the amount of ships player has in storage.
 *
 *    @return The number of ships the player has.
 */
int player_nships (void)
{
   return array_size(player_stack);
}

/**
 * @brief Sees if player has a ship of a name.
 *
 *    @param shipname Nome of the ship to get.
 *    @return 1 if ship exists.
 */
int player_hasShip( const char *shipname )
{
   /* Check current ship. */
   if ((player.p != NULL) && (strcmp(player.p->name,shipname)==0))
      return 1;

   /* Check stocked ships. */
   for (int i=0; i < array_size(player_stack); i++)
      if (strcmp(player_stack[i].p->name, shipname)==0)
         return 1;
   return 0;
}

/**
 * @brief Gets a specific ship.
 *
 *    @param shipname Nome of the ship to get.
 *    @return The ship matching name.
 */
Pilot *player_getShip( const char *shipname )
{
   if ((player.p != NULL) && (strcmp(shipname,player.p->name)==0))
      return player.p;

   for (int i=0; i < array_size(player_stack); i++)
      if (strcmp(player_stack[i].p->name, shipname)==0)
         return player_stack[i].p;

   WARN(_("Player ship '%s' not found in stack"), shipname);
   return NULL;
}

/**
 * @brief Gets a specific ship.
 *
 *    @param shipname Nome of the ship to get.
 *    @return The ship matching name.
 */
PlayerShip_t *player_getPlayerShip( const char *shipname )
{
   if ((player.p != NULL) && (strcmp(shipname,player.p->name)==0))
      return NULL;

   for (int i=0; i < array_size(player_stack); i++)
      if (strcmp(player_stack[i].p->name, shipname)==0)
         return &player_stack[i];

   WARN(_("Player ship '%s' not found in stack"), shipname);
   return NULL;
}

/**
 * @brief Gets how many of the outfit the player owns.
 *
 *    @param o Outfit to check how many the player owns.
 *    @return The number of outfits matching outfitname owned.
 */
int player_outfitOwned( const Outfit* o )
{
   /* Special case map. */
   if ((outfit_isMap(o) && map_isUseless(o)) ||
         (outfit_isLocalMap(o) && localmap_isUseless(o)))
      return 1;

   /* Special case license. */
   if (outfit_isLicense(o) &&
         player_hasLicense(o->u.lic.provides))
      return 1;

   /* Special case GUI. */
   if (outfit_isGUI(o) &&
         player_guiCheck(o->u.gui.gui))
      return 1;

   /* Special case intrinsics. */
   if (o->slot.type==OUTFIT_SLOT_INTRINSIC)
      return pilot_hasIntrinsic( player.p, o );

   /* Try to find it. */
   for (int i=0; i<array_size(player_outfits); i++)
      if (player_outfits[i].o == o)
         return player_outfits[i].q;

   return 0;
}

/**
 * Total number of an outfit owned by the player (including equipped).
 */
int player_outfitOwnedTotal( const Outfit* o )
{
   int q = player_outfitOwned(o);
   q += pilot_numOutfit( player.p, o );
   for (int i=0; i<array_size(player_stack); i++)
      q += pilot_numOutfit( player_stack[i].p, o );

   return q;
}

/**
 * @brief qsort() compare function for PlayerOutfit_t sorting.
 */
static int player_outfitCompare( const void *arg1, const void *arg2 )
{
   PlayerOutfit_t *po1, *po2;

   /* Get type. */
   po1 = (PlayerOutfit_t*) arg1;
   po2 = (PlayerOutfit_t*) arg2;

   /* Compare. */
   return outfit_compareTech( &po1->o, &po2->o );
}

/**
 * @brief Gets an array (array.h) of the player's outfits.
 */
const PlayerOutfit_t* player_getOutfits (void)
{
   return player_outfits;
}

/**
 * @brief Prepares two arrays for displaying in an image array.
 *
 *    @param[out] outfits Outfits the player owns.
 *    @param[in] filter Function to filter which outfits to get.
 *    @param[in] name Name fragment that each outfit must contain.
 *    @return Number of outfits.
 */
int player_getOutfitsFiltered( const Outfit ***outfits,
      int(*filter)( const Outfit *o ), const char *name )
{
   if (array_size(player_outfits) == 0)
      return 0;

   /* We'll sort. */
   qsort( player_outfits, array_size(player_outfits),
         sizeof(PlayerOutfit_t), player_outfitCompare );

   for (int i=0; i<array_size(player_outfits); i++)
      array_push_back( outfits, (Outfit*)player_outfits[i].o );

   return outfits_filter( *outfits, array_size(player_outfits), filter, name );
}

/**
 * @brief Gets the amount of different outfits in the player outfit stack.
 *
 *    @return Amount of different outfits.
 */
int player_numOutfits (void)
{
   return array_size(player_outfits);
}

/**
 * @brief Adds an outfit to the player outfit stack.
 *
 *    @param o Outfit to add.
 *    @param quantity Amount to add.
 *    @return Amount added.
 */
int player_addOutfit( const Outfit *o, int quantity )
{
   PlayerOutfit_t *po;

   /* Validity check. */
   if (quantity == 0)
      return 0;

   /* Don't readd uniques. */
   if (outfit_isProp(o,OUTFIT_PROP_UNIQUE) && (player_outfitOwned(o)>0))
      return 0;

   /* special case if it's a map */
   if (outfit_isMap(o)) {
      map_map(o);
      return 1; /* Success. */
   }
   else if (outfit_isLocalMap(o)) {
      localmap_map(o);
      return 1;
   }
   /* special case if it's an outfit */
   else if (outfit_isGUI(o)) {
      player_guiAdd(o->u.gui.gui);
      return 1; /* Success. */
   }
   /* special case if it's a license. */
   else if (outfit_isLicense(o)) {
      player_addLicense(o->u.lic.provides);
      return 1; /* Success. */
   }
   /* intrinsic outfits get added as intinsics. */
   else if (o->slot.type==OUTFIT_SLOT_INTRINSIC) {
      if (pilot_hasOutfitLimit( player.p, o->limit ))
         return 0;
      return pilot_addOutfitIntrinsic( player.p, o );
   }

   /* Try to find it. */
   for (int i=0; i<array_size(player_outfits); i++) {
      if (player_outfits[i].o == o) {
         player_outfits[i].q  += quantity;
         return quantity;
      }
   }

   /* Allocate if needed. */
   po = &array_grow( &player_outfits );

   /* Add the outfit. */
   po->o = o;
   po->q = quantity;
   return quantity;
}

/**
 * @brief Remove an outfit from the player's outfit stack.
 *
 *    @param o Outfit to remove.
 *    @param quantity Amount to remove.
 *    @return Amount removed.
 */
int player_rmOutfit( const Outfit *o, int quantity )
{
   if (o->slot.type==OUTFIT_SLOT_INTRINSIC)
      return pilot_rmOutfitIntrinsic( player.p, o );

   /* Try to find it. */
   for (int i=0; i<array_size(player_outfits); i++) {
      if (player_outfits[i].o != o)
         continue;
      /* See how many to remove. */
      int q = MIN( player_outfits[i].q, quantity );
      player_outfits[i].q -= q;

      /* See if must remove element. */
      if (player_outfits[i].q <= 0)
         array_erase( &player_outfits, &player_outfits[i], &player_outfits[i+1] );

      /* Return removed outfits. */
      return q;
   }

   /* Nothing removed. */
   return 0;
}

/*
 * Trivial sorting function for arrays of integers.
 */
static int cmp_int( const void *p1, const void *p2 )
{
   const int *i1 = (const int*) p1;
   const int *i2 = (const int*) p2;
   return (*i1) - (*i2);
}

/**
 * @brief Marks a mission as completed.

 *    @param id ID of the mission to mark as completed.
 */
void player_missionFinished( int id )
{
   HookParam h[2];
   const MissionData *m;

   /* Make sure not already marked. */
   if (player_missionAlreadyDone(id))
      return;

   /* Mark as done. */
   if (missions_done == NULL)
      missions_done = array_create( int );
   array_push_back( &missions_done, id );

   qsort( missions_done, array_size(missions_done), sizeof(int), cmp_int );

   /* Run the completion hook. */
   m = mission_get( id );
   mission_toLuaTable( naevL, m ); /* Push to stack. */
   h[0].type = HOOK_PARAM_REF;
   h[0].u.ref = luaL_ref( naevL, LUA_REGISTRYINDEX ); /* Pops from stack. */
   h[1].type = HOOK_PARAM_SENTINEL;
   hooks_runParam( "mission_done", h );
}

/**
 * @brief Checks to see if player has already completed a mission.
 *
 *    @param id ID of the mission to see if player has completed.
 *    @return 1 if player has completed the mission, 0 otherwise.
 */
int player_missionAlreadyDone( int id )
{
   if (missions_done == NULL)
      return 0;

   const int *i = bsearch( &id, missions_done, array_size(missions_done), sizeof(int), cmp_int );
   return i!=NULL;
}

/**
 * @brief Gets a list of all the missions the player has done.
 *
 *    @return Array (array.c) of all the missions the player has done. Do not free!
 */
int* player_missionsDoneList (void)
{
   return missions_done;
}

/**
 * @brief Marks a event as completed.
 *
 *    @param id ID of the event to mark as completed.
 */
void player_eventFinished( int id )
{
   HookParam h[2];

   /* Make sure not already done. */
   if (player_eventAlreadyDone(id))
      return;

   /* Mark as done. */
   if (events_done == NULL)
      events_done = array_create( int );
   array_push_back( &events_done, id );

   qsort( events_done, array_size(events_done), sizeof(int), cmp_int );

   /* Run the completion hook. */
   event_toLuaTable( naevL, id ); /* Push to stack. */
   h[0].type = HOOK_PARAM_REF;
   h[0].u.ref = luaL_ref( naevL, LUA_REGISTRYINDEX ); /* Pops from stack. */
   h[1].type = HOOK_PARAM_SENTINEL;
   hooks_runParam( "event_done", h );
}

/**
 * @brief Checks to see if player has already completed a event.
 *
 *    @param id ID of the event to see if player has completed.
 *    @return 1 if player has completed the event, 0 otherwise.
 */
int player_eventAlreadyDone( int id )
{
   if (events_done == NULL)
      return 0;

   const int *i = bsearch( &id, events_done, array_size(events_done), sizeof(int), cmp_int );
   return i!=NULL;
}

/**
 * @brief Gets a list of all the events the player has done.
 *
 *    @return Array (array.c) of all the events the player has done. Do not free!
 */
int* player_eventsDoneList (void)
{
   return events_done;
}

/**
 * @brief Checks to see if player has license.
 *
 *    @param license License to check to see if the player has.
 *    @return 1 if has license (or none needed), 0 if doesn't.
 */
int player_hasLicense( const char *license )
{
   if (license == NULL)
      return 1;
   if (player_licenses == NULL)
      return 0;

   const char *s = bsearch( &license, player_licenses, array_size(player_licenses), sizeof(char*), strsort );
   return s!=NULL;
}

/**
 * @brief Gives the player a license.
 *
 *    @brief license License to give the player.
 */
void player_addLicense( const char *license )
{
   if (player_hasLicense(license))
      return;
   if (player_licenses == NULL)
      player_licenses = array_create( char* );
   array_push_back( &player_licenses, strdup(license) );

   qsort( player_licenses, array_size(player_licenses), sizeof(char*), strsort );
}

/**
 * @brief Gets the array (array.h) of license names in the player's inventory.
 */
const char **player_getLicenses ()
{
   return (const char**) player_licenses;
}

/**
 * @brief Runs hooks for the player.
 */
void player_runHooks (void)
{
   if (player_isFlag( PLAYER_HOOK_HYPER )) {
      player_rmFlag( PLAYER_HOOK_HYPER );
      player_brokeHyperspace();
   }
   if (player_isFlag( PLAYER_HOOK_JUMPIN)) {
      player_rmFlag( PLAYER_HOOK_JUMPIN );
      pilot_outfitLOnjumpin( player.p );
      hooks_run( "jumpin" );
      hooks_run( "enter" );
      events_trigger( EVENT_TRIGGER_ENTER );
      missions_run( MIS_AVAIL_ENTER, -1, NULL, NULL );
   }
   if (player_isFlag( PLAYER_HOOK_LAND )) {
      player_rmFlag( PLAYER_HOOK_LAND );
      if (player.p->nav_spob >= 0)
         land( cur_system->spobs[ player.p->nav_spob ], 0 );
   }
}

/**
 * @brief Clears escorts to make sure deployment is safe.
 */
static void player_clearEscorts (void)
{
   for (int i=0; i<array_size(player.p->outfits); i++) {
      if (player.p->outfits[i]->outfit == NULL)
         continue;

      if (outfit_isFighterBay(player.p->outfits[i]->outfit))
         player.p->outfits[i]->u.ammo.deployed = 0;
   }
}

/**
 * @brief Adds the player's escorts.
 *
 *    @return 0 on success.
 */
int player_addEscorts (void)
{
   /* Clear escorts first. */
   player_clearEscorts();

   /* Go over escorts. */
   for (int i=0; i<array_size(player.p->escorts); i++) {
      int q;
      PilotOutfitSlot *po;
      const Escort_t *e = &player.p->escorts[i];
      Pilot *pe = pilot_get( e->id );

      /* Non-persistent pilots should have been wiped already. */
      if (pe == NULL) {
         escort_rmListIndex(player.p, i);
         i--;
         continue;
      }

      /* Update to random position. */
      pe->solid.dir = RNGF() * 2. * M_PI;
      vec2_cset( &pe->solid.pos, player.p->solid.pos.x + 50.*cos(pe->solid.dir),
            player.p->solid.pos.y + 50.*sin(pe->solid.dir) );
      vec2_cset( &pe->solid.vel, 0., 0. );

      /* Update outfit if needed. */
      if (e->type != ESCORT_TYPE_BAY)
         continue;

      po = pilot_getDockSlot( pe );
      if (po == NULL) {
         /* We just want to delete the pilot and not trigger other stuff. */
         pilot_setFlag( pe, PILOT_DELETE );
         WARN(_("Escort is undeployed, removing."));
         escort_rmListIndex(player.p, i);
         i--;
         continue;
      }

      po->u.ammo.deployed++;
      q = po->u.ammo.deployed + po->u.ammo.quantity;
      if (q > pilot_maxAmmoO(player.p,po->outfit)) {
         /* We just want to delete the pilot and not trigger other stuff. */
         pilot_setFlag( pe, PILOT_DELETE );
         WARN(_("Escort is deployed past outfit limits, removing."));
         escort_rmListIndex(player.p, i);
         i--;
         continue;
      }
   }

   /* Add the player fleets. */
   for (int i=0; i<array_size(player_stack); i++) {
      PlayerShip_t *ps = &player_stack[i];

      /* Already exists. */
      if (ps->p->id)
         continue;

      /* Only deploy escorts that are deployed. */
      if (!ps->deployed)
         continue;

      /* Only deploy spaceworthy escorts. */
      if (!pilot_isSpaceworthy(ps->p))
         continue;

      pfleet_deploy( ps );
   }

   return 0;
}

/**
 * @brief Saves the player's escorts.
 */
static int player_saveEscorts( xmlTextWriterPtr writer )
{
   for (int i=0; i<array_size(player.p->escorts); i++) {
      Escort_t *e = &player.p->escorts[i];
      Pilot *pe;
      if (!e->persist)
         continue;
      switch (e->type) {
         case ESCORT_TYPE_BAY:
            xmlw_startElem(writer, "escort");
            xmlw_attr(writer,"type","bay");
            xmlw_attr(writer, "name", "%s", e->ship->name);
            xmlw_endElem(writer); /* "escort" */
            break;

         case ESCORT_TYPE_FLEET:
            pe = pilot_get( e->id );
            if (pe != NULL) {
               xmlw_startElem(writer, "escort");
               xmlw_attr(writer,"type","fleet");
               xmlw_attr(writer, "name", "%s", pe->name);
               xmlw_endElem(writer); /* "escort" */
            }
            break;

         default:
            break;
      }
   }

   return 0;
}

/**
 * @brief Save the freaking player in a freaking xmlfile.
 *
 *    @param writer xml Writer to use.
 *    @return 0 on success.
 */
int player_save( xmlTextWriterPtr writer )
{
   const char **guis;
   int cycles, periods, seconds;
   double rem;
   const PlayerItem *inventory;

   xmlw_startElem(writer,"player");

   /* Standard player details. */
   xmlw_attr(writer,"name","%s",player.name);
   xmlw_elem(writer,"credits","%"CREDITS_PRI,player.p->credits);
   xmlw_elem(writer,"chapter","%s",player.chapter);
   if (player.difficulty != NULL)
      xmlw_elem(writer,"difficulty","%s",player.difficulty);
   if (player.gui != NULL)
      xmlw_elem(writer,"gui","%s",player.gui);
   xmlw_elem(writer,"mapOverlay","%d",ovr_isOpen());
   gui_radarGetRes( &player.radar_res );
   xmlw_elem(writer,"radar_res","%f",player.radar_res);
   xmlw_elem(writer,"eq_outfitMode","%d",player.eq_outfitMode);
   xmlw_elem(writer,"map_minimal","%d",player.map_minimal);
   xmlw_elem(writer,"fleet_capacity","%d",player.fleet_capacity);

   /* Time. */
   xmlw_startElem(writer,"time");
   ntime_getR( &cycles, &periods, &seconds, &rem );
   xmlw_elem(writer,"SCU","%d", cycles);
   xmlw_elem(writer,"STP","%d", periods);
   xmlw_elem(writer,"STU","%d", seconds);
   xmlw_elem(writer,"Remainder","%lf", rem);
   xmlw_endElem(writer); /* "time" */

   /* Current ship. */
   xmlw_elem(writer, "location", "%s", land_spob->name);
   player_saveShip( writer, &player.ps ); /* current ship */

   /* Ships. */
   xmlw_startElem(writer,"ships");
   for (int i=0; i<array_size(player_stack); i++)
      player_saveShip( writer, &player_stack[i] );
   xmlw_endElem(writer); /* "ships" */

   /* GUIs. */
   xmlw_startElem(writer,"guis");
   guis = player_guiList();
   for (int i=0; i<array_size(guis); i++)
      xmlw_elem(writer,"gui","%s",guis[i]);
   xmlw_endElem(writer); /* "guis" */

   /* Outfits. */
   xmlw_startElem(writer,"outfits");
   for (int i=0; i<array_size(player_outfits); i++) {
      xmlw_startElem(writer, "outfit");
      xmlw_attr(writer, "quantity", "%d", player_outfits[i].q);
      xmlw_str(writer, "%s", player_outfits[i].o->name);
      xmlw_endElem(writer); /* "outfit" */
   }
   xmlw_endElem(writer); /* "outfits" */

   /* Licenses. */
   xmlw_startElem(writer, "licenses");
   for (int i=0; i<array_size(player_licenses); i++)
      xmlw_elem(writer, "license", "%s", player_licenses[i]);
   xmlw_endElem(writer); /* "licenses" */

   /* Inventory. */
   xmlw_startElem(writer, "inventory");
   inventory = player_inventory();
   for (int i=0; i<array_size(inventory); i++) {
      const PlayerItem *pi = &inventory[i];
      xmlw_startElem(writer, "item");
      xmlw_attr(writer, "quantity", "%d", pi->quantity);
      xmlw_str(writer, "%s", pi->name);
      xmlw_endElem(writer); /* "item" */
   }
   xmlw_endElem(writer); /* "inventory" */

   xmlw_endElem(writer); /* "player" */

   /* Mission the player has done. */
   xmlw_startElem(writer,"missions_done");
   for (int i=0; i<array_size(missions_done); i++) {
      const MissionData *m = mission_get(missions_done[i]);
      if (m != NULL) /* In case mission name changes between versions */
         xmlw_elem(writer, "done", "%s", m->name);
   }
   xmlw_endElem(writer); /* "missions_done" */

   /* Events the player has done. */
   xmlw_startElem(writer, "events_done");
   for (int i=0; i<array_size(events_done); i++) {
      const char *ev = event_dataName(events_done[i]);
      if (ev != NULL) /* In case mission name changes between versions */
         xmlw_elem(writer, "done", "%s", ev);
   }
   xmlw_endElem(writer); /* "events_done" */

   /* Escorts. */
   xmlw_startElem(writer, "escorts");
   player_saveEscorts(writer);
   xmlw_endElem(writer); /* "escorts" */

   /* Metadata. */
   xmlw_startElem(writer,"metadata");
   player_saveMetadata( writer );
   xmlw_endElem(writer); /* "metadata" */

   return 0;
}

/**
 * @brief Saves an outfit slot.
 */
static int player_saveShipSlot( xmlTextWriterPtr writer, const PilotOutfitSlot *slot, int i )
{
   const Outfit *o = slot->outfit;
   xmlw_startElem(writer,"outfit");
   xmlw_attr(writer,"slot","%d",i);
   if (outfit_isLauncher(o) || outfit_isFighterBay(o))
      xmlw_attr(writer,"quantity","%d", slot->u.ammo.quantity);
   xmlw_str(writer,"%s",o->name);
   xmlw_endElem(writer); /* "outfit" */

   return 0;
}

/**
 * @brief Saves a ship.
 *
 *    @param writer XML writer.
 *    @param pship Ship to save.
 *    @return 0 on success.
 */
static int player_saveShip( xmlTextWriterPtr writer, PlayerShip_t *pship )
{
   Pilot *ship = pship->p;
   xmlw_startElem(writer,"ship");
   xmlw_attr(writer,"name","%s",ship->name);
   xmlw_attr(writer,"model","%s",ship->ship->name);
   xmlw_attr(writer,"favourite", "%d",pship->favourite);
   xmlw_attr(writer,"deployed", "%d",pship->deployed);

   /* Metadata. */
   if (pship->acquired)
      xmlw_elem(writer, "acquired","%s", pship->acquired);
   xmlw_saveTime(writer, "acquired_date", pship->acquired_date);
   xmlw_elem(writer, "time_played","%f", pship->time_played);
   xmlw_elem(writer, "dmg_done_shield", "%f", pship->dmg_done_shield);
   xmlw_elem(writer, "dmg_done_armour", "%f", pship->dmg_done_armour);
   xmlw_elem(writer, "dmg_taken_shield", "%f", pship->dmg_taken_shield);
   xmlw_elem(writer, "dmg_taken_armour", "%f", pship->dmg_taken_armour);
   xmlw_elem(writer, "jumped_times", "%u", pship->jumped_times);
   xmlw_elem(writer, "landed_times", "%u", pship->landed_times);
   xmlw_elem(writer, "death_counter", "%u", pship->death_counter);

   /* Ships destroyed by class. */
   xmlw_startElem(writer,"ships_destroyed");
   for (int i=SHIP_CLASS_NULL+1; i<SHIP_CLASS_TOTAL; i++) {
      char buf[STRMAX_SHORT];
      strncpy( buf, ship_classToString(i), sizeof(buf)-1 );
      for (size_t j=0; j<strlen(buf); j++)
         if (buf[j]==' ')
            buf[j]='_';
      xmlw_elem(writer, buf, "%u", pship->ships_destroyed[i]);
   }
   xmlw_endElem(writer); /* "ships_destroyed" */

   /* save the fuel */
   xmlw_elem(writer,"fuel","%f",ship->fuel);

   /* save the outfits */
   xmlw_startElem(writer,"outfits_intrinsic"); /* Want them to be first. */
   for (int i=0; i<array_size(ship->outfit_intrinsic); i++)
      player_saveShipSlot( writer, &ship->outfit_intrinsic[i], i );
   xmlw_endElem(writer); /* "outfits_intrinsic" */
   xmlw_startElem(writer,"outfits_structure");
   for (int i=0; i<array_size(ship->outfit_structure); i++) {
      if (ship->outfit_structure[i].outfit==NULL)
         continue;
      player_saveShipSlot( writer, &ship->outfit_structure[i], i );
   }
   xmlw_endElem(writer); /* "outfits_structure" */
   xmlw_startElem(writer,"outfits_utility");
   for (int i=0; i<array_size(ship->outfit_utility); i++) {
      if (ship->outfit_utility[i].outfit==NULL)
         continue;
      player_saveShipSlot( writer, &ship->outfit_utility[i], i );
   }
   xmlw_endElem(writer); /* "outfits_utility" */
   xmlw_startElem(writer,"outfits_weapon");
   for (int i=0; i<array_size(ship->outfit_weapon); i++) {
      if (ship->outfit_weapon[i].outfit==NULL)
         continue;
      player_saveShipSlot( writer, &ship->outfit_weapon[i], i );
   }
   xmlw_endElem(writer); /* "outfits_weapon" */

   /* save the commodities */
   xmlw_startElem(writer,"commodities");
   for (int i=0; i<array_size(ship->commodities); i++) {
      PilotCommodity *pc = &ship->commodities[i];
      /* Remove cargo with id and no mission. */
      if (pc->id > 0) {
         int found = 0;
         for (int j=0; j<array_size(player_missions); j++) {
            /* Only check active missions. */
            if (player_missions[j]->id > 0) {
               /* Now check if it's in the cargo list. */
               for (int k=0; k<array_size(player_missions[j]->cargo); k++) {
                  /* See if it matches a cargo. */
                  if (player_missions[j]->cargo[k] == pc->id) {
                     found = 1;
                     break;
                  }
               }
            }
            if (found)
               break;
         }

         if (!found) {
            WARN(_("Found mission cargo '%s' without associated mission."),pc->commodity->name);
            WARN(_("Please reload save game to remove the dead cargo."));
            continue;
         }
      }
      else if (pc->quantity==0) {
         WARN(_("Found cargo '%s' with 0 quantity."),pc->commodity->name);
         WARN(_("Please reload save game to remove the dead cargo."));
         continue;
      }

      xmlw_startElem(writer,"commodity");

      xmlw_attr(writer,"quantity","%d",pc->quantity);
      if (pc->id > 0)
         xmlw_attr(writer,"id","%d",pc->id);
      xmlw_str(writer,"%s",pc->commodity->name);

      xmlw_endElem(writer); /* commodity */
   }
   xmlw_endElem(writer); /* "commodities" */

   xmlw_startElem(writer, "weaponsets");
   xmlw_attr(writer, "autoweap", "%d", ship->autoweap);
   xmlw_attr(writer, "active_set", "%d", ship->active_set);
   xmlw_attr(writer, "aim_lines", "%d", ship->aimLines);
   for (int i=0; i<PILOT_WEAPON_SETS; i++) {
      PilotWeaponSet *ws = &pship->weapon_sets[i];
      PilotWeaponSetOutfit *weaps = ws->slots;
      xmlw_startElem(writer,"weaponset");
      /* Inrange isn't handled by autoweap for the player. */
      xmlw_attr(writer,"inrange","%d",ws->inrange);
      xmlw_attr(writer,"manual","%d",ws->manual);
      xmlw_attr(writer,"volley","%d",ws->volley);
      xmlw_attr(writer,"id","%d",i);
      if (!ship->autoweap) {
         xmlw_attr(writer,"type","%d",ws->type);
         for (int j=0; j<array_size(weaps); j++) {
            xmlw_startElem(writer,"weapon");
            xmlw_attr(writer,"level","%d",weaps[j].level);
            xmlw_str(writer,"%d",weaps[j].slotid);
            xmlw_endElem(writer); /* "weapon" */
         }
      }
      xmlw_endElem(writer); /* "weaponset" */
   }
   xmlw_endElem(writer); /* "weaponsets" */

   /* Ship variables. */
   xmlw_startElem(writer, "vars");
   lvar_save( pship->p->shipvar, writer );
   xmlw_endElem(writer); /* "vars" */

   xmlw_endElem(writer); /* "ship" */

   return 0;
}

/**
 * @brief Saves the player meta-data.
 *
 *    @param writer XML writer.
 *    @return 0 on success.
 */
static int player_saveMetadata( xmlTextWriterPtr writer )
{
   time_t t = time(NULL);
   double diff = difftime( t, player.time_since_save );

   /* Compute elapsed time. */
   player.time_played += diff;
   player.ps.time_played += diff;
   player.time_since_save = t;

   /* Save the stuff. */
   xmlw_saveTime(writer, "last_played", time(NULL));
   xmlw_saveTime(writer, "date_created", player.date_created);

   /* Meta-data. */
   xmlw_elem(writer, "time_played","%f", player.time_played);
   xmlw_elem(writer, "dmg_done_shield", "%f", player.dmg_done_shield);
   xmlw_elem(writer, "dmg_done_armour", "%f", player.dmg_done_armour);
   xmlw_elem(writer, "dmg_taken_shield", "%f", player.dmg_taken_shield);
   xmlw_elem(writer, "dmg_taken_armour", "%f", player.dmg_taken_armour);
   xmlw_elem(writer, "jumped_times", "%u", player.jumped_times);
   xmlw_elem(writer, "landed_times", "%u", player.landed_times);
   xmlw_elem(writer, "death_counter", "%u", player.death_counter);

   /* Ships destroyed by class. */
   xmlw_startElem(writer,"ships_destroyed");
   for (int i=SHIP_CLASS_NULL+1; i<SHIP_CLASS_TOTAL; i++) {
      char buf[STRMAX_SHORT];
      strncpy( buf, ship_classToString(i), sizeof(buf)-1 );
      for (size_t j=0; j<strlen(buf); j++)
         if (buf[j]==' ')
            buf[j]='_';
      xmlw_elem(writer, buf, "%u", player.ships_destroyed[i]);
   }
   xmlw_endElem(writer); /* "ships_destroyed" */

   return 0;
}

/**
 * @brief Loads the player stuff.
 *
 *    @param parent Node where the player stuff is to be found.
 *    @return 0 on success.
 */
Spob* player_load( xmlNodePtr parent )
{
   xmlNodePtr node;
   Spob *pnt;

   /* some cleaning up */
   memset( &player, 0, sizeof(Player_t) );
   player.speed = conf.game_speed;
   pnt = NULL;
   map_cleanup();

   /* Sane time defaults. */
   player.last_played = time(NULL);
   player.date_created = player.last_played;
   player.time_since_save = player.last_played;

   if (player_stack==NULL)
      player_stack = array_create( PlayerShip_t );
   if (player_outfits==NULL)
      player_outfits = array_create( PlayerOutfit_t );

   node = parent->xmlChildrenNode;
   do {
      if (xml_isNode(node,"metadata"))
         player_parseMetadata(node);
      else if (xml_isNode(node,"player"))
         pnt = player_parse( node );
      else if (xml_isNode(node,"missions_done"))
         player_parseDoneMissions( node );
      else if (xml_isNode(node,"events_done"))
         player_parseDoneEvents( node );
      else if (xml_isNode(node,"escorts"))
         player_parseEscorts(node);
   } while (xml_nextNode(node));

   /* Set up meta-data. */
   player.time_since_save = time(NULL);

   /* Defaults as necessary. */
   if (player.chapter==NULL)
      player.chapter = strdup( start_chapter() );
   if (player.difficulty!=NULL)
      difficulty_setLocal( difficulty_get(player.difficulty) );
   else
      difficulty_setLocal( NULL ); /* Sets the default. */

   /* Updates the fleet internals. */
   pfleet_update();

   /* Update weapon set. */
   pilot_weaponSetDefault( player.p );

   return pnt;
}

/**
 * @brief Runs the save updater script, leaving any result on the stack of naevL.
 *
 *    @param type Type of item to translate. Currently "outfit" and "license" are supported.
 *    @param name Name of the inventory item.
 *    @param q Quantity in possession.
 *    @return Stack depth: 1 if player got a translated item back, 0 if they got nothing or just money.
 */
static int player_runUpdaterScript( const char* type, const char* name, int q )
{
   static nlua_env player_updater_env = LUA_NOREF;

   player_ran_updater = 1;

   /* Load env if necessary. */
   if (player_updater_env == LUA_NOREF) {
      player_updater_env = nlua_newEnv();
      size_t bufsize;
      char *buf = ndata_read( SAVE_UPDATER_PATH, &bufsize );
      if (nlua_dobufenv(player_updater_env, buf, bufsize, SAVE_UPDATER_PATH) != 0) {
         WARN( _("Error loading file: %s\n"
            "%s\n"
            "Most likely Lua file has improper syntax, please check"),
               SAVE_UPDATER_PATH, lua_tostring(naevL,-1));
         free(buf);
         return 0;
      }
      free(buf);
   }

   /* Try to find out equivalent. */
   nlua_getenv( naevL, player_updater_env, type );
   lua_pushstring( naevL, name );
   if (nlua_pcall(player_updater_env, 1, 1)) { /* error has occurred */
      WARN( _("Board: '%s'"), lua_tostring(naevL,-1));
      lua_pop(naevL,1);
      return 0;
   }
   if (lua_type(naevL,-1) == LUA_TNUMBER) {
      player_payback += q * round( lua_tonumber(naevL,-1) );
      lua_pop(naevL,1);
      return 0;
   }

   return 1;
}

/**
 * @brief Tries to get an outfit for the player or looks for equivalents.
 */
static const Outfit* player_tryGetOutfit( const char *name, int q )
{
   const Outfit *o = outfit_getW( name );

   /* Outfit was found normally. */
   if (o != NULL)
      return o;
   player_ran_updater = 1;

   /* Try to find out equivalent. */
   if (player_runUpdaterScript( "outfit", name, q ) == 0)
      return NULL;
   else if (lua_type(naevL,-1) == LUA_TSTRING)
      o = outfit_get( lua_tostring(naevL,-1) );
   else if (lua_isoutfit(naevL,-1))
      o = lua_tooutfit(naevL,-1);
   else
      WARN(_("Outfit '%s' in player save not found!"), name );

   lua_pop(naevL,1);

   return o;
}

/**
 * @brief Tries to get an ship for the player or looks for equivalents.
 */
static const Ship* player_tryGetShip( const char *name )
{
   const Ship *s = ship_getW( name );

   /* Ship was found normally. */
   if (s != NULL)
      return s;
   player_ran_updater = 1;

   /* Try to find out equivalent. */
   if (player_runUpdaterScript( "ship", name, 1 ) == 0)
      return NULL;
   else if (lua_type(naevL,-1) == LUA_TSTRING)
      s = ship_get( lua_tostring(naevL,-1) );
   else if (lua_isship(naevL,-1))
      s = lua_toship(naevL,-1);
   else
      WARN(_("Ship '%s' in player save not found!"), name );

   lua_pop(naevL,1);

   return s;
}

/**
 * @brief Tries to get an outfit for the player or looks for equivalents.
 */
static void player_tryAddLicense( const char *name )
{
   /* Found normally. */
   if (outfit_licenseExists(name)) {
      player_addLicense( name );
      return;
   }
   player_ran_updater = 1;

   /* Try to find out equivalent. */
   if (player_runUpdaterScript( "license", name, 1 ) == 0)
      return;
   else if (lua_type(naevL,-1) == LUA_TSTRING)
      player_addLicense( lua_tostring(naevL,-1) );
   else
      WARN(_("Saved license does not exist and could not be found or updated: '%s'!"), name);
   lua_pop(naevL,1);
}

/**
 * @brief Parses the player node.
 *
 *    @param parent The player node.
 *    @return Spob to start on on success.
 */
static Spob* player_parse( xmlNodePtr parent )
{
   const char *spob = NULL;
   Spob *pnt = NULL;
   xmlNodePtr node, cur;
   int map_overlay_enabled = 0;
   StarSystem *sys;
   double a, r;
   int time_set = 0;

   xmlr_attr_strd(parent, "name", player.name);
   assert( player.p == NULL );
   player_ran_updater = 0;

   player.radar_res = RADAR_RES_DEFAULT;

   /* Must get spob first. */
   node = parent->xmlChildrenNode;
   do {
      xmlr_str(node,"location",spob);
   } while (xml_nextNode(node));

   /* Parse rest. */
   node = parent->xmlChildrenNode;
   do {
      /* global stuff */
      xmlr_ulong(node, "credits", player_creds);
      xmlr_strd(node, "gui", player.gui);
      xmlr_strd(node, "chapter", player.chapter);
      xmlr_int(node, "mapOverlay", map_overlay_enabled);
      xmlr_float(node, "radar_res", player.radar_res);
      xmlr_int(node, "eq_outfitMode", player.eq_outfitMode);
      xmlr_int(node, "map_minimal", player.map_minimal);
      xmlr_int(node, "fleet_capacity", player.fleet_capacity);

      /* Time. */
      if (xml_isNode(node,"time")) {
         double rem = -1.;
         int cycles=-1, periods=-1, seconds=-1;
         cur = node->xmlChildrenNode;
         do {
            xmlr_int(cur, "SCU", cycles);
            xmlr_int(cur, "STP", periods);
            xmlr_int(cur, "STU", seconds);
            xmlr_float(cur, "Remainder", rem);
         } while (xml_nextNode(cur));
         if ((cycles < 0) || (periods < 0) || (seconds < 0) || (rem<0.))
            WARN(_("Malformed time in save game!"));
         ntime_setR( cycles, periods, seconds, rem );
         if ((cycles >= 0) || (periods >= 0) || (seconds >= 0))
            time_set = 1;
      }

      if (xml_isNode(node, "ship"))
         player_parseShip(node, 1);

      /* Parse ships. */
      else if (xml_isNode(node,"ships")) {
         cur = node->xmlChildrenNode;
         do {
            if (xml_isNode(cur,"ship"))
               player_parseShip(cur, 0);
         } while (xml_nextNode(cur));
      }

      /* Parse GUIs. */
      else if (xml_isNode(node,"guis")) {
         cur = node->xmlChildrenNode;
         do {
            if (xml_isNode(cur,"gui"))
               player_guiAdd( xml_get(cur) );
         } while (xml_nextNode(cur));
      }

      /* Parse outfits. */
      else if (xml_isNode(node,"outfits")) {
         cur = node->xmlChildrenNode;
         do {
            if (xml_isNode(cur,"outfit")) {
               int q;
               const Outfit *o;
               const char *oname = xml_get(cur);
               xmlr_attr_float( cur, "quantity", q );
               if (q == 0) {
                  WARN(_("Outfit '%s' was saved without quantity!"), (oname!=NULL) ? oname : "NULL" );
                  continue;
               }

               o = player_tryGetOutfit( oname, q );
               if (o == NULL)
                  continue;

               player_addOutfit( o, q );
            }
         } while (xml_nextNode(cur));
      }

      /* Parse licenses. */
      else if (xml_isNode(node,"licenses"))
         player_parseLicenses(node);

      else if (xml_isNode(node,"inventory"))
         player_parseInventory(node);

   } while (xml_nextNode(node));

   /* Handle cases where ship is missing. */
   if (player.p == NULL) {
      PilotFlags flags;
      pilot_clearFlagsRaw( flags );
      pilot_setFlagRaw( flags, PILOT_PLAYER );
      pilot_setFlagRaw( flags, PILOT_NO_OUTFITS );
      WARN(_("Player ship does not exist!"));

      if (array_size(player_stack) == 0) {
         WARN(_("Player has no other ships, giving starting ship."));
         pilot_create( ship_get(start_ship()), "MIA",
               faction_get("Player"), "player", 0., NULL, NULL, flags, 0, 0 );
      }
      else {
         /* Just give player.p a random ship in the stack. */
         const Pilot *old_ship = player_stack[array_size(player_stack)-1].p;
         pilot_create( old_ship->ship, old_ship->name,
               faction_get("Player"), "player", 0., NULL, NULL, flags, 0, 0 );
         player_rmShip( old_ship->name );
         WARN(_("Giving player ship '%s'."), player.p->name );
      }
   }

   /* Check. */
   if (player.p == NULL) {
      ERR(_("Something went horribly wrong, player does not exist after load..."));
      return NULL;
   }

   /* Threaded loading of graphics for speed. */
   int needsgfx = 0;
   for (int i=0; i<array_size(player_stack); i++) {
      Ship *s = (Ship*) player_stack[i].p->ship;
      if (!ship_gfxLoaded(s)) {
         s->flags |= SHIP_NEEDSGFX;
         needsgfx = 1;
      }
   }
   if (needsgfx)
      ship_gfxLoadNeeded();

   /* Reset player speed */
   player.speed = conf.game_speed;

   /* set global thingies */
   player.p->credits = player_creds + player_payback;
   if (!time_set) {
      WARN(_("Save has no time information, setting to start information."));
      ntime_set( start_date() );
   }

   /* Updater message. */
   if (player_ran_updater) {
      DEBUG(_("Player save was updated!"));
      dialogue_msg(_("Save Game Updated"),_("The loaded save games has had outfits and ships updated to the current Naev version. You will find that some outfits and ships you have had have been changed. In the case no equivalent outfit or ship was found, you have been refunded the cost in credits."));
   }

   /* set player in system */
   pnt = spob_get( spob );
   /* Get random spob if it's NULL. */
   if ((pnt == NULL) || (spob_getSystem(spob) == NULL) ||
         !spob_hasService(pnt, SPOB_SERVICE_LAND)) {
      WARN(_("Player starts out in non-existent or invalid spob '%s',"
            "trying to find a suitable one instead."),
            spob );

      /* Find a landable, inhabited spob that's in a system, offers refueling
       * and meets the following additional criteria:
       *
       *    0: Shipyard, outfitter, non-hostile
       *    1: Outfitter, non-hostile
       *    2: None
       *
       * If no spob meeting the current criteria can be found, the next
       * set of criteria is tried until none remain.
       */
      const char *found = NULL;
      for (int i=0; i<3; i++) {
         unsigned int services = SPOB_SERVICE_LAND | SPOB_SERVICE_INHABITED | SPOB_SERVICE_REFUEL;

         if (i == 0)
            services |= SPOB_SERVICE_SHIPYARD;

         if (i != 2)
            services |= SPOB_SERVICE_OUTFITS;

         found = space_getRndSpob( 1, services,
               (i != 2) ? player_filterSuitableSpob : NULL );
         if (found != NULL)
            break;

         WARN(_("Could not find a spob satisfying criteria %d."), i);
      }

      if (found == NULL) {
         WARN(_("Could not find a suitable spob. Choosing a random spob."));
         found = space_getRndSpob(0, 0, NULL); /* This should never, ever fail. */
      }
      pnt = spob_get( found );
   }

   /* Initialize system. */
   sys = system_get( spob_getSystem( pnt->name ) );
   space_gfxLoad( sys );
   a = RNGF() * 2.*M_PI;
   r = RNGF() * pnt->radius * 0.8;
   player_warp( pnt->pos.x + r*cos(a), pnt->pos.y + r*sin(a) );
   player.p->solid.dir = RNG(0,359) * M_PI/180.;

   /* Initialize outfits. */
   pilot_outfitLInitAll( player.p );

   /* initialize the system */
   space_init( sys->name, 0 );
   map_clear(); /* sets the map up */
   ovr_setOpen(map_overlay_enabled);

   /* initialize the sound */
   player_initSound();

   return pnt;
}

/**
 * @brief Filter function for space_getRndSpob
 *
 *    @param p Spob.
 *    @return Whether the spob is suitable for teleporting to.
 */
static int player_filterSuitableSpob( Spob *p )
{
   return !areEnemies(p->presence.faction, FACTION_PLAYER);
}

/**
 * @brief Parses player's done missions.
 *
 *    @param parent Node of the missions.
 *    @return 0 on success.
 */
static int player_parseDoneMissions( xmlNodePtr parent )
{
   xmlNodePtr node = parent->xmlChildrenNode;
   do {
      xml_onlyNodes(node);

      if (!xml_isNode(node,"done"))
         continue;

      int id = mission_getID( xml_get(node) );
      if (id < 0)
         DEBUG(_("Mission '%s' doesn't seem to exist anymore, removing from save."),
               xml_get(node));
      else
         player_missionFinished( id );
   } while (xml_nextNode(node));
   return 0;
}

/**
 * @brief Parses player's done missions.
 *
 *    @param parent Node of the missions.
 *    @return 0 on success.
 */
static int player_parseDoneEvents( xmlNodePtr parent )
{
   xmlNodePtr node = parent->xmlChildrenNode;
   do {
      xml_onlyNodes(node);

      if (!xml_isNode(node,"done"))
         continue;

      int id = event_dataID( xml_get(node) );
      if (id < 0)
         DEBUG(_("Event '%s' doesn't seem to exist anymore, removing from save."),
               xml_get(node));
      else
         player_eventFinished( id );
   } while (xml_nextNode(node));
   return 0;
}

/**
 * @brief Parses player's licenses.
 *
 *    @param parent Node of the licenses.
 *    @return 0 on success.
 */
static int player_parseLicenses( xmlNodePtr parent )
{
   xmlNodePtr node = parent->xmlChildrenNode;
   do {
      xml_onlyNodes(node);

      if (!xml_isNode( node, "license" ))
         continue;

      const char *name = xml_get( node );
      if (name == NULL) {
         WARN( _( "License node is missing name." ) );
         continue;
      }
      player_tryAddLicense( name );
   } while (xml_nextNode(node));
   return 0;
}

/**
 * @brief Parses player's inventory.
 *
 *    @param parent Node of the inventory.
 *    @return 0 on success.
 */
static int player_parseInventory( xmlNodePtr parent )
{
   xmlNodePtr node = parent->xmlChildrenNode;
   do {
      int q;
      xml_onlyNodes(node);

      if (!xml_isNode( node, "item" ))
         continue;

      xmlr_attr_int_def( node, "quantity", q, 1 );
      const char *name = xml_get( node );
      if (name == NULL) {
         WARN( _( "Inventory item node is missing name." ) );
         continue;
      }
      player_inventoryAdd( name, q );
   } while (xml_nextNode(node));
   return 0;
}

/**
 * @brief Parses the escorts from the escort node.
 *
 *    @param parent "escorts" node to parse.
 *    @return 0 on success.
 */
static int player_parseEscorts( xmlNodePtr parent )
{
   xmlNodePtr node = parent->xmlChildrenNode;
   do {
      char *buf, *name;

      /* Skip non-escorts. */
      if (!xml_isNode(node,"escort"))
         continue;

      xmlr_attr_strd( node, "type", buf );
      xmlr_attr_strd( node, "name", name );
      if (name==NULL) /* Workaround for < 0.10.0 old saves, TODO remove around 0.12.0 or 0.13.0. */
         name = xml_getStrd( node );
      if (strcmp(buf,"bay")==0)
         escort_addList( player.p, ship_get(name), ESCORT_TYPE_BAY, 0, 1 );

      else if (strcmp(buf,"fleet")==0) {
         PlayerShip_t *ps = player_getPlayerShip( name );

         /* Only deploy escorts that are deployed. */
         if (!ps->deployed)
            WARN(_("Fleet ship '%s' is deployed despite not being marked for deployal!"), ps->p->name);

         /* Only deploy spaceworthy escorts. */
         if (!pilot_isSpaceworthy(ps->p))
            WARN(_("Fleet ship '%s' is deployed despite not being space worthy!"), ps->p->name);

         pfleet_deploy( ps );
      }
      else
         WARN(_("Escort has invalid type '%s'."), buf);
      free(buf);
      free(name);
   } while (xml_nextNode(node));
   return 0;
}

/**
 * @brief Parses the player metadata.
 *
 *    @param parent "metadata" node to parse.
 *    @return 0 on success.
 */
static int player_parseMetadata( xmlNodePtr parent )
{
   xmlNodePtr node = parent->xmlChildrenNode;
   do {
      xml_onlyNodes(node);

      xmlr_float(node,"dmg_done_shield",player.dmg_done_shield);
      xmlr_float(node,"dmg_done_armour",player.dmg_done_armour);
      xmlr_float(node,"dmg_taken_shield",player.dmg_taken_shield);
      xmlr_float(node,"dmg_taken_armour",player.dmg_taken_armour);
      xmlr_uint(node,"jumped_times",player.jumped_times);
      xmlr_uint(node,"landed_times",player.landed_times);
      xmlr_uint(node,"death_counter",player.death_counter);
      xmlr_float(node,"time_played",player.time_played);

      if (xml_isNode(node,"last_played")) {
         xml_parseTime(node, &player.last_played);
         continue;
      }
      else if (xml_isNode(node,"date_created")) {
         xml_parseTime(node, &player.date_created);
         continue;
      }
      else if (xml_isNode(node,"ships_destroyed")) {
         xmlNodePtr cur = node->xmlChildrenNode;
         do {
            char buf[STRMAX_SHORT];
            int class;

            xml_onlyNodes(cur);

            strncpy( buf, (const char*)cur->name, sizeof(buf)-1 );
            for (size_t i=0; i<strlen(buf); i++)
               if (buf[i]=='_')
                  buf[i] = ' ';

            class = ship_classFromString( buf );
            if (class==SHIP_CLASS_NULL) {
               WARN(_("Unknown ship class '%s' when parsing 'ships_destroyed' node!"), (const char*)cur->name );
               continue;
            }

            player.ships_destroyed[class] = xml_getULong(cur);
         } while (xml_nextNode(cur));
      }
   } while (xml_nextNode(node));
   return 0;
}

/**
 * @brief Adds outfit to pilot if it can.
 */
static void player_addOutfitToPilot( Pilot* pilot, const Outfit* outfit, PilotOutfitSlot *s )
{
   int ret;

   if (!outfit_fitsSlot( outfit, &s->sslot->slot )) {
      DEBUG( _("Outfit '%s' does not fit designated slot on player's pilot '%s', adding to stock."),
            outfit->name, pilot->name );
      player_addOutfit( outfit, 1 );
      return;
   }

   ret = pilot_addOutfitRaw( pilot, outfit, s );
   if (ret != 0) {
      DEBUG(_("Outfit '%s' does not fit on player's pilot '%s', adding to stock."),
            outfit->name, pilot->name);
      player_addOutfit( outfit, 1 );
      return;
   }

   /* Update stats. */
   pilot_calcStats( pilot );
}

/**
 * @brief Parses a ship outfit slot.
 */
static void player_parseShipSlot( xmlNodePtr node, Pilot *ship, PilotOutfitSlot *slot )
{
   const Outfit *o;
   int q;
   const char *name = xml_get(node);
   if (name == NULL) {
      WARN(_("Empty ship slot node found, skipping."));
      return;
   }

   /* Add the outfit. */
   o = player_tryGetOutfit( name, 1 );
   if (o==NULL)
      return;
   player_addOutfitToPilot( ship, o, slot );

   /* Doesn't have ammo. */
   if (!outfit_isLauncher(o) && !outfit_isFighterBay(o))
      return;

   /* See if has quantity. */
   xmlr_attr_int(node,"quantity",q);
   if (q > 0)
      pilot_addAmmo( ship, slot, q );
}

/**
 * @brief Parses a player's ship.
 *
 *    @param parent Node of the ship.
 *    @param is_player Is it the ship the player is currently in?
 *    @return 0 on success.
 */
static int player_parseShip( xmlNodePtr parent, int is_player )
{
   char *name, *model;
   int id, autoweap, fuel, aim_lines, active_set;
   const Ship *ship_parsed;
   Pilot* ship;
   xmlNodePtr node;
   Commodity *com;
   PilotFlags flags;
   PlayerShip_t ps;

   memset( &ps, 0, sizeof(PlayerShip_t) );

   /* Parse attributes. */
   xmlr_attr_strd( parent, "name", name );
   xmlr_attr_strd( parent, "model", model );
   xmlr_attr_int_def( parent, "favourite", ps.favourite, 0 );
   xmlr_attr_int_def( parent, "deployed", ps.deployed, 0 );

   /* Safe defaults. */
   pilot_clearFlagsRaw( flags );
   if (is_player)
      pilot_setFlagRaw( flags, PILOT_PLAYER );
   pilot_setFlagRaw( flags, PILOT_NO_OUTFITS );

   /* Handle certain 0.10.0-alpha saves where it's possible that... */
   if (!is_player && strcmp( name, player.p->name ) == 0) {
      DEBUG( _("Ignoring player-owned ship '%s': duplicate of player's current ship."), name );
      free(name);
      free(model);
      return 0;
   }

   /* Get the ship. */
   ship_parsed = player_tryGetShip( model );
   if (ship_parsed == NULL) {
      WARN(_("Player ship '%s' not found!"), model);

      /* TODO we should probably parse the outfits and give them to the player. */

      /* Clean up. */
      free(name);
      free(model);

      return -1;
   }

   /* Create the ship. */
   ship = pilot_createEmpty( ship_parsed, name, faction_get("Player"), flags );
   /* Player is currently on this ship */
   if (is_player)
      ps.deployed = 0; /* Current ship can't be deployed. */
   ps.p = ship;

   /* Ship should not have default outfits. */
   for (int i=0; i<array_size(ship->outfits); i++)
      pilot_rmOutfitRaw( ship, ship->outfits[i] );

   /* Clean up. */
   free(name);
   free(model);

   /* Defaults. */
   fuel      = -1;
   autoweap  = 1;
   aim_lines = 0;

   /* Start parsing. */
   node = parent->xmlChildrenNode;
   do {
      xml_onlyNodes(node);

      /* Meta-data. */
      xmlr_strd(node,"acquired",ps.acquired);
      if (xml_isNode(node,"acquired_date")) {
         xml_parseTime(node, &ps.acquired_date);
         continue;
      }
      xmlr_float(node,"time_played",ps.time_played);
      xmlr_float(node,"dmg_done_shield",ps.dmg_done_shield);
      xmlr_float(node,"dmg_done_armour",ps.dmg_done_armour);
      xmlr_float(node,"dmg_taken_shield",ps.dmg_taken_shield);
      xmlr_float(node,"dmg_taken_armour",ps.dmg_taken_armour);
      xmlr_uint(node,"jumped_times",ps.jumped_times);
      xmlr_uint(node,"landed_times",ps.landed_times);
      xmlr_uint(node,"death_counter",ps.death_counter);
      if (xml_isNode(node,"ships_destroyed")) {
         xmlNodePtr cur = node->xmlChildrenNode;
         do {
            char buf[STRMAX_SHORT];
            int class;

            xml_onlyNodes(cur);

            strncpy( buf, (const char*)cur->name, sizeof(buf)-1 );
            for (size_t i=0; i<strlen(buf); i++)
               if (buf[i]=='_')
                  buf[i] = ' ';

            class = ship_classFromString( buf );
            if (class==SHIP_CLASS_NULL) {
               WARN(_("Unknown ship class '%s' when parsing 'ships_destroyed' node!"), (const char*)cur->name );
               continue;
            }

            ps.ships_destroyed[class] = xml_getULong(cur);
         } while (xml_nextNode(cur));
      }

      /* Get fuel. */
      xmlr_int(node,"fuel",fuel);

      /* New outfit loading. */
      if (xml_isNode(node,"outfits_structure")) {
         xmlNodePtr cur = node->xmlChildrenNode;
         do { /* load each outfit */
            int n;
            xml_onlyNodes(cur);
            if (!xml_isNode(cur,"outfit")) {
               WARN(_("Save has unknown '%s' tag!"),xml_get(cur));
               continue;
            }
            xmlr_attr_int_def( cur, "slot", n, -1 );
            if ((n<0) || (n >= array_size(ship->outfit_structure))) {
               WARN(_("Outfit slot out of range, not adding to ship."));
               continue;
            }
            player_parseShipSlot( cur, ship, &ship->outfit_structure[n] );
         } while (xml_nextNode(cur));
         continue;
      }
      else if (xml_isNode(node,"outfits_utility")) {
         xmlNodePtr cur = node->xmlChildrenNode;
         do { /* load each outfit */
            int n;
            xml_onlyNodes(cur);
            if (!xml_isNode(cur,"outfit")) {
               WARN(_("Save has unknown '%s' tag!"),xml_get(cur));
               continue;
            }
            xmlr_attr_int_def( cur, "slot", n, -1 );
            if ((n<0) || (n >= array_size(ship->outfit_utility))) {
               WARN(_("Outfit slot out of range, not adding."));
               continue;
            }
            player_parseShipSlot( cur, ship, &ship->outfit_utility[n] );
         } while (xml_nextNode(cur));
         continue;
      }
      else if (xml_isNode(node,"outfits_weapon")) {
         xmlNodePtr cur = node->xmlChildrenNode;
         do { /* load each outfit */
            int n;
            xml_onlyNodes(cur);
            if (!xml_isNode(cur,"outfit")) {
               WARN(_("Save has unknown '%s' tag!"),xml_get(cur));
               continue;
            }
            xmlr_attr_int_def( cur, "slot", n, -1 );
            if ((n<0) || (n >= array_size(ship->outfit_weapon))) {
               WARN(_("Outfit slot out of range, not adding."));
               continue;
            }
            player_parseShipSlot( cur, ship, &ship->outfit_weapon[n] );
         } while (xml_nextNode(cur));
         continue;
      }
      else if (xml_isNode(node,"outfits_intrinsic")) {
         xmlNodePtr cur = node->xmlChildrenNode;
         do { /* load each outfit */
            xml_onlyNodes(cur);
            if (!xml_isNode(cur,"outfit")) {
               WARN(_("Save has unknown '%s' tag!"),xml_get(cur));
               continue;
            }
            const Outfit *o = player_tryGetOutfit( xml_get(cur), 1 );
            if (o!=NULL) {
               if (pilot_hasOutfitLimit( ship, o->limit ))
                  WARN(_("Player ship '%s' has intrinsic outfit '%s' exceeding limits! Removing."),ship->name,o->name);
               else
                  pilot_addOutfitIntrinsic( ship, o );
            }
         } while (xml_nextNode(cur));
         continue;
      }
      else if (xml_isNode(node, "commodities")) {
         xmlNodePtr cur = node->xmlChildrenNode;
         do {
            if (xml_isNode(cur, "commodity")) {
               int cid, quantity;

               xmlr_attr_int( cur, "quantity", quantity );
               xmlr_attr_int_def( cur, "id", cid, 0 );

               /* Get the commodity. */
               com = commodity_get(xml_get(cur));
               if (com == NULL) {
                  WARN(_("Unknown commodity '%s' detected, removing."), xml_get(cur));
                  continue;
               }

               /* actually add the cargo with id hack
                * Note that the player's cargo_free is ignored here. */
               if ((quantity==0) && (cid==0))
                  WARN(_("Adding cargo '%s' to ship '%s' that is not a mission cargo with quantity=0!"), com->name, ship->name );
               pilot_cargoAddRaw( ship, com, quantity, cid );
            }
         } while (xml_nextNode(cur));
         continue;
      }
      //WARN(_("Save has unknown '%s' tag!"),xml_get(node));
   } while (xml_nextNode(node));

   /* Update stats. */
   pilot_calcStats( ship );

   /* Test for validity. */
   if (fuel >= 0)
      ship->fuel = MIN(ship->fuel_max, fuel);
   /* ships can now be non-spaceworthy on save
    * str = pilot_isSpaceworthy( ship ); */
   if (!pilot_slotsCheckSafety( ship )) {
      DEBUG(_("Player ship '%s' failed slot validity check , removing all outfits and adding to stock."),
            ship->name );
      /* Remove all outfits. */
      for (int i=0; i<array_size(ship->outfits); i++) {
         const Outfit *o = ship->outfits[i]->outfit;
         int ret = pilot_rmOutfitRaw( ship, ship->outfits[i] );
         if (ret==0)
            player_addOutfit( o, 1 );
      }
      pilot_calcStats( ship );
   }

   /* Sets inrange by default if weapon sets are missing. */
   for (int i=0; i<PILOT_WEAPON_SETS; i++)
      pilot_weapSetInrange( ship, i, WEAPSET_INRANGE_PLAYER_DEF );

   /* Second pass for weapon sets. */
   active_set = 0;
   node = parent->xmlChildrenNode;
   do {
      xmlNodePtr cur;

      if (xml_isNode(node,"vars")) {
         ps.p->shipvar = lvar_load( node );
         continue;
      }
      else if (!xml_isNode(node,"weaponsets"))
         continue;

      /* Check for autoweap. */
      xmlr_attr_int( node, "autoweap", autoweap );

      /* Load the last weaponset the player used on this ship. */
      xmlr_attr_int_def( node, "active_set", active_set, -1 );

      /* Check for aim_lines. */
      xmlr_attr_int( node, "aim_lines", aim_lines );

      /* Parse weapon sets. */
      cur = node->xmlChildrenNode;
      do { /* Load each weapon set. */
         int in_range, manual, weap_type, volley;
         xmlNodePtr ccur;

         xml_onlyNodes(cur);
         if (!xml_isNode(cur,"weaponset")) {
            WARN(_("Player ship '%s' has unknown node '%s' in 'weaponsets' (expected 'weaponset')."),
                  ship->name, cur->name);
            continue;
         }

         /* Get id. */
         xmlr_attr_int_def(cur, "id", id, -1);
         if (id == -1) {
            WARN(_("Player ship '%s' missing 'id' tag for weapon set."),ship->name);
            continue;
         }
         if ((id < 0) || (id >= PILOT_WEAPON_SETS)) {
            WARN(_("Player ship '%s' has invalid weapon set id '%d' [max %d]."),
                  ship->name, id, PILOT_WEAPON_SETS-1 );
            continue;
         }

         /* Clean up weapon set. */
         pilot_weapSetClear( ship, id );

         /* Set inrange mode. */
         xmlr_attr_int( cur, "inrange", in_range );
         if (in_range > 0)
            pilot_weapSetInrange( ship, id, in_range );

         /* Set manual mode. */
         xmlr_attr_int( cur, "manual", manual );
         if (manual > 0)
            pilot_weapSetManual( ship, id, manual );

         /* Set volley mode. */
         xmlr_attr_int( cur, "volley", volley );
         if (volley > 0)
            pilot_weapSetVolley( ship, id, volley );

         if (autoweap) /* Autoweap handles everything except inrange and manual. */
            continue;

         /* Set type mode. */
         xmlr_attr_int_def( cur, "type", weap_type, -1 );
         if (weap_type == -1) {
            WARN(_("Player ship '%s' missing 'type' tag for weapon set."),ship->name);
            continue;
         }
         pilot_weapSetType( ship, id, weap_type );

         /* Parse individual weapons. */
         ccur = cur->xmlChildrenNode;
         do {
            int level, weapid;
            /* Only nodes. */
            xml_onlyNodes(ccur);

            /* Only weapon nodes. */
            if (!xml_isNode(ccur,"weapon")) {
               WARN(_("Player ship '%s' has unknown 'weaponset' child node '%s' (expected 'weapon')."),
                     ship->name, ccur->name );
               continue;
            }

            /* Get level. */
            xmlr_attr_int_def( ccur, "level", level, -1 );
            if (level == -1) {
               WARN(_("Player ship '%s' missing 'level' tag for weapon set weapon."), ship->name);
               continue;
            }
            weapid = xml_getInt(ccur);
            if ((weapid < 0) || (weapid >= array_size(ship->outfits))) {
               WARN(_("Player ship '%s' has invalid weapon id %d [max %d]."),
                     ship->name, weapid, array_size(ship->outfits)-1 );
               continue;
            }

            /* Add the weapon set. */
            pilot_weapSetAdd( ship, id, ship->outfits[weapid], level );

         } while (xml_nextNode(ccur));
      } while (xml_nextNode(cur));
   } while (xml_nextNode(node));

   /* Set up autoweap if necessary. */
   ship->autoweap = autoweap;
   if (autoweap)
      pilot_weaponAuto( ship );
   pilot_weaponSafe( ship );
   if (active_set >= 0 && active_set < PILOT_WEAPON_SETS)
      ship->active_set = active_set;
   else
      pilot_weaponSetDefault( ship );
   /* Copy the weapon set over to the player ship, where we store it. */
   ws_copy( ps.weapon_sets, ship->weapon_sets );

   /* Set aimLines */
   ship->aimLines = aim_lines;

   /* Add it to the stack if it's not what the player is in */
   if (is_player == 0)
      array_push_back( &player_stack, ps );
   else {
      pilot_setPlayer( ship );
      player.ps = ps;
   }

   return 0;
}

/**
 * @brief Input binding for toggling stealth for the player.
 */
void player_stealth (void)
{
   if (player.p == NULL)
      return;

   /* Handle destealth first. */
   if (pilot_isFlag(player.p, PILOT_STEALTH)) {
      pilot_destealth( player.p );
      player_message(_("You have destealthed."));
      return;
   }

   /* Stealth case. */
   if (pilot_stealth( player.p )) {
      player_message( "#g%s", _("You have entered stealth mode.") );
   }
   else {
      /* Stealth failed. */
      if (player.p->lockons > 0)
         player_message( "#r%s", _("Unable to stealth: missiles locked on!") );
      else
         player_message( "#r%s", _("Unable to stealth: other pilots nearby!") );
   }
}<|MERGE_RESOLUTION|>--- conflicted
+++ resolved
@@ -1938,13 +1938,8 @@
 
    player_hailCounter = 5;
 
-<<<<<<< HEAD
-   input_getKeybindDisplay( "autohail", buf, sizeof(buf) );
+   input_getKeybindDisplay( KST_COMM_RECEIVE, buf, sizeof(buf) );
    player_message( _("#rReceiving hail! Press #b%s#r to respond.#0"), buf );
-=======
-   input_getKeybindDisplay( KST_COMM_RECEIVE, buf, sizeof(buf) );
-   player_message( _("#rReceiving hail! Press #b%s#0 to respond."), buf );
->>>>>>> 71ac1d91
 
    /* Reset speed. */
    player_autonavReset( 10. );
