/*
 * See Licensing and Copyright notice in naev.h
 */
/**
 * @file nlua_naev.c
 *
 * @brief Contains Naev generic Lua bindings.
 */
/** @cond */
#include <lauxlib.h>
#include <time.h>

#include "SDL_timer.h"

#include "naev.h"
/** @endcond */

#include "nlua_naev.h"

#include "array.h"
#include "console.h"
#include "debug.h"
#include "difficulty.h"
#include "event.h"
#include "hook.h"
#include "info.h"
#include "input.h"
#include "land.h"
#include "menu.h"
#include "nlua_misn.h"
#include "nlua_system.h"
#include "nluadef.h"
#include "pause.h"
#include "player.h"
#include "plugin.h"

static int cache_table = LUA_NOREF; /* No reference. */

/* Naev methods. */
static int naevL_version( lua_State *L );
static int naevL_versionTest( lua_State *L );
static int naevL_language( lua_State *L );
static int naevL_lastplayed( lua_State *L );
static int naevL_date( lua_State *L );
static int naevL_ticks( lua_State *L );
static int naevL_ticksGame( lua_State *L );
static int naevL_clock( lua_State *L );
static int naevL_fps( lua_State *L );
static int naevL_keyGet( lua_State *L );
static int naevL_keyEnable( lua_State *L );
static int naevL_keyEnableAll( lua_State *L );
static int naevL_keyDisableAll( lua_State *L );
static int naevL_eventStart( lua_State *L );
static int naevL_eventReload( lua_State *L );
static int naevL_missionList( lua_State *L );
static int naevL_missionStart( lua_State *L );
static int naevL_missionTest( lua_State *L );
static int naevL_missionReload( lua_State *L );
static int naevL_shadersReload( lua_State *L );
static int naevL_isSimulation( lua_State *L );
static int naevL_conf( lua_State *L );
static int naevL_confSet( lua_State *L );
static int naevL_cache( lua_State *L );
static int naevL_trigger( lua_State *L );
static int naevL_claimTest( lua_State *L );
static int naevL_plugins( lua_State *L );
static int naevL_menuInfo( lua_State *L );
static int naevL_menuSmall( lua_State *L );
static int naevL_isPaused( lua_State *L );
static int naevL_pause( lua_State *L );
static int naevL_unpause( lua_State *L );
static int naevL_hasTextInput( lua_State *L );
static int naevL_setTextInput( lua_State *L );
static int naevL_unit( lua_State *L );
static int naevL_quadtreeParams( lua_State *L );
static int naevL_difficulty( lua_State *L );
#if DEBUGGING
static int naevL_envs( lua_State *L );
static int naevL_debugTrails( lua_State *L );
static int naevL_debugCollisions( lua_State *L );
#endif /* DEBUGGING */

static const luaL_Reg naev_methods[] = {
   { "version", naevL_version },
   { "versionTest", naevL_versionTest },
   { "language", naevL_language },
   { "lastplayed", naevL_lastplayed },
   { "date", naevL_date },
   { "ticks", naevL_ticks },
   { "ticksGame", naevL_ticksGame },
   { "clock", naevL_clock },
   { "fps", naevL_fps },
   { "keyGet", naevL_keyGet },
   { "keyEnable", naevL_keyEnable },
   { "keyEnableAll", naevL_keyEnableAll },
   { "keyDisableAll", naevL_keyDisableAll },
   { "eventStart", naevL_eventStart },
   { "eventReload", naevL_eventReload },
   { "missionList", naevL_missionList },
   { "missionStart", naevL_missionStart },
   { "missionTest", naevL_missionTest },
   { "missionReload", naevL_missionReload },
   { "shadersReload", naevL_shadersReload },
   { "isSimulation", naevL_isSimulation },
   { "conf", naevL_conf },
   { "confSet", naevL_confSet },
   { "cache", naevL_cache },
   { "trigger", naevL_trigger },
   { "claimTest", naevL_claimTest },
   { "plugins", naevL_plugins },
   { "menuInfo", naevL_menuInfo },
   { "menuSmall", naevL_menuSmall },
   { "isPaused", naevL_isPaused },
   { "pause", naevL_pause },
   { "unpause", naevL_unpause },
   { "hasTextInput", naevL_hasTextInput },
   { "setTextInput", naevL_setTextInput },
   { "unit", naevL_unit },
   { "quadtreeParams", naevL_quadtreeParams },
   { "difficulty", naevL_difficulty },
#if DEBUGGING
   { "envs", naevL_envs },
   { "debugTrails", naevL_debugTrails },
   { "debugCollisions", naevL_debugCollisions },
#endif         /* DEBUGGING */
   { 0, 0 } }; /**< Naev Lua methods. */

/**
 * @brief Loads the Naev Lua library.
 *
 *    @param env Lua environment.
 *    @return 0 on success.
 */
int nlua_loadNaev( nlua_env env )
{
   nlua_register( env, "naev", naev_methods, 0 );

   /* Create cache. */
   if ( cache_table == LUA_NOREF ) {
      lua_newtable( naevL );
      cache_table = luaL_ref( naevL, LUA_REGISTRYINDEX );
   }

   return 0;
}

/**
 * @brief Naev generic Lua bindings.
 *
 * @luamod naev
 */

/**
 * @brief Gets the version of Naev and the save game.
 *
 * @usage game_version, save_version = naev.version()
 *
 *    @luatreturn string The version of the game.
 *    @luatreturn string Version of current loaded save or nil if not loaded.
 * @luafunc version
 */
static int naevL_version( lua_State *L )
{
   lua_pushstring( L, naev_version( 0 ) );
   if ( player.loaded_version == NULL )
      lua_pushnil( L );
   else
      lua_pushstring( L, player.loaded_version );
   return 2;
}

/**
 * @brief Tests two semver version strings.
 *
 *    @luatparam string v1 Version 1 to test.
 *    @luatparam string v2 Version 2 to test.
 *    @luatreturn number Positive if v1 is newer or negative if v2 is newer.
 * @luafunc versionTest
 */
static int naevL_versionTest( lua_State *L )
{
   const char *s1, *s2;
   s1 = luaL_checkstring( L, 1 );
   s2 = luaL_checkstring( L, 2 );
<<<<<<< HEAD
   lua_pushinteger( L, naev_versionCompareTarget( s1, s2 ) );
=======
   if ( semver_parse( s1, &sv1 ) )
      NLUA_WARN( L, _( "Failed to parse version string '%s'!" ), s1 );
   if ( semver_parse( s2, &sv2 ) )
      NLUA_WARN( L, _( "Failed to parse version string '%s'!" ), s2 );

   /* Check version. */
   res = semver_compare( sv1, sv2 );

   /* Cleanup. */
   semver_free( &sv1 );
   semver_free( &sv2 );

   lua_pushinteger( L, res );
>>>>>>> 31a8dc43
   return 1;
}

/**
 * @brief Gets the current language locale.
 *
 *    @luatreturn string Current language locale (such as "en" for English, "de"
 * for German, or "ja" for Japanese).
 * @luafunc language
 */
static int naevL_language( lua_State *L )
{
   lua_pushstring( L, gettext_getLanguage() );
   return 1;
}

/**
 * @brief Gets how many days it has been since the player last played Naev.
 *
 *    @luatreturn number Number of days since the player last played.
 *    @luatreturn number Number of days since any of the save games were played.
 * @luafunc lastplayed
 */
static int naevL_lastplayed( lua_State *L )
{
   double d = difftime( time( NULL ), player.last_played );
   double g = difftime( time( NULL ), conf.last_played );
   lua_pushnumber( L, d / ( 3600. * 24. ) ); /*< convert to days */
   lua_pushnumber( L, g / ( 3600. * 24. ) ); /*< convert to days */
   return 2;
}

/**
 * @brief Equivalent to os.date from standard Lua.
 *
 * @luafunc date
 */
static int naevL_date( lua_State *L )
{
   const char *s = luaL_optstring( L, 1, "%c" );
   time_t      t = luaL_opt( L, (time_t)luaL_checknumber, 2, time( NULL ) );
   struct tm  *stm;
   if ( *s == '!' ) { /* UTC? */
      stm = gmtime( &t );
      s++; /* skip `!' */
   } else
      stm = localtime( &t );
   if ( stm == NULL ) /* invalid date? */
      lua_pushnil( L );
   else if ( strcmp( s, "*t" ) == 0 ) {
      lua_createtable( L, 0, 9 ); /* 9 = number of fields */
#define setfield( L, key, value )                                              \
   do {                                                                        \
      lua_pushinteger( L, value );                                             \
      lua_setfield( L, -2, key );                                              \
   } while ( 0 )
#define setboolfield( L, key, value )                                          \
   do {                                                                        \
      if ( value >= 0 ) {                                                      \
         lua_pushinteger( L, value );                                          \
         lua_setfield( L, -2, key );                                           \
      }                                                                        \
   } while ( 0 )
      setfield( L, "sec", stm->tm_sec );
      setfield( L, "min", stm->tm_min );
      setfield( L, "hour", stm->tm_hour );
      setfield( L, "day", stm->tm_mday );
      setfield( L, "month", stm->tm_mon + 1 );
      setfield( L, "year", stm->tm_year + 1900 );
      setfield( L, "wday", stm->tm_wday + 1 );
      setfield( L, "yday", stm->tm_yday + 1 );
      setboolfield( L, "isdst", stm->tm_isdst );
#undef setfield
#undef setboolfield
   } else {
      char        cc[3];
      luaL_Buffer b;
      cc[0] = '%';
      cc[2] = '\0';
      luaL_buffinit( L, &b );
      for ( ; *s; s++ ) {
         if ( *s != '%' || *( s + 1 ) == '\0' ) /* no conversion specifier? */
            luaL_addchar( &b, *s );
         else {
            size_t reslen;
            char buff[200]; /* should be big enough for any conversion result */
            cc[1]  = *( ++s );
            reslen = strftime( buff, sizeof( buff ), cc, stm );
            luaL_addlstring( &b, buff, reslen );
         }
      }
      luaL_pushresult( &b );
   }
   return 1;
}

/**
 * @brief Gets the game seconds since the program started running.
 *
 * These are modified by whatever speed up the player has.
 *
 *    @luatreturn number The seconds since the application started running.
 * @luafunc ticksGame
 */
static int naevL_ticksGame( lua_State *L )
{
   lua_pushnumber( L, elapsed_time_mod );
   return 1;
}

/**
 * @brief Gets the seconds since the program started running.
 *
 * Useful for doing timing on Lua functions.
 *
 *    @luatreturn number The seconds since the application started running.
 * @luafunc ticks
 */
static int naevL_ticks( lua_State *L )
{
   lua_pushnumber( L, (double)SDL_GetPerformanceCounter() /
                         (double)SDL_GetPerformanceFrequency() );
   return 1;
}

/**
 * @brief Gets the approximate CPU processing time.
 *
 *    @luatreturn number Seconds elapsed since start of the process.
 * @luafunc clock
 */
static int naevL_clock( lua_State *L )
{
   lua_pushnumber( L, (double)clock() / (double)CLOCKS_PER_SEC );
   return 1;
}

/**
 * @brief Gets the current game FPS as displayed to the player.
 *
 *    @luatreturn number Current FPS as displayed to the player.
 * @luafunc fps
 */
static int naevL_fps( lua_State *L )
{
   lua_pushnumber( L, fps_current() );
   return 1;
}

/**
 * @brief Gets a human-readable name for the key bound to a function.
 *
 * @usage bindname = naev.keyGet( "accel" )
 *
 *    @luatparam string keyname Name of the keybinding to get value of. Valid
 * values are listed in src/input.c: keybind_info.
 * @luafunc keyGet
 */
static int naevL_keyGet( lua_State *L )
{
   char        buf[128];
   const char *keyname = luaL_checkstring( L, 1 );
   input_getKeybindDisplay( input_keyFromBrief( keyname ), buf, sizeof( buf ) );
   lua_pushstring( L, buf );
   return 1;
}

/**
 * @brief Disables or enables a specific keybinding.
 *
 * Use with caution, this can make the player get stuck.
 *
 * @usage naev.keyEnable( "accel", false ) -- Disables the acceleration key
 *    @luatparam string keyname Name of the key to disable (for example
 * "accel").
 *    @luatparam[opt=false] boolean enable Whether to enable or disable.
 * @luafunc keyEnable
 */
static int naevL_keyEnable( lua_State *L )
{
   const char *key    = luaL_checkstring( L, 1 );
   int         enable = lua_toboolean( L, 2 );

   input_toggleEnable( input_keyFromBrief( key ), enable );
   return 0;
}

/**
 * @brief Enables all inputs.
 *
 * @usage naev.keyEnableAll() -- Enables all inputs
 * @luafunc keyEnableAll
 */
static int naevL_keyEnableAll( lua_State *L )
{
   (void)L;
   input_enableAll();
   return 0;
}

/**
 * @brief Disables all inputs.
 *
 * @usage naev.keyDisableAll() -- Disables all inputs
 * @luafunc keyDisableAll
 */
static int naevL_keyDisableAll( lua_State *L )
{
   (void)L;
   input_disableAll();
   return 0;
}

/**
 * @brief Starts an event, does not start check conditions.
 *
 * @usage naev.eventStart( "Some Event" )
 *    @luatparam string evtname Name of the event to start.
 *    @luatreturn boolean true on success.
 * @luafunc eventStart
 */
static int naevL_eventStart( lua_State *L )
{
   const char *str = luaL_checkstring( L, 1 );
   int         ret = event_start( str, NULL );

   if ( cli_isOpen() && landed )
      bar_regen();

   lua_pushboolean( L, !ret );
   return 1;
}

/**
 * @brief Lists all the missions in the game.
 *
 *    @luatreturn table A table of all the missions in the game, each as a
 * table.
 * @luafunc missionList
 */
static int naevL_missionList( lua_State *L )
{
   const MissionData *misns = mission_list();
   lua_newtable( L );
   for ( int i = 0; i < array_size( misns ); i++ ) {
      misn_pushMissionData( L, &misns[i] );
      lua_rawseti( L, -2, i + 1 );
   }
   return 1;
}

/**
 * @brief Starts a mission, does no check start conditions.
 *
 * @usage naev.missionStart( "Some Mission" )
 *    @luatparam string misnname Name of the mission to start.
 *    @luatreturn boolean true if mission was either accepted, or started
 * without misn.finish() getting called in create.
 *    @luatreturn boolean true whether or not the mission was accepted.
 * @luafunc missionStart
 */
static int naevL_missionStart( lua_State *L )
{
   const char *str = luaL_checkstring( L, 1 );
   int         ret = mission_start( str, NULL );

   if ( cli_isOpen() && landed ) {
      bar_regen();
      misn_regen();
   }

   lua_pushboolean( L, ( ret == 0 ) || ( ret == 3 ) );
   lua_pushboolean( L, ( ret == 3 ) );
   return 2;
}

/**
 * @brief Tests a missions conditionals to see if it can be started by the
 * player.
 *
 * Note that this tests the Lua conditionals, not the create function, so it may
 * be possible that even though naev.missionTest returns true, the player can
 * still not start the mission.
 *
 * @usage naev.missionTest( "Some Mission" )
 *    @luatparam string misnname Name of the mission to test.
 *    @luatreturn boolean true if the mission can be can be started, or false
 * otherwise.
 * @luafunc missionTest
 */
static int naevL_missionTest( lua_State *L )
{
   lua_pushboolean( L, mission_test( luaL_checkstring( L, 1 ) ) );
   return 1;
}

/**
 * @brief Reloads an event's script, providing a convenient way to test and
 * hopefully not corrupt the game's state. Use with caution, and only during
 * development as a way to get quicker feedback.
 *
 * @usage naev.eventReload( "Some Event" )
 *    @luatparam string evtname Name of the event to start.
 *    @luatreturn boolean true on success.
 * @luafunc eventReload
 */
static int naevL_eventReload( lua_State *L )
{
   const char *str = luaL_checkstring( L, 1 );
   int         ret = event_reload( str );

   lua_pushboolean( L, !ret );
   return 1;
}

/**
 * @brief Reloads a mission's script, providing a convenient way to test and
 * hopefully not corrupt the game's state. Use with caution, and only during
 * development as a way to get quicker feedback.
 *
 * @usage naev.missionReload( "Some Mission" )
 *    @luatparam string misnname Name of the mission to start.
 *    @luatreturn boolean true on success.
 * @luafunc missionReload
 */
static int naevL_missionReload( lua_State *L )
{
   const char *str = luaL_checkstring( L, 1 );
   int         ret = mission_reload( str );

   lua_pushboolean( L, !ret );
   return 1;
}

/**
 * @brief Reloads all the Naev shaders excluding those created by the shader
 * library.
 *
 * @luafunc shadersReload
 */
static int naevL_shadersReload( lua_State *L )
{
   (void)L;
   shaders_unload();
   shaders_load();
   return 0;
}

/**
 * @brief Gets whether or not the universe is being simulated or not.
 *
 *    @luatreturn boolean true if the world is being simulated.
 * @luafunc isSimulation
 */
static int naevL_isSimulation( lua_State *L )
{
   lua_pushboolean( L, space_isSimulation() );
   return 1;
}

#define PUSH_STRING( L, name, value )                                          \
   lua_pushstring( L, name );                                                  \
   lua_pushstring( L, value );                                                 \
   lua_rawset( L, -3 )
#define PUSH_DOUBLE( L, name, value )                                          \
   lua_pushstring( L, name );                                                  \
   lua_pushnumber( L, value );                                                 \
   lua_rawset( L, -3 )
#define PUSH_INT( L, name, value )                                             \
   lua_pushstring( L, name );                                                  \
   lua_pushinteger( L, value );                                                \
   lua_rawset( L, -3 )
#define PUSH_BOOL( L, name, value )                                            \
   lua_pushstring( L, name );                                                  \
   lua_pushboolean( L, value );                                                \
   lua_rawset( L, -3 )
/**
 * @brief Gets the configuration information.
 *
 *    @luatreturn table Table of configuration values as they appear in the
 * configuration file.
 * @luafunc conf
 */
static int naevL_conf( lua_State *L )
{
   lua_newtable( L );
   PUSH_STRING( L, "data", conf.ndata );
   PUSH_STRING( L, "language", conf.language );
   PUSH_STRING( L, "difficulty", conf.difficulty );
   PUSH_INT( L, "fsaa", conf.fsaa );
   PUSH_BOOL( L, "vsync", conf.vsync );
   PUSH_INT( L, "width", conf.width );
   PUSH_INT( L, "height", conf.height );
   PUSH_DOUBLE( L, "scalefactor", conf.scalefactor );
   PUSH_DOUBLE( L, "nebu_scale", conf.nebu_scale );
   PUSH_BOOL( L, "fullscreen", conf.fullscreen );
   PUSH_BOOL( L, "modesetting", conf.modesetting );
   PUSH_BOOL( L, "notresizable", conf.notresizable );
   PUSH_BOOL( L, "borderless", conf.borderless );
   PUSH_BOOL( L, "minimize", conf.minimize );
   PUSH_DOUBLE( L, "colourblind_sim", conf.colourblind_sim );
   PUSH_DOUBLE( L, "colourblind_correct", conf.colourblind_correct );
   PUSH_INT( L, "colourblind_type", conf.colourblind_type );
   PUSH_DOUBLE( L, "game_speed", conf.game_speed );
   PUSH_DOUBLE( L, "bg_brightness", conf.bg_brightness );
   PUSH_DOUBLE( L, "nebu_nonuniformity", conf.nebu_nonuniformity );
   PUSH_DOUBLE( L, "gamma_correction", conf.gamma_correction );
   PUSH_BOOL( L, "low_memory", conf.low_memory );
   PUSH_BOOL( L, "showfps", conf.fps_show );
   PUSH_INT( L, "maxfps", conf.fps_max );
   PUSH_BOOL( L, "showpause", conf.pause_show );
   PUSH_BOOL( L, "al_efx", conf.al_efx );
   PUSH_BOOL( L, "nosound", conf.nosound );
   PUSH_DOUBLE( L, "sound", conf.sound );
   PUSH_DOUBLE( L, "music", conf.music );
   /* joystick */
   PUSH_INT( L, "mesg_visible", conf.mesg_visible );
   PUSH_DOUBLE( L, "map_overlay_opacity", conf.map_overlay_opacity );
   PUSH_BOOL( L, "big_icons", conf.big_icons );
   PUSH_INT( L, "repeat_delay", conf.repeat_delay );
   PUSH_INT( L, "repeat_freq", conf.repeat_freq );
   PUSH_BOOL( L, "zoom_manual", conf.zoom_manual );
   PUSH_DOUBLE( L, "zoom_far", conf.zoom_far );
   PUSH_DOUBLE( L, "zoom_near", conf.zoom_near );
   PUSH_DOUBLE( L, "zoom_speed", conf.zoom_speed );
   PUSH_INT( L, "font_size_console", conf.font_size_console );
   PUSH_INT( L, "font_size_intro", conf.font_size_intro );
   PUSH_INT( L, "font_size_def", conf.font_size_def );
   PUSH_INT( L, "font_size_small", conf.font_size_small );
   PUSH_BOOL( L, "redirect_file", conf.redirect_file );
   PUSH_BOOL( L, "save_compress", conf.save_compress );
   PUSH_INT( L, "doubletap_sensitivity", conf.doubletap_sens );
   PUSH_DOUBLE( L, "mouse_hide", conf.mouse_hide );
   PUSH_BOOL( L, "mouse_fly", conf.mouse_fly );
   PUSH_INT( L, "mouse_accel", conf.mouse_accel );
   PUSH_DOUBLE( L, "mouse_doubleclick", conf.mouse_doubleclick );
   PUSH_BOOL( L, "devmode", conf.devmode );
   PUSH_BOOL( L, "devautosave", conf.devautosave );
   PUSH_BOOL( L, "lua_enet", conf.lua_enet );
   PUSH_BOOL( L, "lua_repl", conf.lua_repl );
   PUSH_BOOL( L, "conf_nosave", conf.nosave );
   PUSH_STRING( L, "last_version", conf.lastversion );
   PUSH_BOOL( L, "translation_warning_seen", conf.translation_warning_seen );
   PUSH_BOOL( L, "fpu_except", conf.fpu_except );
   PUSH_STRING( L, "dev_data_dir", conf.dev_data_dir );
   PUSH_BOOL( L, "puzzle_skip", conf.puzzle_skip );
   return 1;
}
#undef PUSH_STRING
#undef PUSH_DOUBLE
#undef PUSH_INT
#undef PUSH_BOOL

/**
 * @brief Sets configuration variables. Note that not all are supported.
 *
 *    @luatparam string name Configuration variable name.
 *    @luatparam number|string value Value to set to.
 * @luafunc confSet
 */
static int naevL_confSet( lua_State *L )
{
   (void)L;
   /* TODO implement. */
   return NLUA_ERROR( L, _( "unimplemented" ) );
}

/**
 * @brief Gets the global Lua runtime cache. This is shared among all
 * environments and is cleared when the game is closed.
 *
 * @usage c = naev.cache()
 *
 *    @luatreturn table The Lua global cache.
 * @luafunc cache
 */
static int naevL_cache( lua_State *L )
{
   lua_rawgeti( L, LUA_REGISTRYINDEX, cache_table );
   return 1;
}

/**
 * @brief Triggers manually a hook stack. This is run deferred (next frame).
 * Meant mainly to be used with hook.custom, but can work with other hooks too
 * (if you know what you are doing).
 *
 * @note This will trigger all hooks waiting on a stack.
 *
 * @usage naev.trigger( "my_event", data ) -- data will be passed to the
 * receiving end
 *
 *    @luatparam string hookname Name of the hook to be run.
 *    @luaparam arg Parameter to pass to the hooks.
 * @see custom
 * @luafunc trigger
 */
static int naevL_trigger( lua_State *L )
{
   HookParam   hp[HOOK_MAX_PARAM];
   const char *hookname = luaL_checkstring( L, 1 );

   /* Set up hooks. */
   if ( !lua_isnoneornil( L, 2 ) ) {
      /* Since this doesn't get saved and is triggered by Lua code, we can
       * actually pass references here. */
      hp[0].type = HOOK_PARAM_REF;
      lua_pushvalue( L, 2 );
      hp[0].u.ref = luaL_ref( L, LUA_REGISTRYINDEX );
      hp[1].type  = HOOK_PARAM_SENTINEL;
   } else
      hp[0].type = HOOK_PARAM_SENTINEL;

   /* Run the deferred hooks. */
   hooks_runParamDeferred( hookname, hp );
   return 0;
}

/**
 * @brief Tests a claim of a system or strings.
 *
 * @usage if not naev.claimTest( { system.get("Gamma Polaris") } ) then
 * print("Failed to claim!") end
 *
 *    @luatparam System|String|{System,String...} params Table of
 * systems/strings to claim or a single system/string.
 *    @luatparam[opt=false] boolean inclusive Whether or not to allow the claim
 * to include other inclusive claims. Multiple missions/events can inclusively
 * claim the same system, but only one system can exclusively claim it.
 *    @luatreturn boolean true if it is possible to claim, false otherwise.
 * @luafunc claimTest
 */
static int naevL_claimTest( lua_State *L )
{
   int      inclusive = lua_toboolean( L, 2 );
   Claim_t *claim     = claim_create( !inclusive );

   if ( lua_istable( L, 1 ) ) {
      /* Iterate over table. */
      lua_pushnil( L );
      while ( lua_next( L, 1 ) != 0 ) {
         if ( lua_issystem( L, -1 ) )
            claim_addSys( claim, lua_tosystem( L, -1 ) );
         else if ( lua_isstring( L, -1 ) )
            claim_addStr( claim, lua_tostring( L, -1 ) );
         lua_pop( L, 1 );
      }
   } else if ( lua_issystem( L, 1 ) )
      claim_addSys( claim, lua_tosystem( L, 1 ) );
   else if ( lua_isstring( L, 1 ) )
      claim_addStr( claim, lua_tostring( L, 1 ) );
   else
      NLUA_INVALID_PARAMETER( L, 1 );

   /* Only test, but don't apply case. */
   lua_pushboolean( L, !claim_test( claim ) );
   claim_destroy( claim );
   return 1;
}

/**
 * @brief Gets the list of available plugins.
 *
 *    @luatreturn table Table containing the list of plugins.
 * @luafunc plugins
 */
static int naevL_plugins( lua_State *L )
{
   const plugin_t *plugins = plugin_list();
   lua_newtable( L );
   for ( int i = 0; i < array_size( plugins ); i++ ) {
      const plugin_t *plg = &plugins[i];
      lua_newtable( L );

#define STRING( x )                                                            \
   lua_pushstring( L, plg->x );                                                \
   lua_setfield( L, -2, #x )
#define INTEGER( x )                                                           \
   lua_pushinteger( L, plg->x );                                               \
   lua_setfield( L, -2, #x )
#define BOOL( x )                                                              \
   lua_pushboolean( L, plg->x );                                               \
   lua_setfield( L, -2, #x )

      STRING( name );
      STRING( author );
      STRING( version );
      STRING( description );
      STRING( compatibility );
      STRING( mountpoint );

      INTEGER( priority );

      BOOL( compatible );
      BOOL( total_conversion );

#undef BOOL
#undef INTEGER
#undef STRING

      lua_rawseti( L, -2, i + 1 );
   }
   return 1;
}

/**
 * @brief Opens the info menu window.
 *
 * Possible window targets are: <br />
 *  - "main" : Main window.<br />
 *  - "ship" : Ship info window.<br />
 *  - "weapons" : Weapon configuration window.<br />
 *  - "cargo" : Cargo view window.<br />
 *  - "missions" : Mission view window.<br />
 *  - "standings" : Standings view window.<br />
 *
 * @usage naev.menuInfo( "ship" ) -- Opens ship tab
 *
 *    @luatparam[opt="main"] string window parameter indicating the tab to open
 * at.
 * @luafunc menuInfo
 */
static int naevL_menuInfo( lua_State *L )
{
   const char *str;
   int         window;

   if ( menu_open )
      return 0;

   if ( lua_gettop( L ) > 0 )
      str = luaL_checkstring( L, 1 );
   else {
      /* No parameter. */
      menu_info( INFO_DEFAULT );
      return 0;
   }

   /* Parse string. */
   if ( strcasecmp( str, "main" ) == 0 )
      window = INFO_MAIN;
   else if ( strcasecmp( str, "ship" ) == 0 )
      window = INFO_SHIP;
   else if ( strcasecmp( str, "weapons" ) == 0 )
      window = INFO_WEAPONS;
   else if ( strcasecmp( str, "cargo" ) == 0 )
      window = INFO_CARGO;
   else if ( strcasecmp( str, "missions" ) == 0 )
      window = INFO_MISSIONS;
   else if ( strcasecmp( str, "standings" ) == 0 )
      window = INFO_STANDINGS;
   else
      return NLUA_ERROR( L, _( "Invalid window info name '%s'." ), str );

   /* Open window. */
   menu_info( window );

   return 0;
}

/**
 * @brief Opens the small menu window.
 *
 * @usage naev.menuSmall()
 *
 *    @luatparam[opt=false] boolean info Show the info button.
 *    @luatparam[opt=false] boolean options Show the options button.
 *    @luatparam[opt=false] boolean allowsave Allow saving the game from the
 * menu (either directly or by exiting the game from the menu).
 * @luafunc menuSmall
 */
static int naevL_menuSmall( lua_State *L )
{
   menu_small( 0, lua_toboolean( L, 1 ), lua_toboolean( L, 2 ),
               lua_toboolean( L, 3 ) );
   return 0;
}

/**
 * @brief Checks to see if the game is paused.
 *
 *    @luatreturn boolean Whether or not the game is currently paused.
 * @luafunc pause
 */
static int naevL_isPaused( lua_State *L )
{
   lua_pushboolean( L, paused );
   return 1;
}

/**
 * @brief Pauses the game.
 *
 * @luafunc pause
 */
static int naevL_pause( lua_State *L )
{
   (void)L;
   pause_game();
   return 0;
}

/**
 * @brief Unpauses the game.
 *
 * Can not be run while landed.
 *
 * @luafunc unpause
 */
static int naevL_unpause( lua_State *L )
{
   if ( landed )
      return NLUA_ERROR( L, _( "Unable to unpause the game when landed!" ) );
   unpause_game();
   return 0;
}

/**
 * @brief Checks to see if text inputting is enabled.
 *
 *    @luatreturn boolean Whether or not text inputting is enabled.
 * @luafunc hasTextInput
 */
static int naevL_hasTextInput( lua_State *L )
{
   lua_pushboolean( L, SDL_EventState( SDL_TEXTINPUT, SDL_QUERY ) == SDL_TRUE );
   return 1;
}

/**
 * @brief Enables or disables text inputting.
 *
 *    @luatparam boolean enable Whether text input events should be enabled.
 *    @luatparam integer Text rectangle x position.
 *    @luatparam integer Text rectangle y position.
 *    @luatparam integer Text rectangle width.
 *    @luatparam integer Text rectangle height.
 * @luafunc setTextInput
 */
static int naevL_setTextInput( lua_State *L )
{
   if ( lua_toboolean( L, 1 ) ) {
      SDL_Rect input_pos;
      input_pos.x = luaL_checkinteger( L, 2 );
      input_pos.y = luaL_checkinteger( L, 3 );
      input_pos.w = luaL_checkinteger( L, 4 );
      input_pos.h = luaL_checkinteger( L, 5 );
      SDL_EventState( SDL_TEXTINPUT, SDL_ENABLE );
      SDL_StartTextInput();
      SDL_SetTextInputRect( &input_pos );
   } else {
      SDL_StopTextInput();
      SDL_EventState( SDL_TEXTINPUT, SDL_DISABLE );
   }
   return 0;
}

static const char *unittbl[] = {
   "time",         _UNIT_TIME,   "per_time",     _UNIT_PER_TIME, "distance",
   _UNIT_DISTANCE, "speed",      _UNIT_SPEED,    "accel",        _UNIT_ACCEL,
   "energy",       _UNIT_ENERGY, "power",        _UNIT_POWER,    "angle",
   _UNIT_ANGLE,    "rotation",   _UNIT_ROTATION, "mass",         _UNIT_MASS,
   "cpu",          _UNIT_CPU,    "unit",         _UNIT_UNIT,     "percent",
   _UNIT_PERCENT,
};
/**
 * @brief Gets the translated string corresponding to an in-game unit.
 *    @luaparam[opt=nil] string str Name of the unit to get or nil to get a
 * table with all of them.
 *    @luareturn Translated string corresponding to the unit or table of all
 * strings if no parameter is passed.
 * @luafunc unit
 */
static int naevL_unit( lua_State *L )
{
   if ( lua_isnoneornil( L, 1 ) ) {
      lua_newtable( L );
      for ( unsigned int i = 0; i < sizeof( unittbl ) / sizeof( unittbl[0] );
            i += 2 ) {
         lua_pushstring( L, _( unittbl[i + 1] ) );
         lua_setfield( L, -2, unittbl[i] );
      }
      return 1;
   } else {
      const char *str = luaL_checkstring( L, 1 );
      for ( unsigned int i = 0; i < sizeof( unittbl ) / sizeof( unittbl[0] );
            i += 2 ) {
         if ( strcmp( unittbl[i], str ) == 0 ) {
            lua_pushstring( L, _( unittbl[i + 1] ) );
            return 1;
         }
      }
   }
   NLUA_INVALID_PARAMETER( L, 1 );
}

/**
 * @brief Modifies the Naev internal quadtree lookup parameters.
 *
 *    @luatparam number max_elem Maximum amount of elements to allow in a leaf
 * node.
 *    @luatparam number depth depth Maximum depth to allow.
 * @luafunc quadtreeParams
 */
static int naevL_quadtreeParams( lua_State *L )
{
   int max_elem = luaL_checkinteger( L, 1 );
   int depth    = luaL_checkinteger( L, 2 );
   pilot_quadtreeParams( max_elem, depth );
   return 0;
}

/**
 * @brief Gets information about the current difficulty setting.
 *
 *    @luatparam boolean internal Whether or not to get values using the
 * internal format, or a human readable format.
 *    @luatreturn string Name (untranslated) of the difficulty setting.
 *    @luatreturn table Table containing the ship stats (name is key, while
 * value is value).
 * @luafunc difficulty
 */
static int naevL_difficulty( lua_State *L )
{
   const Difficulty *dif = difficulty_cur();
   lua_pushstring( L, dif->name );
   ss_statsGetLuaTableList( L, dif->stats, lua_toboolean( L, 1 ) );
   return 2;
}

#if DEBUGGING
/**
 * @brief Gets a table with all the active Naev environments.
 *
 * Only available only debug builds.
 *
 *    @luatreturn table Unordered table containing all the environments.
 * @luafunc envs
 */
static int naevL_envs( lua_State *L )
{
   nlua_pushEnvTable( L );
   return 1;
}

/**
 * @brief Toggles the trail emitters.
 *
 * @usage naev.debugTrails() -- Trail emitters are marked with crosses.
 * @usage naev.debugTrails(false) -- Remove the markers.
 *
 *    @luatparam[opt=true] boolean state Whether to set or unset markers.
 * @luafunc debugTrails
 */
static int naevL_debugTrails( lua_State *L )
{
   int state = ( lua_gettop( L ) > 0 ) ? lua_toboolean( L, 1 ) : 1;
   if ( state )
      debug_setFlag( DEBUG_MARK_EMITTER );
   else
      debug_rmFlag( DEBUG_MARK_EMITTER );
   return 0;
}

/**
 * @brief Toggles the collision polygons.
 *
 *    @luatparam[opt=true] boolean state Whether or not to show the collision
 * polygons.
 * @luafunc debugCollisions
 */
static int naevL_debugCollisions( lua_State *L )
{
   int state = ( lua_gettop( L ) > 0 ) ? lua_toboolean( L, 1 ) : 1;
   if ( state )
      debug_setFlag( DEBUG_MARK_COLLISION );
   else
      debug_rmFlag( DEBUG_MARK_COLLISION );
   return 0;
}
#endif /* DEBUGGING */<|MERGE_RESOLUTION|>--- conflicted
+++ resolved
@@ -182,23 +182,7 @@
    const char *s1, *s2;
    s1 = luaL_checkstring( L, 1 );
    s2 = luaL_checkstring( L, 2 );
-<<<<<<< HEAD
    lua_pushinteger( L, naev_versionCompareTarget( s1, s2 ) );
-=======
-   if ( semver_parse( s1, &sv1 ) )
-      NLUA_WARN( L, _( "Failed to parse version string '%s'!" ), s1 );
-   if ( semver_parse( s2, &sv2 ) )
-      NLUA_WARN( L, _( "Failed to parse version string '%s'!" ), s2 );
-
-   /* Check version. */
-   res = semver_compare( sv1, sv2 );
-
-   /* Cleanup. */
-   semver_free( &sv1 );
-   semver_free( &sv2 );
-
-   lua_pushinteger( L, res );
->>>>>>> 31a8dc43
    return 1;
 }
 
