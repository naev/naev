/*
 * See Licensing and Copyright notice in naev.h
 */
/**
 * @file nlua_pilot.c
 *
 * @brief Handles the Lua pilot bindings.
 *
 * These bindings control the spobs and systems.
 */
/** @cond */
#include "naev.h"
/** @endcond */

#include "nlua_pilot.h"

#include "ai.h"
#include "array.h"
#include "camera.h"
#include "damagetype.h"
#include "escort.h"
#include "gui.h"
#include "land_outfits.h"
#include "map.h"
#include "nlua.h"
#include "nlua_asteroid.h"
#include "nlua_canvas.h"
#include "nlua_colour.h"
#include "nlua_commodity.h"
#include "nlua_faction.h"
#include "nlua_jump.h"
#include "nlua_outfit.h"
#include "nlua_pilotoutfit.h"
#include "nlua_ship.h"
#include "nlua_spob.h"
#include "nlua_system.h"
#include "nlua_tex.h"
#include "nlua_vec2.h"
#include "nluadef.h"
#include "pilot.h"
#include "pilot_ship.h"
#include "player.h"
#include "player_autonav.h"
#include "rng.h"
#include "space.h"
#include "weapon.h"

/*
 * From ai.c
 */
extern Pilot *cur_pilot;

/*
 * Prototypes.
 */
static int   pilotL_getFriendOrFoe( lua_State *L, int friend );
static Task *pilotL_newtask( lua_State *L, Pilot *p, const char *task );
static int   outfit_compareActive( const void *slot1, const void *slot2 );
static int   pilotL_setFlagWrapper( lua_State *L, int flag );
static int   pilot_outfitAddSlot( Pilot *p, const Outfit *o, PilotOutfitSlot *s,
                                  int bypass_cpu, int bypass_slot );
static int   luaL_checkweapset( lua_State *L, int idx );
static PilotOutfitSlot *luaL_checkslot( lua_State *L, Pilot *p, int idx );

/* Pilot metatable methods. */
static int pilotL_add( lua_State *L );
static int pilotL_clone( lua_State *L );
static int pilotL_remove( lua_State *L );
static int pilotL_explode( lua_State *L );
static int pilotL_clear( lua_State *L );
static int pilotL_clearSelect( lua_State *L );
static int pilotL_canSpawn( lua_State *L );
static int pilotL_toggleSpawn( lua_State *L );
static int pilotL_getPilots( lua_State *L );
static int pilotL_getAllies( lua_State *L );
static int pilotL_getEnemies( lua_State *L );
static int pilotL_getVisible( lua_State *L );
static int pilotL_getInrange( lua_State *L );
static int pilotL_eq( lua_State *L );
static int pilotL_tostring( lua_State *L );
static int pilotL_name( lua_State *L );
static int pilotL_id( lua_State *L );
static int pilotL_exists( lua_State *L );
static int pilotL_target( lua_State *L );
static int pilotL_setTarget( lua_State *L );
static int pilotL_targetAsteroid( lua_State *L );
static int pilotL_setTargetAsteroid( lua_State *L );
static int pilotL_inrange( lua_State *L );
static int pilotL_scandone( lua_State *L );
static int pilotL_withPlayer( lua_State *L );
static int pilotL_nav( lua_State *L );
static int pilotL_navSpob( lua_State *L );
static int pilotL_navSpobSet( lua_State *L );
static int pilotL_navJump( lua_State *L );
static int pilotL_navJumpSet( lua_State *L );
static int pilotL_autoweap( lua_State *L );
static int pilotL_weapset( lua_State *L );
static int pilotL_weapsetList( lua_State *L );
static int pilotL_weapsetType( lua_State *L );
static int pilotL_weapsetAdd( lua_State *L );
static int pilotL_weapsetAddType( lua_State *L );
static int pilotL_weapsetRm( lua_State *L );
static int pilotL_weapsetCleanup( lua_State *L );
static int pilotL_weapsetSetInrange( lua_State *L );
static int pilotL_weapsetAmmo( lua_State *L );
static int pilotL_weapsetAuto( lua_State *L );
static int pilotL_actives( lua_State *L );
static int pilotL_outfitsList( lua_State *L );
static int pilotL_outfits( lua_State *L );
static int pilotL_outfitsEquip( lua_State *L );
static int pilotL_outfitGet( lua_State *L );
static int pilotL_outfitToggle( lua_State *L );
static int pilotL_outfitReady( lua_State *L );
static int pilotL_rename( lua_State *L );
static int pilotL_position( lua_State *L );
static int pilotL_velocity( lua_State *L );
static int pilotL_isStopped( lua_State *L );
static int pilotL_dir( lua_State *L );
static int pilotL_signature( lua_State *L );
static int pilotL_stealthRange( lua_State *L );
static int pilotL_mass( lua_State *L );
static int pilotL_accel( lua_State *L );
static int pilotL_speed( lua_State *L );
static int pilotL_speed_max( lua_State *L );
static int pilotL_turn( lua_State *L );
static int pilotL_faction( lua_State *L );
static int pilotL_reputation( lua_State *L );
static int pilotL_areEnemies( lua_State *L );
static int pilotL_areAllies( lua_State *L );
static int pilotL_spaceworthy( lua_State *L );
static int pilotL_setPosition( lua_State *L );
static int pilotL_setVelocity( lua_State *L );
static int pilotL_setDir( lua_State *L );
static int pilotL_broadcast( lua_State *L );
static int pilotL_comm( lua_State *L );
static int pilotL_setFaction( lua_State *L );
static int pilotL_setHostile( lua_State *L );
static int pilotL_setFriendly( lua_State *L );
static int pilotL_setInvincible( lua_State *L );
static int pilotL_setInvincPlayer( lua_State *L );
static int pilotL_setHide( lua_State *L );
static int pilotL_setInvisible( lua_State *L );
static int pilotL_setNoRender( lua_State *L );
static int pilotL_setVisplayer( lua_State *L );
static int pilotL_setVisible( lua_State *L );
static int pilotL_setHilight( lua_State *L );
static int pilotL_setBribed( lua_State *L );
static int pilotL_getColour( lua_State *L );
static int pilotL_colourChar( lua_State *L );
static int pilotL_getHostile( lua_State *L );
static int pilotL_flags( lua_State *L );
static int pilotL_hasIllegal( lua_State *L );
static int pilotL_setActiveBoard( lua_State *L );
static int pilotL_setNoDeath( lua_State *L );
static int pilotL_disabled( lua_State *L );
static int pilotL_disable( lua_State *L );
static int pilotL_setDisable( lua_State *L );
static int pilotL_cooldown( lua_State *L );
static int pilotL_setCooldown( lua_State *L );
static int pilotL_cooldownCycle( lua_State *L );
static int pilotL_setNoJump( lua_State *L );
static int pilotL_setNoLand( lua_State *L );
static int pilotL_setNoClear( lua_State *L );
static int pilotL_outfitHasSlot( lua_State *L );
static int pilotL_outfitAdd( lua_State *L );
static int pilotL_outfitRm( lua_State *L );
static int pilotL_outfitSlot( lua_State *L );
static int pilotL_outfitAddSlot( lua_State *L );
static int pilotL_outfitRmSlot( lua_State *L );
static int pilotL_outfitInitSlot( lua_State *L );
static int pilotL_outfitMessageSlot( lua_State *L );
static int pilotL_outfitAddIntrinsic( lua_State *L );
static int pilotL_outfitRmIntrinsic( lua_State *L );
static int pilotL_outfitsReset( lua_State *L );
static int pilotL_getFuel( lua_State *L );
static int pilotL_setFuel( lua_State *L );
static int pilotL_intrinsicReset( lua_State *L );
static int pilotL_intrinsicSet( lua_State *L );
static int pilotL_intrinsicGet( lua_State *L );
static int pilotL_shippropReset( lua_State *L );
static int pilotL_shippropSet( lua_State *L );
static int pilotL_shippropGet( lua_State *L );
static int pilotL_effectClear( lua_State *L );
static int pilotL_effectAdd( lua_State *L );
static int pilotL_effectRm( lua_State *L );
static int pilotL_effectHas( lua_State *L );
static int pilotL_effectGet( lua_State *L );
static int pilotL_ai( lua_State *L );
static int pilotL_changeAI( lua_State *L );
static int pilotL_setHealth( lua_State *L );
static int pilotL_setHealthAbs( lua_State *L );
static int pilotL_addHealth( lua_State *L );
static int pilotL_setEnergy( lua_State *L );
static int pilotL_addEnergy( lua_State *L );
static int pilotL_fillAmmo( lua_State *L );
static int pilotL_setNoBoard( lua_State *L );
static int pilotL_setNoDisable( lua_State *L );
static int pilotL_setSpeedLimit( lua_State *L );
static int pilotL_getHealth( lua_State *L );
static int pilotL_getArmour( lua_State *L );
static int pilotL_getShield( lua_State *L );
static int pilotL_getStress( lua_State *L );
static int pilotL_getEnergy( lua_State *L );
static int pilotL_getLockon( lua_State *L );
static int pilotL_getStats( lua_State *L );
static int pilotL_getShipStat( lua_State *L );
static int pilotL_getDetectedDistance( lua_State *L );
static int pilotL_cargoFree( lua_State *L );
static int pilotL_cargoHas( lua_State *L );
static int pilotL_cargoAdd( lua_State *L );
static int pilotL_cargoRm( lua_State *L );
static int pilotL_cargoJet( lua_State *L );
static int pilotL_cargoList( lua_State *L );
static int pilotL_credits( lua_State *L );
static int pilotL_worth( lua_State *L );
static int pilotL_ship( lua_State *L );
static int pilotL_points( lua_State *L );
static int pilotL_radius( lua_State *L );
static int pilotL_idle( lua_State *L );
static int pilotL_control( lua_State *L );
static int pilotL_memory( lua_State *L );
static int pilotL_shipmemory( lua_State *L );
static int pilotL_ainame( lua_State *L );
static int pilotL_task( lua_State *L );
static int pilotL_taskname( lua_State *L );
static int pilotL_taskstack( lua_State *L );
static int pilotL_taskdata( lua_State *L );
static int pilotL_taskclear( lua_State *L );
static int pilotL_pushtask( lua_State *L );
static int pilotL_poptask( lua_State *L );
static int pilotL_refuel( lua_State *L );
static int pilotL_moveto( lua_State *L );
static int pilotL_face( lua_State *L );
static int pilotL_brake( lua_State *L );
static int pilotL_follow( lua_State *L );
static int pilotL_attack( lua_State *L );
static int pilotL_board( lua_State *L );
static int pilotL_runaway( lua_State *L );
static int pilotL_gather( lua_State *L );
static int pilotL_canHyperspace( lua_State *L );
static int pilotL_hyperspace( lua_State *L );
static int pilotL_stealth( lua_State *L );
static int pilotL_tryStealth( lua_State *L );
static int pilotL_destealth( lua_State *L );
static int pilotL_land( lua_State *L );
static int pilotL_hailPlayer( lua_State *L );
static int pilotL_msg( lua_State *L );
static int pilotL_mothership( lua_State *L );
static int pilotL_leader( lua_State *L );
static int pilotL_setLeader( lua_State *L );
static int pilotL_followers( lua_State *L );
static int pilotL_hookClear( lua_State *L );
static int pilotL_choosePoint( lua_State *L );
static int pilotL_collisionTest( lua_State *L );
static int pilotL_damage( lua_State *L );
static int pilotL_invincible( lua_State *L );
static int pilotL_kill( lua_State *L );
static int pilotL_knockback( lua_State *L );
static int pilotL_distress( lua_State *L );
static int pilotL_calcStats( lua_State *L );
static int pilotL_shipvarPeek( lua_State *L );
static int pilotL_shipvarPush( lua_State *L );
static int pilotL_shipvarPop( lua_State *L );
static int pilotL_renderComm( lua_State *L );
static int pilotL_render( lua_State *L );
static int pilotL_renderTo( lua_State *L );

static const luaL_Reg pilotL_methods[] = {
   /* General. */
   { "add", pilotL_add },
   { "clone", pilotL_clone },
   { "rm", pilotL_remove },
   { "explode", pilotL_explode },
   { "get", pilotL_getPilots },
   { "getAllies", pilotL_getAllies },
   { "getEnemies", pilotL_getEnemies },
   { "getVisible", pilotL_getVisible },
   { "getInrange", pilotL_getInrange },
   { "__eq", pilotL_eq },
   { "__tostring", pilotL_tostring },
   /* Info. */
   { "name", pilotL_name },
   { "id", pilotL_id },
   { "exists", pilotL_exists },
   { "target", pilotL_target },
   { "setTarget", pilotL_setTarget },
   { "targetAsteroid", pilotL_targetAsteroid },
   { "setTargetAsteroid", pilotL_setTargetAsteroid },
   { "inrange", pilotL_inrange },
   { "scandone", pilotL_scandone },
   { "withPlayer", pilotL_withPlayer },
   { "nav", pilotL_nav },
   { "navSpob", pilotL_navSpob },
   { "navSpobSet", pilotL_navSpobSet },
   { "navJump", pilotL_navJump },
   { "navJumpSet", pilotL_navJumpSet },
   { "autoweap", pilotL_autoweap },
   { "weapset", pilotL_weapset },
   { "weapsetList", pilotL_weapsetList },
   { "weapsetType", pilotL_weapsetType },
   { "weapsetAdd", pilotL_weapsetAdd },
   { "weapsetAddType", pilotL_weapsetAddType },
   { "weapsetRm", pilotL_weapsetRm },
   { "weapsetCleanup", pilotL_weapsetCleanup },
   { "weapsetSetInrange", pilotL_weapsetSetInrange },
   { "weapsetAmmo", pilotL_weapsetAmmo },
   { "weapsetAuto", pilotL_weapsetAuto },
   { "actives", pilotL_actives },
   { "outfitsList", pilotL_outfitsList },
   { "outfits", pilotL_outfits },
   { "outfitsEquip", pilotL_outfitsEquip },
   { "outfitGet", pilotL_outfitGet },
   { "outfitToggle", pilotL_outfitToggle },
   { "outfitReady", pilotL_outfitReady },
   { "rename", pilotL_rename },
   { "pos", pilotL_position },
   { "vel", pilotL_velocity },
   { "isStopped", pilotL_isStopped },
   { "dir", pilotL_dir },
   { "signature", pilotL_signature },
   { "stealthRange", pilotL_stealthRange },
   { "mass", pilotL_mass },
   { "accel", pilotL_accel },
   { "speed", pilotL_speed },
   { "speedMax", pilotL_speed_max },
   { "turn", pilotL_turn },
   { "cooldown", pilotL_cooldown },
   { "faction", pilotL_faction },
   { "reputation", pilotL_reputation },
   { "areEnemies", pilotL_areEnemies },
   { "areAllies", pilotL_areAllies },
   { "spaceworthy", pilotL_spaceworthy },
   { "health", pilotL_getHealth },
   { "armour", pilotL_getArmour },
   { "shield", pilotL_getShield },
   { "stress", pilotL_getStress },
   { "energy", pilotL_getEnergy },
   { "lockon", pilotL_getLockon },
   { "stats", pilotL_getStats },
   { "shipstat", pilotL_getShipStat },
   { "detectedDistance", pilotL_getDetectedDistance },
   { "colour", pilotL_getColour },
   { "colourChar", pilotL_colourChar },
   { "hostile", pilotL_getHostile },
   { "flags", pilotL_flags },
   { "hasIllegal", pilotL_hasIllegal },
   /* System. */
   { "clear", pilotL_clear },
   { "clearSelect", pilotL_clearSelect },
   { "canSpawn", pilotL_canSpawn },
   { "toggleSpawn", pilotL_toggleSpawn },
   /* Modify. */
   { "ai", pilotL_ai },
   { "changeAI", pilotL_changeAI },
   { "setHealth", pilotL_setHealth },
   { "setHealthAbs", pilotL_setHealthAbs },
   { "addHealth", pilotL_addHealth },
   { "setEnergy", pilotL_setEnergy },
   { "addEnergy", pilotL_addEnergy },
   { "fillAmmo", pilotL_fillAmmo },
   { "setNoBoard", pilotL_setNoBoard },
   { "setNoDisable", pilotL_setNoDisable },
   { "setSpeedLimit", pilotL_setSpeedLimit },
   { "setPos", pilotL_setPosition },
   { "setVel", pilotL_setVelocity },
   { "setDir", pilotL_setDir },
   { "setFaction", pilotL_setFaction },
   { "setHostile", pilotL_setHostile },
   { "setFriendly", pilotL_setFriendly },
   { "setInvincible", pilotL_setInvincible },
   { "setInvincPlayer", pilotL_setInvincPlayer },
   { "setHide", pilotL_setHide },
   { "setInvisible", pilotL_setInvisible },
   { "setNoRender", pilotL_setNoRender },
   { "setVisplayer", pilotL_setVisplayer },
   { "setVisible", pilotL_setVisible },
   { "setHilight", pilotL_setHilight },
   { "setBribed", pilotL_setBribed },
   { "setActiveBoard", pilotL_setActiveBoard },
   { "setNoDeath", pilotL_setNoDeath },
   { "disabled", pilotL_disabled },
   { "disable", pilotL_disable },
   { "setDisable", pilotL_setDisable },
   { "setCooldown", pilotL_setCooldown },
   { "cooldownCycle", pilotL_cooldownCycle },
   { "setNoJump", pilotL_setNoJump },
   { "setNoLand", pilotL_setNoLand },
   { "setNoClear", pilotL_setNoClear },
   /* Talk. */
   { "broadcast", pilotL_broadcast },
   { "comm", pilotL_comm },
   /* Outfits. */
   { "outfitHasSlot", pilotL_outfitHasSlot },
   { "outfitAdd", pilotL_outfitAdd },
   { "outfitRm", pilotL_outfitRm },
   { "outfitSlot", pilotL_outfitSlot },
   { "outfitAddSlot", pilotL_outfitAddSlot },
   { "outfitRmSlot", pilotL_outfitRmSlot },
   { "outfitInitSlot", pilotL_outfitInitSlot },
   { "outfitMessageSlot", pilotL_outfitMessageSlot },
   { "outfitAddIntrinsic", pilotL_outfitAddIntrinsic },
   { "outfitRmIntrinsic", pilotL_outfitRmIntrinsic },
   { "outfitsReset", pilotL_outfitsReset },
   { "fuel", pilotL_getFuel },
   { "setFuel", pilotL_setFuel },
   { "intrinsicReset", pilotL_intrinsicReset },
   { "intrinsicSet", pilotL_intrinsicSet },
   { "intrinsicGet", pilotL_intrinsicGet },
   { "shippropReset", pilotL_shippropReset },
   { "shippropSet", pilotL_shippropSet },
   { "shippropGet", pilotL_shippropGet },
   { "effectClear", pilotL_effectClear },
   { "effectAdd", pilotL_effectAdd },
   { "effectRm", pilotL_effectRm },
   { "effects", pilotL_effectGet },
   { "effectHas", pilotL_effectHas },
   /* Ship. */
   { "ship", pilotL_ship },
   { "radius", pilotL_radius },
   { "points", pilotL_points },
   /* Cargo and moolah. */
   { "cargoFree", pilotL_cargoFree },
   { "cargoHas", pilotL_cargoHas },
   { "cargoAdd", pilotL_cargoAdd },
   { "cargoRm", pilotL_cargoRm },
   { "cargoJet", pilotL_cargoJet },
   { "cargoList", pilotL_cargoList },
   { "credits", pilotL_credits },
   { "worth", pilotL_worth },
   /* Manual AI control. */
   { "idle", pilotL_idle },
   { "control", pilotL_control },
   { "memory", pilotL_memory },
   { "shipMemory", pilotL_shipmemory },
   { "ainame", pilotL_ainame },
   { "task", pilotL_task },
   { "taskname", pilotL_taskname },
   { "taskstack", pilotL_taskstack },
   { "taskdata", pilotL_taskdata },
   { "taskClear", pilotL_taskclear },
   { "pushtask", pilotL_pushtask },
   { "poptask", pilotL_poptask },
   { "refuel", pilotL_refuel },
   { "moveto", pilotL_moveto },
   { "face", pilotL_face },
   { "brake", pilotL_brake },
   { "follow", pilotL_follow },
   { "attack", pilotL_attack },
   { "board", pilotL_board },
   { "runaway", pilotL_runaway },
   { "gather", pilotL_gather },
   { "canHyperspace", pilotL_canHyperspace },
   { "hyperspace", pilotL_hyperspace },
   { "stealth", pilotL_stealth },
   { "tryStealth", pilotL_tryStealth },
   { "destealth", pilotL_destealth },
   { "land", pilotL_land },
   /* Misc. */
   { "hailPlayer", pilotL_hailPlayer },
   { "msg", pilotL_msg },
   { "mothership", pilotL_mothership },
   { "leader", pilotL_leader },
   { "setLeader", pilotL_setLeader },
   { "followers", pilotL_followers },
   { "hookClear", pilotL_hookClear },
   { "choosePoint", pilotL_choosePoint },
   { "collisionTest", pilotL_collisionTest },
   { "damage", pilotL_damage },
   { "invincible", pilotL_invincible },
   { "kill", pilotL_kill },
   { "knockback", pilotL_knockback },
   { "distress", pilotL_distress },
   { "calcStats", pilotL_calcStats },
   { "shipvarPeek", pilotL_shipvarPeek },
   { "shipvarPush", pilotL_shipvarPush },
   { "shipvarPop", pilotL_shipvarPop },
   { "renderComm", pilotL_renderComm },
   { "render", pilotL_render },
   { "renderTo", pilotL_renderTo },
   { 0, 0 },
}; /**< Pilot metatable methods. */

/**
 * @brief Loads the pilot library.
 *
 *    @param env Environment to load library into.
 *    @return 0 on success.
 */
int nlua_loadPilot( nlua_env env )
{
   nlua_register( env, PILOT_METATABLE, pilotL_methods, 1 );

   /* Pilot always loads ship and asteroid. */
   nlua_loadShip( env );
   nlua_loadAsteroid( env );

   return 0;
}

/**
 * @brief Wrapper to simplify flag setting stuff.
 */
static int pilotL_setFlagWrapper( lua_State *L, int flag )
{
   int    state;
   Pilot *p = luaL_validpilot( L, 1 );

   /* Get state. */
   if ( lua_isnone( L, 2 ) )
      state = 1;
   else
      state = lua_toboolean( L, 2 );

   /* Set or remove the flag. */
   if ( state )
      pilot_setFlag( p, flag );
   else
      pilot_rmFlag( p, flag );

   return 0;
}

/**
 * @brief Lua bindings to interact with pilots.
 *
 * This will allow you to create and manipulate pilots in-game.
 *
 * An example would be:
 * @code
 * p = pilot.add( "Llama", "Miner" ) -- Create a Miner Llama
 * p:setFriendly() -- Make it friendly
 * @endcode
 *
 * @luamod pilot
 */
/**
 * @brief Gets pilot at index.
 *
 *    @param L Lua state to get pilot from.
 *    @param ind Index position to find the pilot.
 *    @return Pilot found at the index in the state.
 */
LuaPilot lua_topilot( lua_State *L, int ind )
{
   return *( (LuaPilot *)lua_touserdata( L, ind ) );
}
/**
 * @brief Gets pilot at index or raises error if there is no pilot at index.
 *
 *    @param L Lua state to get pilot from.
 *    @param ind Index position to find pilot.
 *    @return Pilot found at the index in the state.
 */
LuaPilot luaL_checkpilot( lua_State *L, int ind )
{
   if ( lua_ispilot( L, ind ) )
      return lua_topilot( L, ind );
   luaL_typerror( L, ind, PILOT_METATABLE );
   return 0;
}
/**
 * @brief Makes sure the pilot is valid or raises a Lua error.
 *
 *    @param L State currently running.
 *    @param ind Index of the pilot to validate.
 *    @return The pilot (doesn't return if fails - raises Lua error ).
 */
Pilot *luaL_validpilot( lua_State *L, int ind )
{
   Pilot *p = pilot_get( luaL_checkpilot( L, ind ) );
   if ( p == NULL ) {
      NLUA_ERROR( L, _( "Pilot is invalid." ) );
      return NULL;
   }
   return p;
}
/**
 * @brief Pushes a pilot on the stack.
 *
 *    @param L Lua state to push pilot into.
 *    @param pilot Pilot to push.
 *    @return Newly pushed pilot.
 */
LuaPilot *lua_pushpilot( lua_State *L, LuaPilot pilot )
{
   LuaPilot *p = (LuaPilot *)lua_newuserdata( L, sizeof( LuaPilot ) );
   *p          = pilot;
   luaL_getmetatable( L, PILOT_METATABLE );
   lua_setmetatable( L, -2 );
   return p;
}
/**
 * @brief Checks to see if ind is a pilot.
 *
 *    @param L Lua state to check.
 *    @param ind Index position to check.
 *    @return 1 if ind is a pilot.
 */
int lua_ispilot( lua_State *L, int ind )
{
   int ret;

   if ( lua_getmetatable( L, ind ) == 0 )
      return 0;
   lua_getfield( L, LUA_REGISTRYINDEX, PILOT_METATABLE );

   ret = 0;
   if ( lua_rawequal( L, -1, -2 ) ) /* does it have the correct mt? */
      ret = 1;

   lua_pop( L, 2 ); /* remove both metatables */
   return ret;
}

/**
 * @brief Returns a suitable jumpin spot for a given pilot.
 * @usage point = pilot.choosePoint( f, i, g )
 *
 *    @luatparam Faction f Faction the pilot will belong to.
 *    @luatparam[opt=false] boolean i Whether to ignore rules.
 *    @luatparam[opt=false] boolean g Whether to behave as guerilla (spawn in
 * deep space)
 *    @luatreturn Spob|Vec2|Jump A randomly chosen suitable spawn point.
 * @luafunc choosePoint
 */
static int pilotL_choosePoint( lua_State *L )
{
   LuaFaction lf;
   int        ignore_rules, guerilla;
   Spob      *spob = NULL;
   JumpPoint *jump = NULL;
   vec2       vp;

   /* Parameters. */
   lf           = luaL_validfaction( L, 1 );
   ignore_rules = lua_toboolean( L, 2 );
   guerilla     = lua_toboolean( L, 3 );

   pilot_choosePoint( &vp, &spob, &jump, lf, ignore_rules, guerilla );

   if ( spob != NULL )
      lua_pushspob( L, spob->id );
   else if ( jump != NULL )
      lua_pushsystem( L, jump->from->id );
   else
      lua_pushvector( L, vp );

   return 1;
}

/**
 * @brief Adds a ship with an AI and faction to the system (instead of a
 * predefined fleet).
 *
 * @usage p = pilot.add( "Empire Shark", "Empire" ) -- Creates a standard Empire
 * Shark.
 * @usage p = pilot.add( "Pirate Hyena", "Pirate", _("Blackbeard") ) -- Just
 * adds the pilot (will jump in or take off).
 * @usage p = pilot.add( "Llama", "Trader", nil, _("Trader Llama"), {ai="dummy"}
 * ) -- Overrides AI with dummy ai.
 * @usage p = pilot.add( "Gawain", "Civilian", vec2.new( 1000, 200 ) ) -- Pilot
 * won't jump in, will just appear.
 * @usage p = pilot.add( "Empire Pacifier", "Empire", system.get("Goddard") ) --
 * Have the pilot jump in from the system.
 * @usage p = pilot.add( "Goddard", "Goddard", spob.get("Zhiru") , _("Goddard
 * Goddard") ) -- Have the pilot take off from a spob.
 *
 * How param works (by type of value passed): <br/>
 *  - nil: spawns pilot randomly entering from jump points with presence of
 * their faction or taking off from non-hostile spobs <br/>
 *  - spob: pilot takes off from the spob <br/>
 *  - system: jumps pilot in from the system <br/>
 *  - vec2: pilot is created at the position (no jump/takeoff) <br/>
 *  - true: Acts like nil, but does not avoid jump points with no presence <br/>
 *
 *    @luatparam Ship|string shipname Name of the ship to add.
 *    @luatparam Faction |stringfaction Faction to give the pilot.
 *    @luatparam System|Spob|Vec2 param Position to create pilot at, if it's a
 * system it'll try to jump in from that system, if it's a spob it'll try to
 * take off from it.
 *    @luatparam[opt] string pilotname Name to give the pilot. Defaults to
 * shipname.
 *    @luatparam[opt] table parameters Table of extra keyword arguments.
 * Supported arguments: "ai" (string): AI to give the pilot. Defaults to the
 * faction's AI. "naked" (boolean): Whether or not to have the pilot spawn
 * without outfits. Defaults to false. "stealth" (boolean): Whether or not to
 * have the pilot spawn in stealth mode. Defaults to false.
 *    @luatreturn Pilot The created pilot.
 * @luafunc add
 */
static int pilotL_add( lua_State *L )
{
   const Ship *ship;
   const char *pilotname, *ai;
   double      a, r;
   vec2        vv, vp, vn;
   LuaFaction  lf;
   StarSystem *ss;
   Spob       *spob;
   JumpPoint  *jump;
   PilotFlags  flags;
   int         ignore_rules;
   Pilot      *p;

   /* Default values. */
   pilot_clearFlagsRaw( flags );
   vectnull( &vn ); /* Need to determine angle. */
   ss   = NULL;
   jump = NULL;
   spob = NULL;
   a    = 0.;

   /* Parse first argument - Ship Name */
   ship = luaL_validship( L, 1 );
   /* Get faction from string or number. */
   lf = luaL_validfaction( L, 2 );
   /* Get pilotname argument if provided. */
   pilotname = luaL_optstring( L, 4, _( ship->name ) );

   /* Handle position/origin argument. */
   if ( lua_isvector( L, 3 ) ) {
      vp = *lua_tovector( L, 3 );
      a  = RNGF() * 2. * M_PI;
      vectnull( &vv );
   } else if ( lua_issystem( L, 3 ) )
      ss = system_getIndex( lua_tosystem( L, 3 ) );
   else if ( lua_isjump( L, 3 ) )
      ss = system_getIndex( lua_tojump( L, 3 )->destid );
   else if ( lua_isspob( L, 3 ) ) {
      spob = luaL_validspob( L, 3 );
      pilot_setFlagRaw( flags, PILOT_TAKEOFF );
      a = RNGF() * 2. * M_PI;
      r = RNGF() * spob->radius;
      vec2_cset( &vp, spob->pos.x + r * cos( a ), spob->pos.y + r * sin( a ) );
      a = RNGF() * 2. * M_PI;
      vectnull( &vv );
   }
   /* Random. */
   else if ( lua_isnoneornil( L, 3 ) ) {
      /* Check if we should ignore the strict rules. */
      ignore_rules = 0;
      if ( lua_isboolean( L, 3 ) && lua_toboolean( L, 3 ) )
         ignore_rules = 1;

      /* Choose the spawn point and act in consequence.*/
      pilot_choosePoint( &vp, &spob, &jump, lf, ignore_rules, 0 );

      if ( spob != NULL ) {
         pilot_setFlagRaw( flags, PILOT_TAKEOFF );
         a = RNGF() * 2. * M_PI;
         r = RNGF() * spob->radius;
         vec2_cset( &vp, spob->pos.x + r * cos( a ),
                    spob->pos.y + r * sin( a ) );
      }
      a = RNGF() * 2. * M_PI;
      vectnull( &vv );
   } else
      NLUA_INVALID_PARAMETER( L, 3 );

   /* Handle system. */
   if ( ss != NULL ) {
      for ( int i = 0; i < array_size( cur_system->jumps ); i++ ) {
         if ( ( cur_system->jumps[i].target == ss ) &&
              !jp_isFlag( cur_system->jumps[i].returnJump, JP_EXITONLY ) ) {
            jump = cur_system->jumps[i].returnJump;
            break;
         }
      }
      if ( jump == NULL ) {
         if ( array_size( cur_system->jumps ) > 0 ) {
            NLUA_WARN(
               L,
               _( "Ship '%s' jumping in from non-adjacent system '%s' to "
                  "'%s'." ),
               pilotname, ss->name, cur_system->name );
            jump =
               cur_system
                  ->jumps[RNG_BASE( 0, array_size( cur_system->jumps ) - 1 )]
                  .returnJump;
         } else
            NLUA_WARN(
               L,
               _( "Ship '%s' attempting to jump in from '%s', but '%s' has "
                  "no jump points." ),
               pilotname, ss->name, cur_system->name );
      }
   }

   /* Parse final argument - table of optional parameters */
   ai = NULL;
   if ( lua_gettop( L ) >= 5 && !lua_isnil( L, 5 ) ) {
      if ( !lua_istable( L, 5 ) )
         return NLUA_ERROR(
            L, _( "'parameters' should be a table of options or omitted!" ) );
      lua_getfield( L, 5, "ai" );
      ai = luaL_optstring( L, -1, NULL );
      lua_pop( L, 1 );

      lua_getfield( L, 5, "naked" );
      if ( lua_toboolean( L, -1 ) )
         pilot_setFlagRaw( flags, PILOT_NO_OUTFITS );
      lua_pop( L, 1 );

      lua_getfield( L, 5, "stealth" );
      if ( lua_toboolean( L, -1 ) )
         pilot_setFlagRaw( flags, PILOT_STEALTH );
      lua_pop( L, 1 );
   }

   /* Set up velocities and such. */
   if ( jump != NULL ) {
      space_calcJumpInPos( cur_system, jump->from, &vp, &vv, &a, NULL );
      pilot_setFlagRaw( flags, PILOT_HYP_END );
   }

   /* Make sure angle is valid. */
   a = angle_clean( a );

   /* Create the pilot. */
   p = pilot_create( ship, pilotname, lf, ai, a, &vp, &vv, flags, 0, 0 );
   lua_pushpilot( L, p->id );
   if ( jump == NULL ) {
      ai_newtask( L, p, "idle_wait", 0, 1 );
      p->timer[0] = p->tcontrol;
   }

   /* TODO don't have space_calcJumpInPos called twice when stealth creating. */
   if ( ( jump != NULL ) && pilot_isFlagRaw( flags, PILOT_STEALTH ) ) {
      space_calcJumpInPos( cur_system, jump->from, &p->solid.pos, &p->solid.vel,
                           &p->solid.dir, p );
   }
   return 1;
}

/**
 * @brief Clones a pilot. It will share nearly all properties including outfits.
 *
 *    @luatparam Pilot p Pilot to clone.
 *    @luatreturn Pilot A new clone of the pilot.
 * @luafunc clone
 */
static int pilotL_clone( lua_State *L )
{
   const Pilot *p  = luaL_validpilot( L, 1 );
   LuaPilot     lp = pilot_clone( p );
   lua_pushpilot( L, lp );
   return 1;
}

/**
 * @brief Removes a pilot without explosions or anything.
 *
 * Does nothing if the pilot does not exist.
 *
 * @usage p:rm() -- pilot will be destroyed
 *
 *    @luatparam Pilot p Pilot to remove.
 * @luafunc rm
 */
static int pilotL_remove( lua_State *L )
{
   Pilot *p = pilot_get( luaL_checkpilot( L, 1 ) );
   if ( p == NULL )
      return 0;

   /* Player is destroyed. */
   if ( pilot_isPlayer( p ) )
      player_destroyed();

   /* Deletes the pilot. */
   pilot_delete( p );

   return 0;
}

/**
 * @brief Removes a pilot as if it exploded.
 *
 * Note that this triggers the exploded hook which can cause the explosion to
 * fail unlike pilot.rm.
 *
 * @usage p:exploded() -- pilot will be destroyed
 *
 *    @luatparam Pilot p Pilot to remove.
 *    @luatreturn boolean true if exploded succeeded, false otherwise (such as
 * when stopped by a hook).
 * @luafunc explode
 */
static int pilotL_explode( lua_State *L )
{
   Pilot *p = luaL_validpilot( L, 1 );

   /* Run exploded hook that can be cancelled. */
   pilot_setFlag( p, PILOT_EXPLODED );
   pilot_runHook( p, PILOT_HOOK_EXPLODED );
   if ( !pilot_isFlag( p, PILOT_EXPLODED ) ) {
      lua_pushboolean( L, 0 );
      return 1;
   }

   /* Player is destroyed. */
   if ( pilot_isPlayer( p ) )
      player_destroyed();

   /* Deletes the pilot. */
   pilot_delete( p );

   lua_pushboolean( L, 1 );
   return 0;
}

static void clearSelect( Pilot *const *pilot_stack, int f )
{
   for ( int i = 0; i < array_size( pilot_stack ); i++ ) {
      Pilot *pi = pilot_stack[i];
      if ( pilot_isFlag( pi, PILOT_DELETE ) || pilot_isFlag( pi, PILOT_DEAD ) ||
           pilot_isFlag( pi, PILOT_HIDE ) )
         continue;
      if ( pi->faction != f )
         continue;
      pilot_delete( pi );
   }
}
/**
 * @brief Removes all pilots belonging to a faction from the system.
 *
 * @luatparam Faction|table fac Faction name/object or table of faction
 * name/objects to selectively clear.
 *
 * @usage pilot.clearSelect("Empire")
 *
 * @luafunc clearSelect
 */
static int pilotL_clearSelect( lua_State *L )
{
   Pilot *const *pilot_stack = pilot_getAll();
   if ( lua_istable( L, 1 ) ) {
      lua_pushnil( L );
      while ( lua_next( L, 1 ) != 0 ) {
         clearSelect( pilot_stack, luaL_validfaction( L, -1 ) );
         lua_pop( L, 1 );
      }
      lua_pop( L, 1 );
   } else
      clearSelect( pilot_stack, luaL_validfaction( L, 1 ) );

   return 0;
}
/**
 * @brief Clears the current system of pilots. Used for epic battles and such.
 *
 * Be careful with this command especially in big systems. It will most likely
 * cause issues if multiple missions are in the same system.
 *
 * @note Clears all global pilot hooks too.
 *
 * @usage pilot.clear()
 *
 * @luafunc clear
 */
static int pilotL_clear( lua_State *L )
{
   (void)L;
   pilots_clear();
   weapon_clear();
   return 0;
}

/**
 * @brief Returns if pilots can can spawn naturally in the current system.
 *
 *    @luatreturn boolean The current spawn state.
 * @luafunc canSpawn
 */
static int pilotL_canSpawn( lua_State *L )
{
   lua_pushboolean( L, space_spawn );
   return 1;
}

static void toggleSpawn( int f, int b )
{
   /* Find the faction and set. */
   for ( int i = 0; i < array_size( cur_system->presence ); i++ ) {
      if ( cur_system->presence[i].faction != f )
         continue;
      cur_system->presence[i].disabled = b;
      break;
   }
}
/**
 * @brief Disables or enables pilot spawning in the current system.
 *
 * If player jumps the spawn is enabled again automatically. Global spawning
 * takes priority over faction spawning.
 *
 * @usage pilot.toggleSpawn() -- Defaults to disabling global spawning
 * @usage pilot.toggleSpawn( false ) -- Disables global spawning
 * @usage pilot.toggleSpawn( "Pirate" ) -- Defaults to disabling pirate spawning
 * @usage pilot.toggleSpawn( "Pirate", true ) -- Turns on pirate spawning
 *
 *    @luatparam[opt] Faction|table fac Faction or table of factions to enable
 * or disable spawning off. If ommited it works on global spawning.
 *    @luatparam[opt=false] boolean enable true enables spawn, false disables
 * it.
 *    @luatreturn boolean The current spawn state.
 * @luafunc toggleSpawn
 */
static int pilotL_toggleSpawn( lua_State *L )
{
   int b = !lua_toboolean( L, 2 );

   /* Setting it directly. */
   if ( !lua_isnoneornil( L, 1 ) ) {
      if ( lua_istable( L, 1 ) ) {
         lua_pushnil( L );
         while ( lua_next( L, 1 ) != 0 ) {
            toggleSpawn( luaL_validfaction( L, -1 ), b );
            lua_pop( L, 1 );
         }
         lua_pop( L, 1 );
      } else if ( lua_isfaction( L, 1 ) || lua_isstring( L, 1 ) )
         toggleSpawn( luaL_validfaction( L, 1 ), b );
      else if ( lua_isboolean( L, 1 ) )
         space_spawn = lua_toboolean( L, 1 );
      else
         NLUA_INVALID_PARAMETER( L, 1 );
   }
   /* Toggling. */
   else
      space_spawn = b;

   lua_pushboolean( L, space_spawn );
   return 1;
}
/**
 * @brief Gets the pilots available in the system by a certain criteria.
 *
 * @usage p = pilot.get() -- Gets all the pilots
 * @usage p = pilot.get( { faction.get("Empire") } ) -- Only gets empire pilots.
 * @usage p = pilot.get( nil, true ) -- Gets all pilots including disabled
 * @usage p = pilot.get( { faction.get("Empire") }, true ) -- Only empire pilots
 * with disabled
 *
 *    @luatparam Faction|{Faction,...} factions If f is a table of factions, it
 * will only get pilots matching those factions.  Otherwise it gets all the
 * pilots.
 *    @luatparam[opt=false] boolean disabled Whether or not to get disabled
 * ships.
 *    @luatreturn {Pilot,...} A table containing the pilots.
 * @luafunc get
 */
static int pilotL_getPilots( lua_State *L )
{
   int d = lua_toboolean( L, 2 ); /* Whether or not to get disabled. */
   Pilot *const *pilot_stack = pilot_getAll();

   /* Check for belonging to faction. */
   if ( lua_istable( L, 1 ) || lua_isfaction( L, 1 ) ) {
      int *factions;
      if ( lua_isfaction( L, 1 ) ) {
         factions = array_create( int );
         array_push_back( &factions, lua_tofaction( L, 1 ) );
      } else {
         /* Get table length and preallocate. */
         factions = array_create_size( int, lua_objlen( L, 1 ) );
         /* Load up the table. */
         lua_pushnil( L );
         while ( lua_next( L, 1 ) != 0 ) {
            if ( lua_isfaction( L, -1 ) )
               array_push_back( &factions, lua_tofaction( L, -1 ) );
            lua_pop( L, 1 );
         }
         lua_pop( L, 1 );
      }

      /* Now put all the matching pilots in a table. */
      lua_newtable( L );
      int k = 1;
      for ( int i = 0; i < array_size( pilot_stack ); i++ ) {
         for ( int j = 0; j < array_size( factions ); j++ ) {
            if ( ( pilot_stack[i]->faction == factions[j] ) &&
                 ( d || !pilot_isDisabled( pilot_stack[i] ) ) &&
                 !pilot_isFlag( pilot_stack[i], PILOT_DELETE ) ) {
               lua_pushpilot( L, pilot_stack[i]->id ); /* value */
               lua_rawseti( L, -2, k++ );              /* table[key] = value */
            }
         }
      }

      /* clean up. */
      array_free( factions );
   } else if ( ( lua_isnil( L, 1 ) ) || ( lua_gettop( L ) == 0 ) ) {
      /* Now put all the matching pilots in a table. */
      lua_newtable( L );
      int k = 1;
      for ( int i = 0; i < array_size( pilot_stack ); i++ ) {
         if ( ( d || !pilot_isDisabled( pilot_stack[i] ) ) &&
              !pilot_isFlag( pilot_stack[i], PILOT_DELETE ) ) {
            lua_pushpilot( L, pilot_stack[i]->id ); /* value */
            lua_rawseti( L, -2, k++ );              /* table[key] = value */
         }
      }
   } else
      NLUA_INVALID_PARAMETER( L, 1 );

   return 1;
}

static int getFriendOrFoeTest( const Pilot *p, const Pilot *plt, int friend,
                               double dd, int inrange, int dis, int fighters,
                               const vec2 *v, LuaFaction lf )
{
   /* Check if dead. */
   if ( pilot_isFlag( plt, PILOT_DELETE ) )
      return 0;

   /* Ignore self. */
   if ( ( p != NULL ) && ( p->id == plt->id ) )
      return 0;

   /* Ignore fighters unless specified. */
   if ( !fighters && pilot_isFlag( plt, PILOT_CARRIED ) )
      return 0;

   /* Check distance if necessary. */
   if ( ( dd >= 0. ) && vec2_dist2( &plt->solid.pos, v ) > dd )
      return 0;

   /* Check if disabled. */
   if ( dis && pilot_isDisabled( plt ) )
      return 0;

   /* Check appropriate faction. */
   if ( friend ) {
      if ( p == NULL ) {
         if ( !areAllies( lf, plt->faction ) )
            return 0;
      } else {
         if ( !pilot_areAllies( p, plt ) )
            return 0;
      }
   } else {
      if ( p == NULL ) {
         if ( !areEnemies( lf, plt->faction ) )
            return 0;
      } else {
         if ( inrange ) {
            if ( !pilot_validEnemy( p, plt ) )
               return 0;
         } else {
            if ( !pilot_areEnemies( p, plt ) )
               return 0;
         }
      }
   }

   /* Need extra check for friends. */
   if ( ( p != NULL ) && inrange && friend ) {
      if ( !pilot_inRangePilot( p, plt, NULL ) )
         return 0;
   }

   return 1;
}

/*
 * Helper to get nearby friends or foes.
 */
static int pilotL_getFriendOrFoe( lua_State *L, int friend )
{
   int           k;
   double        dd;
   const Pilot  *p;
   double        dist;
   int           inrange, dis, fighters;
   const vec2   *v;
   Pilot *const *pilot_stack;
   LuaFaction    lf;

   /* Check if using faction. */
   lf = -1;
   if ( lua_isfaction( L, 1 ) )
      lf = lua_tofaction( L, 1 );
   else if ( lua_isstring( L, 1 ) )
      lf = luaL_validfaction( L, 1 );
   /* Faction case. */
   if ( lf >= 0 ) {
      dist     = luaL_optnumber( L, 2, -1. );
      v        = luaL_checkvector( L, 3 );
      inrange  = 0;
      dis      = lua_toboolean( L, 5 );
      fighters = lua_toboolean( L, 6 );
      p        = NULL;
   }
   /* Pilot case. */
   else {
      p        = luaL_validpilot( L, 1 );
      dist     = luaL_optnumber( L, 2, -1. );
      v        = luaL_optvector( L, 3, &p->solid.pos );
      inrange  = !lua_toboolean( L, 4 );
      dis      = lua_toboolean( L, 5 );
      fighters = lua_toboolean( L, 6 );
   }

   if ( dist > 0. )
      dd = pow2( dist );
   else
      dd = -1.;

   /* Now put all the matching pilots in a table. */
   pilot_stack = pilot_getAll();
   lua_newtable( L );
   k = 1;
   if ( dist >= 0. && dist < INFINITY ) {
      int            x, y, r;
      const IntList *qt;
      x  = round( v->x );
      y  = round( v->y );
      r  = ceil( dist );
      qt = pilot_collideQuery( x - r, y - r, x + r, y + r );
      for ( int i = 0; i < il_size( qt ); i++ ) {
         const Pilot *plt = pilot_stack[il_get( qt, i, 0 )];

         if ( getFriendOrFoeTest( p, plt, friend, dd, inrange, dis, fighters, v,
                                  lf ) ) {
            lua_pushpilot( L, plt->id ); /* value */
            lua_rawseti( L, -2, k++ );   /* table[key] = value */
         }
      }
   } else {
      for ( int i = 0; i < array_size( pilot_stack ); i++ ) {
         const Pilot *plt = pilot_stack[i];

         if ( getFriendOrFoeTest( p, plt, friend, dd, inrange, dis, fighters, v,
                                  lf ) ) {
            lua_pushpilot( L, plt->id ); /* value */
            lua_rawseti( L, -2, k++ );   /* table[key] = value */
         }
      }
   }
   return 1;
}

/**
 * @brief Gets friendly pilots to a pilot (or faction) within a certain
 * distance.
 *
 * @usage p:getAllies( 5000 ) -- get allies within 5000
 * @usage pilot.getAllies( faction.get("Pirate"), 5000, vec2.new(0,0) ) -- Got
 * allies of "Pirate" faction 5000 units from origin
 *
 *    @luatparam Pilot|faction pilot Pilot or to get allies of.
 *    @luatparam[opt=infinity] number dist Distance to look for allies.
 *    @luatparam[opt=pilot.pos] Vec2 pos Position to check from.
 *    @luatparam[opt=false] boolean ignore_range Whether or not to only check
 * for pilots in range (only in the case of pilot, not faction)
 *    @luatparam[opt=false] boolean disabled Whether or not to count disabled
 * pilots.
 *    @luatparam[opt=false] boolean fighters Whether or not to count deployed
 * fighters.
 *    @luatreturn {Pilot,...} A table containing the pilots.
 * @luafunc getAllies
 * @see getEnemies
 * @see getInrange
 */
static int pilotL_getAllies( lua_State *L )
{
   return pilotL_getFriendOrFoe( L, 1 );
}

/**
 * @brief Gets hostile pilots to a pilot (or faction) within a certain distance.
 *
 * @usage p:getEnemies( 5000 ) -- get hostiles within 5000
 * @usage pilot.getEnemies( faction.get("Pirate"), 5000, vec2.new(0,0) ) -- Got
 * hostiles of "Pirate" faction 5000 units from origin
 *
 *    @luatparam Pilot|faction pilot Pilot or to get hostiles of.
 *    @luatparam[opt=infinity] number dist Distance to look for hostiles.
 *    @luatparam[opt=pilot.pos] Vec2 pos Position to check from.
 *    @luatparam[opt=false] boolean ignore_range Whether or not to ignore checks
 * for pilots in range (only in the case of pilot, not faction)
 *    @luatparam[opt=false] boolean disabled Whether or not to count disabled
 * pilots.
 *    @luatparam[opt=false] boolean fighters Whether or not to count deployed
 * fighters.
 *    @luatreturn {Pilot,...} A table containing the pilots.
 * @luafunc getEnemies
 * @see getAllies
 * @see getInrange
 */
static int pilotL_getEnemies( lua_State *L )
{
   return pilotL_getFriendOrFoe( L, 0 );
}

/**
 * @brief Gets visible pilots to a pilot.
 *
 * @note This function can not use quadtrees and is much slower than getEnemies,
 * getAllies, or getInrange.
 *
 *    @luatparam Pilot pilot Pilot to get visible pilots of.
 *    @luatparam[opt=false] boolean disabled Whether or not to count disabled
 * pilots.
 *    @luatreturn {Pilot,...} A table containing the pilots.
 * @luafunc getVisible
 * @see getEnemies
 * @see getAllies
 * @see getInrange
 */
static int pilotL_getVisible( lua_State *L )
{
   int           k;
   const Pilot  *p   = luaL_validpilot( L, 1 );
   int           dis = lua_toboolean( L, 2 );
   Pilot *const *pilot_stack;

   /* Now put all the matching pilots in a table. */
   pilot_stack = pilot_getAll();
   lua_newtable( L );
   k = 1;
   for ( int i = 0; i < array_size( pilot_stack ); i++ ) {
      /* Check if dead. */
      if ( pilot_isFlag( pilot_stack[i], PILOT_DELETE ) )
         continue;
      /* Check if disabled. */
      if ( dis && pilot_isDisabled( pilot_stack[i] ) )
         continue;
      /* Check visibilitiy. */
      if ( !pilot_validTarget( p, pilot_stack[i] ) )
         continue;

      lua_pushpilot( L, pilot_stack[i]->id ); /* value */
      lua_rawseti( L, -2, k++ );              /* table[key] = value */
   }

   return 1;
}

/**
 * @brief Gets visible pilots to a pilot within a certain distance.
 *
 *    @luatparam vec2 pos Position to get pilots in range of.
 *    @luatparam number d Distance to get pilots in.
 *    @luatparam[opt=false] boolean disabled Whether or not to count disabled
 * pilots.
 *    @luatreturn {Pilot,...} A table containing the pilots.
 * @luafunc getInrange
 * @see getEnemies
 * @see getAllies
 */
static int pilotL_getInrange( lua_State *L )
{
   int            k;
   const vec2    *v   = luaL_checkvector( L, 1 );
   double         d   = luaL_checknumber( L, 2 );
   int            dis = lua_toboolean( L, 3 );
   int            x, y, r;
   const IntList *qt;
   Pilot *const  *pilot_stack = pilot_getAll();

   d = pow2( d ); /* Square it. */

   /* Now put all the matching pilots in a table. */
   x  = round( v->x );
   y  = round( v->y );
   r  = ceil( d );
   qt = pilot_collideQuery( x - r, y - r, x + r, y + r );
   lua_newtable( L );
   k = 1;
   for ( int i = 0; i < il_size( qt ); i++ ) {
      Pilot *p = pilot_stack[il_get( qt, i, 0 )];

      /* Check if dead. */
      if ( pilot_isFlag( p, PILOT_DELETE ) )
         continue;
      /* Check if hidden. */
      if ( pilot_isFlag( p, PILOT_HIDE ) )
         continue;
      /* Check if disabled. */
      if ( dis && pilot_isDisabled( p ) )
         continue;

      /* Must be in range. */
      if ( vec2_dist2( v, &p->solid.pos ) > d )
         continue;

      lua_pushpilot( L, p->id ); /* value */
      lua_rawseti( L, -2, k++ ); /* table[key] = value */
   }

   return 1;
}

/**
 * @brief Checks to see if pilot and p are the same.
 *
 * @usage if p == p2 then -- Pilot 'p' and 'p2' match.
 *
 *    @luatparam Pilot p Pilot to compare.
 *    @luatparam Pilot comp Pilot to compare against.
 *    @luatreturn boolean true if they are the same.
 * @luafunc __eq
 */
static int pilotL_eq( lua_State *L )
{
   LuaPilot p1 = luaL_checkpilot( L, 1 );
   LuaPilot p2 = luaL_checkpilot( L, 2 );
   lua_pushboolean( L, p1 == p2 );
   return 1;
}

/**
 * @brief Gets the pilot's current (translated) name or notes it is inexistent.
 *
 * @usage tostring(p)
 *
 *    @luatparam Pilot p Pilot to convert to string.
 *    @luatreturn string The current name of the pilot or "(inexistent pilot)"
 * if not existent.
 * @luafunc __tostring
 */
static int pilotL_tostring( lua_State *L )
{
   LuaPilot     lp = luaL_checkpilot( L, 1 );
   const Pilot *p  = pilot_get( lp );
   if ( p != NULL )
      lua_pushstring( L, p->name );
   else
      lua_pushstring( L, "(inexistent pilot)" );
   return 1;
}

/**
 * @brief Gets the pilot's current (translated) name.
 *
 * @usage name = p:name()
 *
 *    @luatparam Pilot p Pilot to get the name of.
 *    @luatreturn string The current name of the pilot.
 * @luafunc name
 */
static int pilotL_name( lua_State *L )
{
   const Pilot *p = luaL_validpilot( L, 1 );
   lua_pushstring( L, p->name );
   return 1;
}

/**
 * @brief Gets the ID of the pilot. Guaranteed to be unique per pilot and not
 * repeating over time (with the exception of the player).
 *
 * @usage id = p:id()
 *
 *    @luaparam p Pilot Pilot to get the ID of.
 *    @luareturn number The ID of the current pilot.
 * @luafunc id
 */
static int pilotL_id( lua_State *L )
{
   const Pilot *p = luaL_validpilot( L, 1 );
   lua_pushnumber( L, p->id );
   return 1;
}

/**
 * @brief Checks to see if pilot is still in the system and alive.
 *
 * Pilots cease to exist if they die or jump out.
 *
 * @usage if p:exists() then -- Pilot still exists
 *
 *    @luatparam Pilot p Pilot to check to see if is still exists.
 *    @luatreturn boolean true if pilot is still exists.
 * @luafunc exists
 */
static int pilotL_exists( lua_State *L )
{
   int          exists;
   const Pilot *p = pilot_get( luaL_checkpilot( L, 1 ) );

   /* Must still be kicking and alive. */
   if ( p == NULL )
      exists = 0;
   else if ( pilot_isFlag( p, PILOT_DEAD ) || pilot_isFlag( p, PILOT_HIDE ) )
      exists = 0;
   else
      exists = 1;

   /* Check if the pilot exists. */
   lua_pushboolean( L, exists );
   return 1;
}

/**
 * @brief Gets the pilot target of the pilot.
 *
 * @usage target = p:target()
 *
 *    @luatparam Pilot p Pilot to get target of.
 *    @luatreturn Pilot|nil nil if no target is selected, otherwise the target
 * of the pilot.
 * @luafunc target
 */
static int pilotL_target( lua_State *L )
{
   Pilot *p = luaL_validpilot( L, 1 );
   /* Must be valid. */
   if ( pilot_getTarget( p ) == NULL )
      return 0;
   /* Push target. */
   lua_pushpilot( L, p->target );
   return 1;
}

/**
 * @brief Sets the pilot target of the pilot.
 *
 *    @luatparam Pilot p Pilot to get target of.
 *    @luatparam Pilot|nil t Pilot to set the target to or nil to set no target.
 * @luafunc setTarget
 */
static int pilotL_setTarget( lua_State *L )
{
   unsigned int t;
   Pilot       *p = luaL_validpilot( L, 1 );
   if ( lua_isnoneornil( L, 2 ) )
      t = p->id;
   else
      t = luaL_validpilot( L, 2 )->id;
   if ( pilot_isPlayer( p ) )
      player_targetSet( t );
   else
      pilot_setTarget( p, t );
   return 0;
}

/**
 * @brief Gets the asteroid target of the pilot.
 *
 * @usage target = p:targetAsteroid()
 *
 *    @luatparam Pilot p Pilot to get asteroid target of.
 *    @luatreturn table|nil nil if no asteroid is selected, otherwise a table
 * with information about the selected asteroid.
 * @luafunc targetAsteroid
 */
static int pilotL_targetAsteroid( lua_State *L )
{
   LuaAsteroid_t la;
   const Pilot  *p = luaL_validpilot( L, 1 );
   if ( p->nav_asteroid < 0 )
      return 0;

   la.parent = p->nav_anchor;
   la.id     = p->nav_asteroid;
   lua_pushasteroid( L, la );
   return 1;
}

/**
 * @brief Sets the pilot's asteroid target.
 *
 *    @luatparam Pilot p Pilot to set asteroid target of.
 *    @luatparam Asteroid a Asteroid to set pilot's target to.
 * @luafunc setTargetAsteroid
 */
static int pilotL_setTargetAsteroid( lua_State *L )
{
   Pilot               *p  = luaL_validpilot( L, 1 );
   const LuaAsteroid_t *la = luaL_checkasteroid( L, 2 );

   /* Set the target asteroid. */
   p->nav_anchor   = la->parent;
   p->nav_asteroid = la->id;

   /* Untarget pilot. */
   p->target  = p->id;
   p->ptarget = NULL;

   return 0;
}

/**
 * @brief Checks to see if a target pilot is in range of a pilot.
 *
 * TODO add supports for spobs and jump points.
 *
 * @usage detected, scanned = p:inrange( target )
 *
 *    @luatparam Pilot p Pilot to see if another pilot is in range.
 *    @luatparam Pilot|Asteroid|Vec2 target Target pilot or asteroid to check if
 * in range.
 *    @luatreturn boolean True if the pilot is visible at all.
 *    @luatreturn boolean True if the pilot is visible and well-defined (not
 * fuzzy). Always true if target is not a Pilot.
 * @luafunc inrange
 */
static int pilotL_inrange( lua_State *L )
{
   /* Parse parameters. */
   const Pilot *p = luaL_validpilot( L, 1 );
   if ( lua_ispilot( L, 2 ) ) {
      const Pilot *t = luaL_validpilot( L, 2 );

      /* Check if in range. */
      int ret = pilot_inRangePilot( p, t, NULL );
      if ( ret == 1 ) { /* In range. */
         lua_pushboolean( L, 1 );
         lua_pushboolean( L, 1 );
      } else if ( ret == 0 ) { /* Not in range. */
         lua_pushboolean( L, 0 );
         lua_pushboolean( L, 0 );
      } else { /* Detected fuzzy. */
         lua_pushboolean( L, 1 );
         lua_pushboolean( L, 0 );
      }
      return 2;
   } else if ( lua_isasteroid( L, 2 ) ) {
      const LuaAsteroid_t *la = luaL_checkasteroid( L, 2 );

      /* Check if in range. */
      lua_pushboolean( L, pilot_inRangeAsteroid( p, la->id, la->parent ) );
      lua_pushboolean( L, 1 );
      return 2;
   } else {
      const vec2 *v = luaL_checkvector( L, 2 );
      lua_pushboolean( L, pilot_inRange( p, v->x, v->y ) );
      lua_pushboolean( L, 1 );
      return 2;
   }
}

/**
 * @brief Checks to see if a pilot is done scanning its target.
 *
 *    @luatreturn boolean True if the pilot has finished scanning their target.
 * @luafunc scandone
 */
static int pilotL_scandone( lua_State *L )
{
   Pilot *p = luaL_validpilot( L, 1 );
   if ( pilot_isPlayer( p ) ) {
      const Pilot *t = pilot_getTarget( p );
      lua_pushboolean( L, pilot_isFlag( t, PILOT_PLAYER_SCANNED ) );
   } else
      lua_pushboolean( L, pilot_ewScanCheck( p ) );
   return 1;
}

/**
 * @brief Checks to see if pilot is with player.
 *
 *    @luatparam Pilot p Pilot to check to see if is with player.
 *    @luatreturn boolean true if pilot is with player.
 * @luafunc withPlayer
 */
static int pilotL_withPlayer( lua_State *L )
{
   const Pilot *p = luaL_validpilot( L, 1 );
   lua_pushboolean( L, pilot_isWithPlayer( p ) );
   return 1;
}

/**
 * @brief Gets the nav target of the pilot.
 *
 * @usage spob, hyperspace = p:nav()
 *
 *    @luatparam Pilot p Pilot to get nav info of.
 *    @luatreturn Spob|nil The pilot's spob target.
 *    @luatreturn System|nil The pilot's hyperspace target.
 * @luafunc nav
 */
static int pilotL_nav( lua_State *L )
{
   const Pilot *p = luaL_validpilot( L, 1 );
   if ( p->target == 0 )
      return 0;

   /* Get spob target. */
   if ( p->nav_spob < 0 )
      lua_pushnil( L );
   else
      lua_pushspob( L, cur_system->spobs[p->nav_spob]->id );

   /* Get hyperspace target. */
   if ( p->nav_hyperspace < 0 )
      lua_pushnil( L );
   else {
      LuaSystem ls = cur_system->jumps[p->nav_hyperspace].targetid;
      lua_pushsystem( L, ls );
   }

   return 2;
}

/**
 * @brief Gets the nav spob target of the pilot.
 *
 *    @luatparam Pilot p Pilot to get nav info of.
 *    @luatreturn Spob|nil The pilot's spob target.
 * @luafunc navSpob
 */
static int pilotL_navSpob( lua_State *L )
{
   const Pilot *p = luaL_validpilot( L, 1 );

   /* Get spob target. */
   if ( p->nav_spob < 0 )
      lua_pushnil( L );
   else
      lua_pushspob( L, cur_system->spobs[p->nav_spob]->id );

   return 1;
}

/**
 * @brief Sets the spob target for the pilot.
 *
 *    @luatparam Pilot p Pilot to set spob target for.
 *    @luatparam Spob|nil spb Spob to set as target or nil to disable.
 * @luafunc navSpobSet
 */
static int pilotL_navSpobSet( lua_State *L )
{
   Pilot *p      = luaL_validpilot( L, 1 );
   int    spobid = -1;
   if ( !lua_isnoneornil( L, 2 ) ) {
      const Spob *spb     = luaL_validspob( L, 2 );
      const char *sysname = spob_getSystemName( spb->name );
      if ( ( sysname == NULL ) || ( system_get( sysname ) != cur_system ) )
         return NLUA_ERROR( L, _( "Spob not found in current system!" ) );

      for ( int i = 0; i < array_size( cur_system->spobs ); i++ )
         if ( cur_system->spobs[i] == spb ) {
            spobid = i;
            break;
         }
      if ( spobid < 0 )
         return NLUA_ERROR( L, _( "Spob not found in current system!" ) );
   }

   if ( pilot_isPlayer( p ) )
      player_targetSpobSet( spobid );
   else
      p->nav_spob = spobid;

   return 0;
}

/**
 * @brief Gets the nav jump target of the pilot.
 *
 *    @luatparam Pilot p Pilot to get nav info of.
 *    @luatreturn Jump|nil The pilot's hyperspace target.
 * @luafunc navJump
 */
static int pilotL_navJump( lua_State *L )
{
   const Pilot *p = luaL_validpilot( L, 1 );

   /* Get hyperspace target. */
   if ( p->nav_hyperspace < 0 )
      lua_pushnil( L );
   else {
      LuaJump lj;
      lj.srcid  = cur_system->id;
      lj.destid = cur_system->jumps[p->nav_hyperspace].targetid;
      lua_pushjump( L, lj );
   }

   return 1;
}

/**
 * @brief Sets the hyperspace navigation target for the pilot.
 *
 *    @luatparam Pilot p Pilot to set hyperspace navigation target for.
 *    @luatparam Jump|nil jp Jump point to set as navigation target or nil to
 * disable.
 * @luafunc navJumpSet
 */
static int pilotL_navJumpSet( lua_State *L )
{
   Pilot *p      = luaL_validpilot( L, 1 );
   int    jumpid = -1;
   if ( !lua_isnoneornil( L, 2 ) ) {
      const LuaJump *lj = luaL_checkjump( L, 2 );
      if ( cur_system->id != lj->srcid )
         return NLUA_ERROR(
            L, _( "Jump source system doesn't match current system!" ) );
      /* jumpid = jp - cur_system->jumps; */
      for ( int i = 0; i < array_size( cur_system->jumps ); i++ )
         if ( cur_system->jumps[i].targetid == lj->destid ) {
            jumpid = i;
            break;
         }
      if ( jumpid < 0 )
         return NLUA_ERROR( L, _( "Jump destination system not found!" ) );
   }

   if ( pilot_isPlayer( p ) ) {
      player_targetHyperspaceSet( jumpid, 0 );
      if ( jumpid < 0 )
         map_select( NULL, 0 );
      else
         map_select( cur_system->jumps[jumpid].target, 0 );
   } else
      p->nav_hyperspace = jumpid;

   return 0;
}

/**
 * @brief Sets up an item in a weapon set.
 *
 * TODO move this to an object in its own module or something.
 */
static int weapsetItem( lua_State *L, int *k, Pilot *p,
                        const PilotOutfitSlot *slot, const Pilot *target )
{
   const Damage *dmg;
   const Outfit *o = slot->outfit;
   int           is_lau, is_fb;

   /* Check if we should add. */
   if ( o == NULL )
      return 0;
   is_lau = outfit_isLauncher( o );
   is_fb  = outfit_isFighterBay( o );

   /* Must be valid weapon. */
   if ( !( outfit_isBolt( o ) || outfit_isBeam( o ) || is_lau || is_fb ) )
      return 0;

   /* Set up new item. */
   lua_pushnumber( L, ++( *k ) );

   /* We'll store the data in a table. */
   lua_newtable( L );

   /* Outfit. */
   lua_pushstring( L, "outfit" );
   lua_pushoutfit( L, slot->outfit );
   lua_rawset( L, -3 );

   /* Beams require special handling. */
   if ( outfit_isBeam( o ) ) {
      double delay, firemod, enermod;
      int    has_beamid;
      pilot_getRateMod( &firemod, &enermod, p, slot->outfit );

      /* When firing, cooldown is always zero. When recharging,
       * it's the usual 0-1 readiness value. */
      lua_pushstring( L, "cooldown" );
      has_beamid = ( slot->u.beamid > 0 );
      if ( has_beamid )
         lua_pushnumber( L, 0. );
      else {
         delay = ( slot->timer / outfit_delay( o ) ) * firemod;
         lua_pushnumber( L, CLAMP( 0., 1., 1. - delay ) );
      }
      lua_rawset( L, -3 );

      /* When firing, slot->timer represents the remaining duration. */
      lua_pushstring( L, "charge" );
      if ( has_beamid )
         lua_pushnumber( L, CLAMP( 0., 1., slot->timer / o->u.bem.duration ) );
      else
         lua_pushnumber( L, CLAMP( 0., 1., 1. - delay ) );
      lua_rawset( L, -3 );
   } else {
      double delay, firemod, enermod;
      /* Set cooldown. */
      lua_pushstring( L, "cooldown" );
      pilot_getRateMod( &firemod, &enermod, p, slot->outfit );
      delay = outfit_delay( slot->outfit ) * firemod;
      if ( delay > 0. )
         lua_pushnumber( L, CLAMP( 0., 1., 1. - slot->timer / delay ) );
      else
         lua_pushnumber( L, 1. );
      lua_rawset( L, -3 );
   }

   /* Ammo quantity absolute. */
   if ( is_lau || is_fb ) {
      lua_pushstring( L, "left" );
      lua_pushnumber( L, slot->u.ammo.quantity );
      lua_rawset( L, -3 );

      /* Ammo quantity relative. */
      lua_pushstring( L, "left_p" );
      lua_pushnumber( L, (double)slot->u.ammo.quantity /
                            (double)pilot_maxAmmoO( p, slot->outfit ) );
      lua_rawset( L, -3 );
   }

   /* Launcher lockon. */
   if ( is_lau ) {
      double t = slot->u.ammo.lockon_timer;
      if ( t <= 0. )
         lua_pushnumber( L, 1. );
      else
         lua_pushnumber( L, 1. - ( t / slot->outfit->u.lau.lockon ) );
      lua_setfield( L, -2, "lockon" );

      /* Is in arc. */
      /* TODO this is broken right now. */
      lua_pushboolean( L, slot->u.ammo.in_arc );
      lua_setfield( L, -2, "in_arc" );
   }

   lua_pushboolean( L, slot->flags & PILOTOUTFIT_ISON );
   lua_setfield( L, -2, "active" );

   /* Type. */
   lua_pushstring( L, outfit_getType( slot->outfit ) );
   lua_setfield( L, -2, "type" );

   /* First weapon set. */
   lua_pushinteger( L, slot->weapset + 1 );
   lua_setfield( L, -2, "weapset" );

   /* Damage type. */
   dmg = outfit_damage( slot->outfit );
   if ( dmg != NULL ) {
      lua_pushstring( L, dtype_damageTypeToStr( dmg->type ) );
      lua_setfield( L, -2, "dtype" );
   }

   /* Track. */
   if ( outfit_isBolt( slot->outfit ) ) {
      if ( target != NULL )
         lua_pushnumber(
            L, pilot_ewWeaponTrack( p, target, slot->outfit->u.blt.trackmin,
                                    slot->outfit->u.blt.trackmax ) );
      else
         lua_pushnumber( L, -1 );
      lua_setfield( L, -2, "track" );
   }

   /* Add to table. */
   lua_rawset( L, -3 );
   return 1;
}

/**
 * @brief Gets if a pilot is using automatically set weapon sets.
 *
 *    @luatparam Pilot p Pilot to get whether or not is using automatic weapon
 * sets.
 *    @luatreturn boolean Whether or not the pilot is using automatic weapon
 * sets.
 * @luafunc autoweap
 */
static int pilotL_autoweap( lua_State *L )
{
   Pilot *p = luaL_validpilot( L, 1 );
   lua_pushboolean( L, p->autoweap );
   return 1;
}

/**
 * @brief Gets the weapset weapon of the pilot.
 *
 * The weapon sets have the following structure: <br />
 * <ul>
 *  <li> outfit: the outfit. </li>
 *  <li> cooldown: [0:1] value indicating if ready to shoot (1 is ready). </li>
 *  <li> charge: [0:1] charge level of beam weapon (1 is full). </li>
 *  <li> left: Absolute ammo left or nil if not applicable. </li>
 *  <li> left_p: Relative ammo left [0:1] or nil if not applicable </li>
 *  <li> lockon: Lock-on [0:1] for seeker weapons or nil if not applicable.
 * </li> <li> in_arc: Whether or not the target is in targeting arc or nil if
 * not applicable. </li>
 * <li> active: Whether or not the weapon is currently active.
 * </li></li> <li> type: Type of the weapon. </li> <li> dtype: Damage
 * type of the weapon. </li> <li> track: Tracking level of the weapon. </li>
 * </ul>
 *
 * An example would be:
 * @code
 * ws_name, ws = p:weapset( true )
 * print( "Weapnset Name: " .. ws_name )
 * for i, w in ipairs(ws) do
 *    print( "Name: " .. w.name )
 *    print( "Cooldown: " .. tostring(w.cooldown) )
 * end
 * @endcode
 *
 * @usage set_name, slots = p:weapset() -- Gets info for all active
 * weapons
 * @usage set_name, slots = p:weapset( 5 ) -- Get info about the set number 5
 *
 *    @luatparam Pilot p Pilot to get weapset weapon of.
 *    @luatparam[opt=all] number id ID of the set to get
 * information of. Defaults to currently active set.
 *    @luatreturn string The name of the set.
 *    @luatreturn table A table with each slot's information.
 * @luafunc weapset
 */
static int pilotL_weapset( lua_State *L )
{
   Pilot *p, *target;
   int    id, all;

   /* Parse parameters. */
   id = 0;
   p  = luaL_validpilot( L, 1 );
   if ( lua_gettop( L ) > 1 ) {
      id  = luaL_checkinteger( L, 2 ) - 1;
      id  = CLAMP( 0, PILOT_WEAPON_SETS, id );
      all = 0;
   } else
      all = 1;

   /* Get target. */
   target = ( p->target != p->id ) ? pilot_get( p->target ) : NULL;

   /* Push name. */
   lua_pushstring( L, pilot_weapSetName( p, id ) );

   /* Push set. */
   lua_newtable( L );
   if ( all ) {
      int k = 0;
      for ( int i = 0; i < array_size( p->outfits ); i++ ) {
         const PilotOutfitSlot *slot = p->outfits[i];
         weapsetItem( L, &k, p, slot, target );
      }
   } else {
      int                         k       = 0;
      const PilotWeaponSetOutfit *po_list = pilot_weapSetList( p, id );
      for ( int i = 0; i < array_size( po_list ); i++ ) {
         const PilotOutfitSlot *slot = p->outfits[po_list[i].slotid];
         weapsetItem( L, &k, p, slot, target );
      }
   }

   return 2;
}

static int luaL_checkweapset( lua_State *L, int idx )
{
   int ws = luaL_checkinteger( L, idx ) - 1;
   if ( ( ws < 0 ) || ( ws > 9 ) )
      return NLUA_ERROR( L, _( "Invalid weapon set '%d'!" ), idx );
   return ws;
}

static PilotOutfitSlot *luaL_checkslot( lua_State *L, Pilot *p, int idx )
{
   if ( lua_isnumber( L, idx ) ) {
      const int slotid = lua_tointeger( L, idx );
      if ( ( slotid < 1 ) || ( slotid > array_size( p->outfits ) ) ) {
         NLUA_ERROR(
            L,
            _( "Pilot '%s' with ship '%s' does not have a slot with id '%d'!" ),
            p->name, _( p->ship->name ), slotid );
         return NULL;
      }
      /* We have to convert from "Lua IDs" to "C" ids by subtracting 1. */
      return p->outfits[slotid - 1];
   }

   const char      *slotname = luaL_checkstring( L, idx );
   PilotOutfitSlot *s        = pilot_getSlotByName( p, slotname );
   if ( s == NULL ) {
      NLUA_WARN(
         L, _( "Pilot '%s' with ship '%s' does not have named slot '%s'!" ),
         p->name, _( p->ship->name ), slotname );
      return NULL;
   }
   return s;
}

/**
 * @brief Get a list of all the outfits in a weapon set.
 *
 *    @luatparam Pilot p Pilot to set weapon set outfit list of.
 *    @luatparam integer id ID of the weapon set as shown in game (from 0 to 9).
 *    @luatreturn table Table containing the slot ids of all outfits in the
 * weapon set for use with functions such as pilot.outfitGet.
 * @luafunc weapsetList
 */
static int pilotL_weapsetList( lua_State *L )
{
   const Pilot          *p  = luaL_validpilot( L, 1 );
   int                   id = luaL_checkweapset( L, 2 );
   const PilotWeaponSet *ws = &p->weapon_sets[id];

   lua_newtable( L );
   for ( int i = 0; i < array_size( ws->slots ); i++ ) {
      lua_pushinteger( L, ws->slots[i].slotid + 1 );
      lua_rawseti( L, -2, i + 1 );
   }
   return 1;
}

/**
 * @brief Sets the type of a weapon set for a pilot.
 *
 *    @luatparam Pilot p Pilot to set weapon set type of.
 *    @luatparam integer id ID of the weapon set as shown in game (from 0 to 9).
 *    @luatparam string type Type of the weapon set. Can be either
 * "toggle", or "hold".
 * @luafunc weapsetType
 */
static int pilotL_weapsetType( lua_State *L )
{
   Pilot      *p    = luaL_validpilot( L, 1 );
   int         id   = luaL_checkweapset( L, 2 );
   const char *type = luaL_checkstring( L, 3 );
   int typeid;
   if ( strcmp( type, "toggle" ) == 0 )
      typeid = WEAPSET_TYPE_TOGGLE;
   else if ( strcmp( type, "hold" ) == 0 )
      typeid = WEAPSET_TYPE_HOLD;
   else
      return NLUA_ERROR( L, _( "Invalid weapon set type '%s'!" ), type );
   pilot_weapSetType( p, id, typeid );
   return 0;
}

/**
 * @brief Adds an outfit to a pilot's weapon set.
 *
 *    @luatparam Pilot p Pilot to remove weapon from weapon set.
 *    @luatparam integer id ID of the weapon set as shown in game (from 0 to 9).
 *    @luatparam string|integer slot Slot to add to weapon set. Can be passed by
 * either id or name.
 * @luafunc weapsetAdd
 */
static int pilotL_weapsetAdd( lua_State *L )
{
   Pilot                 *p  = luaL_validpilot( L, 1 );
   int                    id = luaL_checkweapset( L, 2 );
   const PilotOutfitSlot *o  = luaL_checkslot( L, p, 3 );
   pilot_weapSetAdd( p, id, o );
   return 0;
}

/**
 * @brief Adds an outfit to a pilot's weapon set.
 *
 *    @luatparam Pilot p Pilot to remove weapon from weapon set.
 *    @luatparam integer id ID of the weapon set as shown in game (from 0 to 9).
 *    @luatparam string|integer slot Slot to add to weapon set. Can be passed by
 * either id or name.
 * @luafunc weapsetAddType
 */
static int pilotL_weapsetAddType( lua_State *L )
{
   Pilot      *p    = luaL_validpilot( L, 1 );
   int         id   = luaL_checkweapset( L, 2 );
   const char *type = luaL_checkstring( L, 3 );
   for ( int i = 0; i < array_size( p->outfits ); i++ ) {
      PilotOutfitSlot *pos = p->outfits[i];
      if ( pos->outfit == NULL )
         continue;
      if ( ( strcmp( pos->outfit->name, type ) == 0 ) ||
           ( strcmp( outfit_getType( pos->outfit ), type ) == 0 ) ||
           ( strcmp( outfit_getTypeBroad( pos->outfit ), type ) == 0 ) )
         pilot_weapSetAdd( p, id, pos );
   }
   return 0;
}

/**
 * @brief Removes an outfit from a pilot's weapon set.
 *
 *    @luatparam Pilot p Pilot to remove weapon from weapon set.
 *    @luatparam integer id ID of the weapon set as shown in game (from 0 to 9).
 *    @luatparam string|integer slot Slot to remove from weapon set. Can be
 * passed by either id or name.
 * @luafunc weapsetRm
 */
static int pilotL_weapsetRm( lua_State *L )
{
   Pilot                 *p  = luaL_validpilot( L, 1 );
   int                    id = luaL_checkweapset( L, 2 );
   const PilotOutfitSlot *o  = luaL_checkslot( L, p, 3 );
   pilot_weapSetRm( p, id, o );
   return 0;
}

/**
 * @brief Cleans up a weapon set. This removes all properties of the weapon set
 * and resets it.
 *
 *    @luatparam Pilot p Pilot to remove weapon from weapon set.
 *    @luatparam[opt] integer id ID of the weapon set as shown in game (from 0
 * to 9). Cleans them all up if set to nil or not set.
 * @luafunc weapsetCleanup
 */
static int pilotL_weapsetCleanup( lua_State *L )
{
   Pilot *p = luaL_validpilot( L, 1 );
   if ( lua_isnoneornil( L, 2 ) ) {
      for ( int i = 0; i < PILOT_WEAPON_SETS; i++ )
         pilot_weapSetCleanup( p, i );
   } else {
      int id = luaL_checkweapset( L, 2 );
      pilot_weapSetCleanup( p, id );
   }
   return 0;
}

/**
 * @brief Sets whether a pilot's weapon set does inrange checks.
 *
 *    @luatparam Pilot p Pilot to get weapset weapon of.
 *    @luatparam[opt=nil] number id ID of the weapon set to set inrange check
 * status, or nil for all.
 *    @luatparam boolean docheck Whether or not to do inrange checks.
 * @luafunc weapsetSetInrange
 */
static int pilotL_weapsetSetInrange( lua_State *L )
{
   Pilot *p       = luaL_validpilot( L, 1 );
   int    inrange = lua_toboolean( L, 3 );
   if ( lua_isnoneornil( L, 2 ) ) {
      for ( int i = 0; i < PILOT_WEAPON_SETS; i++ )
         pilot_weapSetInrange( p, i, inrange );
   } else {
      int id = luaL_checkweapset( L, 2 );
      pilot_weapSetInrange( p, id, inrange );
   }
   return 0;
}

/**
 * @brief Gets the ammo left of a weapon set.
 *
 *    @luatparam Pilot p Pilot to get weapon set ammo for.
 *    @luatparam[opt] number id Optional parameter indicating id of weapon set
 * to get ammo of.
 *    @luatparam number level Level of weapon set to get range of.
 *    @luatreturn number The range of the weapon set.
 * @luafunc weapsetAmmo
 */
static int pilotL_weapsetAmmo( lua_State *L )
{
   Pilot *p  = luaL_validpilot( L, 1 );
   int    id = luaL_checkinteger( L, 2 );
   lua_pushnumber( L, pilot_weapSetAmmo( p, id ) );
   return 1;
}

/**
 * @brief Makes the pilot's weapons get automatically set.
 *
 *    @luatparam Pilot p Pilot to automatically handle weapon sets for.
 * @luafunc weapsetAuto
 */
static int pilotL_weapsetAuto( lua_State *L )
{
   Pilot *p = luaL_validpilot( L, 1 );
   pilot_weaponAuto( p );
   return 0;
}

/**
 * @brief Gets the active outfits and their states of the pilot.
 *
 * The active outfits have the following structure: <br />
 * <ul>
 *  <li> outfit: The outfit. </li>
 *  <li> slot: The slot the outfit is in.</li>
 *  <li> active: Whether or not the outfit is active at the current time.</li>
 *  <li> weapset: The first weapon
 * set that the outfit appears in, if any. </li> <li> state: State of the
 * outfit, which can be one of { "off", "warmup", "on", "cooldown" }. </li> <li>
 * duration: Set only if state is "on". Indicates duration value (0 = just
 * finished, 1 = just on). </li> <li> cooldown: Set only if state is "cooldown".
 * Indicates cooldown value (0 = just ending, 1 = just started cooling down).
 * </li>
 * </ul>
 *
 * An example would be:
 * @code
 * act_outfits = p:actives()
 * print( "Weapnset Name: " .. ws_name )
 * for i, o in ipairs(act_outfits) do
 *    print( "Name: " .. o.name )
 *    print( "State: " .. o.state )
 * end
 * @endcode
 *
 * @usage act_outfits = p:actives() -- Gets the table of active outfits
 *
 *    @luatparam Pilot p Pilot to get active outfits of.
 *    @luatparam[opt=false] boolean sort Whether or not to sort the outfits.
 *    @luatreturn table The table with each active outfit's information.
 * @luafunc actives
 */
static int pilotL_actives( lua_State *L )
{
   Pilot            *p;
   int               k, sort;
   PilotOutfitSlot **outfits;
   const char       *str;
   double            d;

   /* Parse parameters. */
   p    = luaL_validpilot( L, 1 );
   sort = lua_toboolean( L, 2 );

   k = 0;
   lua_newtable( L );

   if ( sort ) {
      outfits = array_copy( PilotOutfitSlot *, p->outfits );
      qsort( outfits, array_size( outfits ), sizeof( PilotOutfitSlot * ),
             outfit_compareActive );
   } else
      outfits = p->outfits;

   for ( int i = 0; i < array_size( outfits ); i++ ) {
      /* Get active outfits. */
      PilotOutfitSlot *pos = outfits[i];
      if ( pos->outfit == NULL )
         continue;
      if ( !( pos->flags & PILOTOUTFIT_ACTIVE ) )
         continue;
      if ( outfit_isWeapon( pos->outfit ) && ( pos->weapset < 2 ) )
         continue;

      /* See if there's a same configuration that is lower. */
      int skip = 0;
      for ( int j = 0; j < i; j++ ) {
         PilotOutfitSlot *posj = outfits[j];
         if ( posj->outfit != pos->outfit )
            continue;
         if ( posj->weapset != pos->weapset )
            continue;
         skip = 1;
         break;
      }
      if ( skip )
         continue;

      /* Set up for creation. */
      lua_newtable( L );

      /* Outfit. */
      lua_pushoutfit( L, pos->outfit );
      lua_setfield( L, -2, "outfit" );

      /* Slot. */
      lua_pushinteger( L, i + 1 );
      lua_setfield( L, -2, "slot" );

      lua_pushboolean( L, pos->flags & PILOTOUTFIT_ISON );
      lua_setfield( L, -2, "active" );

      /* Find the first weapon set containing the outfit, if any. */
      if ( outfits[i]->weapset != -1 ) {
         lua_pushnumber( L, outfits[i]->weapset + 1 );
         lua_setfield( L, -2, "weapset" );
      }

      /* State and timer. */
      switch ( pos->state ) {
      case PILOT_OUTFIT_OFF:
         str = "off";
         break;
      case PILOT_OUTFIT_WARMUP:
         str = "warmup";
         if ( !outfit_isMod( pos->outfit ) ||
              pos->outfit->lua_env == LUA_NOREF )
            d = 1.; /* TODO add warmup stuff to normal active outfits (not sure
                       if necessary though. */
         else
            d = pos->progress;
         lua_pushnumber( L, d );
         lua_setfield( L, -2, "warmup" );
         break;
      case PILOT_OUTFIT_ON:
         str = "on";
         if ( !outfit_isMod( pos->outfit ) ||
              pos->outfit->lua_env == LUA_NOREF ) {
            d = outfit_duration( pos->outfit );
            if ( d == 0. )
               d = 1.;
            else if ( !isinf( pos->stimer ) )
               d = pos->stimer / d;
         } else
            d = pos->progress;
         lua_pushnumber( L, d );
         lua_setfield( L, -2, "duration" );
         break;
      case PILOT_OUTFIT_COOLDOWN:
         str = "cooldown";
         if ( !outfit_isMod( pos->outfit ) ||
              pos->outfit->lua_env == LUA_NOREF ) {
            d = outfit_cooldown( pos->outfit );
            if ( d > 0. && !isinf( pos->stimer ) )
               d = pos->stimer / d;
         } else
            d = pos->progress;
         lua_pushnumber( L, d );
         lua_setfield( L, -2, "cooldown" );
         break;
      default:
         str = "unknown";
         break;
      }
      lua_pushstring( L, str );
      lua_setfield( L, -2, "state" );

      /* Set table in table. */
      lua_rawseti( L, -2, ++k );
   }

   /* Clean up. */
   if ( sort )
      array_free( outfits );

   return 1;
}

/**
 * @brief qsort compare function for active outfits.
 */
static int outfit_compareActive( const void *slot1, const void *slot2 )
{
   const PilotOutfitSlot *s1, *s2;
   s1 = *(const PilotOutfitSlot **)slot1;
   s2 = *(const PilotOutfitSlot **)slot2;

   /* Put unassigned outfits at the end. */
   if ( ( s1->weapset < 0 ) && ( s2->weapset >= 0 ) )
      return -1;
   else if ( ( s1->weapset >= 0 ) && ( s2->weapset < 0 ) )
      return +1;

   /* Compare weapon set indexes. */
   if ( s1->weapset < s2->weapset )
      return +1;
   else if ( s1->weapset > s2->weapset )
      return -1;

   /* Compare positions within the outfit array. */
   if ( s1->id < s2->id )
      return +1;
   else if ( s1->id > s2->id )
      return -1;

   return 0;
}

/**
 * @brief Gets the outfits of a pilot.
 *
 *    @luatparam Pilot p Pilot to get outfits of.
 *    @luatparam[opt=nil] string What slot type to get outfits of. Can be either
 * nil, "weapon", "utility", "structure", "intrinsic", or "all". nil implies
 * returning all non-intrinsic outfits.
 *    @luatparam[opt=false] boolean skip_locked Whether or not locked outfits
 * should be ignored.
 *    @luatreturn table The outfits of the pilot in an ordered list.
 * @luafunc outfitsList
 */
static int pilotL_outfitsList( lua_State *L )
{
   int            normal      = 1;
   int            intrinsics  = 0;
   const Pilot   *p           = luaL_validpilot( L, 1 );
   const char    *type        = luaL_optstring( L, 2, NULL );
   int            skip_locked = lua_toboolean( L, 3 );
   OutfitSlotType ost         = OUTFIT_SLOT_NULL;

   /* Get type. */
   if ( type != NULL ) {
      if ( strcmp( type, "all" ) == 0 )
         intrinsics = 1;
      else if ( strcmp( type, "structure" ) == 0 )
         ost = OUTFIT_SLOT_STRUCTURE;
      else if ( strcmp( type, "utility" ) == 0 )
         ost = OUTFIT_SLOT_UTILITY;
      else if ( strcmp( type, "weapon" ) == 0 )
         ost = OUTFIT_SLOT_WEAPON;
      else if ( strcmp( type, "intrinsic" ) == 0 ) {
         intrinsics = 1;
         normal     = 0;
      } else
         return NLUA_ERROR( L, _( "Unknown slot type '%s'" ), type );
   }

   lua_newtable( L );
   int j = 1;
   if ( normal ) {
      for ( int i = 0; i < array_size( p->outfits ); i++ ) {
         /* Get outfit. */
         if ( p->outfits[i]->outfit == NULL )
            continue;

         /* Only match specific type. */
         if ( ( ost != OUTFIT_SLOT_NULL ) &&
              ( p->outfits[i]->outfit->slot.type != ost ) )
            continue;

         /* Skip locked. */
         if ( skip_locked && p->outfits[i]->sslot->locked )
            continue;

         /* Set the outfit. */
         lua_pushoutfit( L, p->outfits[i]->outfit );
         lua_rawseti( L, -2, j++ );
      }
   }
   if ( intrinsics ) {
      for ( int i = 0; i < array_size( p->outfit_intrinsic ); i++ ) {
         lua_pushoutfit( L, p->outfit_intrinsic[i].outfit );
         lua_rawseti( L, -2, j++ );
      }
   }

   return 1;
}

/**
 * @brief Gets a mapping of outfit slot IDs and outfits of a pilot.
 *
 * @note The index value can be used as a slot identifier.
 *
 *    @luatparam Pilot p Pilot to get outfits of.
 *    @luatreturn table Ordered table of outfits. If an outfit is not equipped
 * at slot it sets the value to false.
 * @luafunc outfits
 */
static int pilotL_outfits( lua_State *L )
{
   const Pilot *p = luaL_validpilot( L, 1 );
   lua_newtable( L );
   for ( int i = 0; i < array_size( p->outfits ); i++ ) {
      if ( p->outfits[i]->outfit == NULL )
         lua_pushboolean( L, 0 );
      else
         lua_pushoutfit( L, p->outfits[i]->outfit );
      lua_rawseti( L, -2, i + 1 );
   }
   return 1;
}

/**
 * @brief Equips a pilot with a set of outfits.
 *
 *    @luatparam Pilot p Pilot to set equipment of.
 *    @luatparam table o Table of outfits to equip the pilot (should be likely
 * taken from pilot.outfits). The key should be the slot id and the value should
 * be the outfit or false if there is no outfit in that slot.
 *    @luatreturn boolean If all the outfits were equipped successfully or not.
 * @luafunc outfitsEquip
 * @see outfits
 */
static int pilotL_outfitsEquip( lua_State *L )
{
   Pilot *p   = luaL_validpilot( L, 1 );
   int    ret = 0;
   /* Process outputs. */
   for ( int i = 1;; i++ ) {
      const Outfit    *o;
      PilotOutfitSlot *s;

      lua_rawgeti( L, 2, i );
      if ( lua_isnil( L, -1 ) ) {
         lua_pop( L, 1 );
         break;
      }

      if ( i > array_size( p->outfits ) ) {
         NLUA_WARN(
            L,
            _( "Trying to equip more outfits than slots available on pilot "
               "'%s'!" ),
            p->name );
         lua_pop( L, 1 );
         break;
      }

      /* No outfit. */
      if ( !lua_toboolean( L, -1 ) )
         continue;

      o = luaL_validoutfit( L, -1 );
      s = p->outfits[i - 1];
      ret |= pilot_outfitAddSlot( p, o, s, 1, 1 );

      lua_pop( L, 1 );
   }
   lua_pushboolean( L, !ret );
   return 1;
}

/**
 * @brief Gets a pilot's outfit by ID.
 *
 *    @luatparam Pilot p Pilot to get outfit of.
 *    @luatparam number id ID of the outfit to get.
 *    @luatreturn Outfit|nil Outfit equipped in the slot or nil otherwise.
 * @luafunc outfitGet
 */
static int pilotL_outfitGet( lua_State *L )
{
   /* Parse parameters */
   const Pilot *p  = luaL_validpilot( L, 1 );
   int          id = luaL_checkinteger( L, 2 ) - 1;
   if ( id < 0 || id >= array_size( p->outfits ) )
      return NLUA_ERROR( L, _( "Pilot '%s' outfit ID '%d' is out of range!" ),
                         p->name, id );

   if ( p->outfits[id]->outfit != NULL )
      lua_pushoutfit( L, p->outfits[id]->outfit );
   else
      lua_pushnil( L );
   return 1;
}

static int outfitToggle( lua_State *L, Pilot *p, int id, int activate )
{
   if ( id < 0 || id >= array_size( p->outfits ) )
      return NLUA_ERROR( L, _( "Pilot '%s' outfit ID '%d' is out of range!" ),
                         p->name, id );

   PilotOutfitSlot *po = p->outfits[id];
   const Outfit    *o  = po->outfit;

   /* Ignore NULL outfits. */
   if ( o == NULL )
      return 0;

   if ( ( activate && ( po->state != PILOT_OUTFIT_OFF ) ) ||
        ( !activate && ( po->state != PILOT_OUTFIT_ON ) ) )
      return 0;

   int ret = po->flags & PILOTOUTFIT_ISON_TOGGLE;
   if ( activate ) {
      po->flags |= PILOTOUTFIT_ISON_TOGGLE;
      return ret;
   } else {
      po->flags &= PILOTOUTFIT_ISON_TOGGLE;
      return !ret;
   }
}
/**
 * @brief Toggles an outfit.
 *
 *    @luatparam Pilot p Pilot to toggle outfit of.
 *    @luatparam table|integer id ID of the pilot outfit, or table of pilot
 * outfit ids.
 *    @luatparam[opt=false] boolean activate Whether to activate or
 * deactivate the outfit.
 *    @luatreturn boolean Whether or not the outfit successfully toggled.
 * @luafunc outfitToggle
 */
static int pilotL_outfitToggle( lua_State *L )
{
   Pilot *p        = luaL_validpilot( L, 1 );
   int    activate = lua_toboolean( L, 3 );
   int    n;

   /* Can't do a thing. */
   if ( ( pilot_isDisabled( p ) ) || ( pilot_isFlag( p, PILOT_COOLDOWN ) ) )
      return 0;

   if ( lua_istable( L, 2 ) ) {
      n = 0;
      lua_pushnil( L );
      while ( lua_next( L, 1 ) != 0 ) {
         n += outfitToggle( L, p, luaL_checkinteger( L, -1 ) - 1, activate );
         lua_pop( L, 1 );
      }
      lua_pop( L, 1 );
   } else
      n = outfitToggle( L, p, luaL_checkinteger( L, 2 ) - 1, activate );

   /* See if we have to do updates. */
   if ( n > 0 )
      pilot_weapSetUpdateOutfitState( p );

   lua_pushboolean( L, n );
   return 1;
}

/**
 * @brief Sees if an outfit is ready to use.
 *
 *    @luatparam Pilot p Pilot to toggle outfit of.
 *    @luatparam integer id ID of the pilot outfit.
 *    @luatreturn boolean Whether or not the outfit is ready to use.
 * @luafunc outfitReady
 */
static int pilotL_outfitReady( lua_State *L )
{
   /* Parse parameters */
   const Pilot *p  = luaL_validpilot( L, 1 );
   int          id = luaL_checkinteger( L, 2 ) - 1;
   if ( id < 0 || id >= array_size( p->outfits ) )
      return NLUA_ERROR( L, _( "Pilot '%s' outfit ID '%d' is out of range!" ),
                         p->name, id );

   if ( p->outfits[id]->outfit != NULL )
      lua_pushboolean( L, p->outfits[id]->state == PILOT_OUTFIT_OFF );
   else
      lua_pushboolean( L, 0 );
   return 1;
}

/**
 * @brief Changes the pilot's name.
 *
 * @usage p:rename( _("Black Beard") )
 *
 *    @luatparam Pilot p Pilot to change name of.
 *    @luatparam string name Name to change to.
 * @luafunc rename
 */
static int pilotL_rename( lua_State *L )
{
   /* Parse parameters */
   Pilot      *p    = luaL_validpilot( L, 1 );
   const char *name = luaL_checkstring( L, 2 );

   /* Change name. */
   free( p->name );
   p->name = strdup( name );

   return 0;
}

/**
 * @brief Gets the pilot's position.
 *
 * @usage v = p:pos()
 *
 *    @luatparam Pilot p Pilot to get the position of.
 *    @luatreturn Vec2 The pilot's current position.
 * @luafunc pos
 */
static int pilotL_position( lua_State *L )
{
   const Pilot *p = luaL_validpilot( L, 1 );
   lua_pushvector( L, p->solid.pos );
   return 1;
}

/**
 * @brief Gets the pilot's velocity.
 *
 * @usage vel = p:vel()
 *
 *    @luatparam Pilot p Pilot to get the velocity of.
 *    @luatreturn Vec2 The pilot's current velocity.
 * @luafunc vel
 */
static int pilotL_velocity( lua_State *L )
{
   const Pilot *p = luaL_validpilot( L, 1 );
   lua_pushvector( L, p->solid.vel );
   return 1;
}

/**
 * @brief Checks to see if a pilot is stopped.
 *
 * @usage if p:isStopped() then ... end
 *
 *    @luatparam Pilot p Pilot to get the velocity of.
 *    @luatreturn boolean Whether the pilot is stopped or not.
 *    @luafunc isStopped
 */
static int pilotL_isStopped( lua_State *L )
{
   const Pilot *p = luaL_validpilot( L, 1 );
   lua_pushboolean( L, ( VMOD( p->solid.vel ) < MIN_VEL_ERR ) );
   return 1;
}

/**
 * @brief Gets the pilot's signature range.
 *
 * @usage d = p:signature()
 *
 *    @luatparam Pilot p Pilot to get the signature of.
 *    @luatreturn number The pilot's current signature value.
 * @luafunc signature
 */
static int pilotL_signature( lua_State *L )
{
   const Pilot *p = luaL_validpilot( L, 1 );
   lua_pushnumber( L, p->ew_signature );
   return 1;
}

/**
 * @brief Gets the pilot's stealth range.
 *
 *    @luatparam Pilot p Pilot to get the stealth range of.
 *    @luatreturn number The pilot's current stealth range value.
 * @luafunc stealthRange
 */
static int pilotL_stealthRange( lua_State *L )
{
   const Pilot *p = luaL_validpilot( L, 1 );
   lua_pushnumber( L, p->ew_stealth );
   return 1;
}

/**
 * @brief Gets the pilot's direction.
 *
 * @usage d = p:dir()
 *
 *    @luatparam Pilot p Pilot to get the direction of.
 *    @luatreturn number The pilot's current direction as a number (in radians).
 * @luafunc dir
 */
static int pilotL_dir( lua_State *L )
{
   const Pilot *p = luaL_validpilot( L, 1 );
   lua_pushnumber( L, p->solid.dir );
   return 1;
}

/**
 * @brief Gets the mass of a pilot.
 *
 * @usage m = p:mass()
 *
 *    @luatparam Pilot p Pilot to get mass of.
 *    @luatreturn number The pilot's current mass (in tonnes).
 * @luafunc mass
 */
static int pilotL_mass( lua_State *L )
{
   const Pilot *p = luaL_validpilot( L, 1 );
   lua_pushnumber( L, p->solid.mass );
   return 1;
}

/**
 * @brief Gets the accel of a pilot.
 *
 *    @luatparam Pilot p Pilot to get accel of.
 *    @luatreturn number The pilot's current accel.
 * @luafunc accel
 */
static int pilotL_accel( lua_State *L )
{
   const Pilot *p = luaL_validpilot( L, 1 );
   lua_pushnumber( L, p->accel );
   return 1;
}

/**
 * @brief Gets the speed of a pilot.
 *
 * Note that this is not current velocity.
 *
 *    @luatparam Pilot p Pilot to get speed of.
 *    @luatreturn number The pilot's current speed.
 * @luafunc speed
 */
static int pilotL_speed( lua_State *L )
{
   const Pilot *p = luaL_validpilot( L, 1 );
   lua_pushnumber( L, p->speed );
   return 1;
}

/**
 * @brief Gets the maximum speed of a pilot.
 *
 *    @luatparam Pilot p Pilot to get maximum speed of.
 *    @luatreturn number The pilot's current maximum speed.
 * @luafunc speedMax
 * @see speed
 */
static int pilotL_speed_max( lua_State *L )
{
   const Pilot *p = luaL_validpilot( L, 1 );
   lua_pushnumber( L, solid_maxspeed( &p->solid, p->speed, p->accel ) );
   return 1;
}

/**
 * @brief Gets the turn of a pilot.
 *
 *    @luatparam Pilot p Pilot to get turn of.
 *    @luatreturn number The pilot's current turn (in radians per second).
 * @luafunc turn
 */
static int pilotL_turn( lua_State *L )
{
   const Pilot *p = luaL_validpilot( L, 1 );
   lua_pushnumber( L, p->turn );
   return 1;
}

/**
 * @brief Gets the pilot's faction.
 *
 * @usage f = p:faction()
 *
 *    @luatparam Pilot p Pilot to get the faction of.
 *    @luatreturn Faction The faction of the pilot.
 * @luafunc faction
 */
static int pilotL_faction( lua_State *L )
{
   const Pilot *p = luaL_validpilot( L, 1 );
   lua_pushfaction( L, p->faction );
   return 1;
}

/**
 * @brief Get the reputation the player has with the pilot's faction.
 *
 *    @luatparam Pilot p Pilot to get the reputation with.
 *    @luatreturn number The reputation with the pilot's faction.
 * @luafunc reputation
 */
static int pilotL_reputation( lua_State *L )
{
   const Pilot *p = luaL_validpilot( L, 1 );
   lua_pushnumber( L, system_getReputation( cur_system, p->faction ) );
   return 1;
}

/**
 * @brief Checks to see if two pilots are enemies.
 *
 *    @luatparam Pilot p Pilot to check.
 *    @luatparam Pilot t Target pilot to check.
 *    @luatreturn boolean true if both p and t are enemies, false otherwise.
 * @luafunc areEnemies
 */
static int pilotL_areEnemies( lua_State *L )
{
   const Pilot *p = luaL_validpilot( L, 1 );
   const Pilot *t = luaL_validpilot( L, 2 );
   lua_pushboolean( L, pilot_areEnemies( p, t ) );
   return 1;
}

/**
 * @brief Checks to see if two pilots are allies.
 *
 *    @luatparam Pilot p Pilot to check.
 *    @luatparam Pilot t Target pilot to check.
 *    @luatreturn boolean true if both p and t are allies, false otherwise.
 * @luafunc areAllies
 */
static int pilotL_areAllies( lua_State *L )
{
   const Pilot *p = luaL_validpilot( L, 1 );
   const Pilot *t = luaL_validpilot( L, 2 );
   lua_pushboolean( L, pilot_areAllies( p, t ) );
   return 1;
}

/**
 * @brief Checks the pilot's spaceworthiness.
 *
 * Message can be non-null even if spaceworthy.
 *
 * @usage spaceworthy = p:spaceworthy()
 *
 *    @luatparam Pilot p Pilot to get the spaceworthy status of.
 *    @luatreturn boolean Whether the pilot's ship is spaceworthy.
 *    @luatreturn string Reason why the pilot is not spaceworthy.
 * @luafunc spaceworthy
 */
static int pilotL_spaceworthy( lua_State *L )
{
   char         message[STRMAX_SHORT];
   const Pilot *p = luaL_validpilot( L, 1 );
   int worthy     = !pilot_reportSpaceworthy( p, message, sizeof( message ) );
   lua_pushboolean( L, worthy );
   lua_pushstring( L, message );
   return 2;
}

/**
 * @brief Sets the pilot's position.
 *
 * @usage p:setPos( vec2.new( 300, 200 ) )
 *
 *    @luatparam Pilot p Pilot to set the position of.
 *    @luatparam Vec2 pos Position to set.
 * @luafunc setPos
 */
static int pilotL_setPosition( lua_State *L )
{
   /* Parse parameters */
   Pilot      *p   = luaL_validpilot( L, 1 );
   const vec2 *vec = luaL_checkvector( L, 2 );

   /* Insert skip in trail. */
   pilot_sample_trails( p, 1 );

   /* Warp pilot to new position. */
   p->solid.pos = *vec;

   /* Update if necessary. */
   if ( pilot_isPlayer( p ) )
      cam_update( 0. );

   return 0;
}

/**
 * @brief Sets the pilot's velocity.
 *
 * @usage p:setVel( vec2.new( 300, 200 ) )
 *
 *    @luatparam Pilot p Pilot to set the velocity of.
 *    @luatparam Vec2 vel Velocity to set.
 * @luafunc setVel
 */
static int pilotL_setVelocity( lua_State *L )
{
   /* Parse parameters */
   Pilot      *p   = luaL_validpilot( L, 1 );
   const vec2 *vec = luaL_checkvector( L, 2 );

   /* Warp pilot to new position. */
   p->solid.vel = *vec;
   return 0;
}

/**
 * @brief Sets the pilot's direction.
 *
 * @note Right is 0, top is math.pi/2, left is math.pi, bottom is 3*math.pi/2.
 *
 * @usage p:setDir( math.pi/2 )
 *
 *    @luatparam Pilot p Pilot to set the direction of.
 *    @luatparam number dir Direction to set, in radians.
 * @luafunc setDir
 */
static int pilotL_setDir( lua_State *L )
{
   /* Parse parameters */
   Pilot *p = luaL_validpilot( L, 1 );
   double d = luaL_checknumber( L, 2 );

   /* Set direction. */
   p->solid.dir = angle_clean( d );

   return 0;
}

/**
 * @brief Makes the pilot broadcast a message.
 *
 * @usage p:broadcast(_("Mayday! Requesting assistance!"))
 * @usage p:broadcast(_("Help!"), true ) -- Will ignore interference
 * @usage pilot.broadcast( _("Message Buoy"), _("Important annauncement") ) --
 * Messages player ignoring interference
 *
 *    @luatparam Pilot|string p Pilot to broadcast the message, or string to use
 * as a fictional pilot name. In the case of a string, interference is always
 * ignored, and instead of the ignore_int parameter, a colour character such as
 * 'F' or 'H' can be optionally passed.
 *    @luatparam string msg Message to broadcast.
 *    @luatparam[opt=false] boolean ignore_int Whether or not it should ignore
 * interference.
 * @luafunc broadcast
 */
static int pilotL_broadcast( lua_State *L )
{
   /* Parse parameters. */
   if ( lua_isstring( L, 1 ) ) {
      const char *s   = luaL_checkstring( L, 1 );
      const char *msg = luaL_checkstring( L, 2 );
      const char *col = luaL_optstring( L, 3, NULL );

      player_message( _( "#%cBroadcast %s>#0 \"%s\"" ),
                      ( ( col == NULL ) ? 'N' : col[0] ), s, msg );
      if ( player.p )
         pilot_setCommMsg( player.p, msg );
   } else {
      Pilot      *p          = luaL_validpilot( L, 1 );
      const char *msg        = luaL_checkstring( L, 2 );
      int         ignore_int = lua_toboolean( L, 3 );

      /* Broadcast message. */
      pilot_broadcast( p, msg, ignore_int );
   }

   return 0;
}

/**
 * @brief Sends a message to the target or player if no target is passed.
 *
 * @usage p:comm( _("How are you doing?") ) -- Messages the player
 * @usage p:comm( _("You got this?"), true ) -- Messages the player ignoring
 * interference
 * @usage p:comm( target, _("Heya!") ) -- Messages target
 * @usage p:comm( target, _("Got this?"), true ) -- Messages target ignoring
 * interference
 * @usage pilot.comm( _("Message Buoy"), _("Important information just for
 * you!") ) -- Messages player ignoring interference
 *
 *    @luatparam Pilot|string p Pilot to message the player, or string to use as
 * a fictional pilot name. In the case of a string, interference is always
 * ignored, and instead of ignore_int, a colour character such as 'F' or 'H' can
 * be passed.
 *    @luatparam Pilot target Target to send message to.
 *    @luatparam string msg Message to send.
 *    @luatparam[opt=false] boolean|colour param1 Whether or not it should
 * ignore interference in the case a pilot is being used, otherwise it is a
 * colour string such as 'N' that can be used to colour the text..
 *    @luatparam[opt=false] boolean raw Whether or not to just display the raw
 * text without quotation marks instead of a "message".
 * @luafunc comm
 */
static int pilotL_comm( lua_State *L )
{
   if ( lua_isstring( L, 1 ) ) {
      const char *s;
      const char *msg, *col;
      int         raw;

      if ( player.p == NULL )
         return 0;

      /* Parse parameters. */
      s = luaL_checkstring( L, 1 );
      if ( lua_isstring( L, 2 ) ) {
         msg = luaL_checkstring( L, 2 );
         col = luaL_optstring( L, 3, NULL );
         raw = lua_toboolean( L, 4 );
      } else {
         LuaPilot target = luaL_checkpilot( L, 2 );
         if ( target != player.p->id )
            return 0;
         msg = luaL_checkstring( L, 3 );
         col = luaL_optstring( L, 4, NULL );
         raw = lua_toboolean( L, 5 );
      }

      /* Broadcast message. */
      if ( raw )
         player_message( _( "#%c%s>#0 %s" ), ( ( col == NULL ) ? 'N' : col[0] ),
                         s, msg );
      else
         player_message( _( "#%cComm %s>#0 \"%s\"" ),
                         ( ( col == NULL ) ? 'N' : col[0] ), s, msg );
      if ( player.p )
         pilot_setCommMsg( player.p, msg );
   } else {
      Pilot      *p;
      LuaPilot    target;
      const char *msg;
      int         ignore_int, raw;

      /* Parse parameters. */
      p = luaL_validpilot( L, 1 );
      if ( lua_isstring( L, 2 ) ) {
         target     = 0;
         msg        = luaL_checkstring( L, 2 );
         ignore_int = lua_toboolean( L, 3 );
         raw        = lua_toboolean( L, 4 );
      } else {
         target     = luaL_checkpilot( L, 2 );
         msg        = luaL_checkstring( L, 3 );
         ignore_int = lua_toboolean( L, 4 );
         raw        = lua_toboolean( L, 5 );
      }

      if ( player.p == NULL )
         return 0;

      if ( !ignore_int && !pilot_inRangePilot( player.p, p, NULL ) )
         return 0;

      /* Broadcast message. */
      if ( target == 0 || target == PLAYER_ID ) {
         char c = pilot_getFactionColourChar( p );
         if ( raw )
            player_message( _( "#%c%s>#0 %s" ), c, p->name, msg );
         else
            player_message( _( "#%cComm %s>#0 \"%s\"" ), c, p->name, msg );

         /* Set comm message. */
         pilot_setCommMsg( p, msg );
      }
   }
   return 0;
}

/**
 * @brief Sets the pilot's faction.
 *
 * @usage p:setFaction( "Empire" )
 * @usage p:setFaction( faction.get( "Dvaered" ) )
 *
 *    @luatparam Pilot p Pilot to change faction of.
 *    @luatparam Faction faction Faction to set by name or faction.
 * @luafunc setFaction
 */
static int pilotL_setFaction( lua_State *L )
{
   /* Parse parameters. */
   Pilot *p   = luaL_validpilot( L, 1 );
   int    fid = luaL_validfaction( L, 2 );
   /* Set the new faction. */
   p->faction = fid;
   return 0;
}

/**
 * @brief Controls the pilot's hostility towards the player.
 *
 * @usage p:setHostile() -- Pilot is now hostile.
 * @usage p:setHostile(false) -- Make pilot non-hostile.
 *
 *    @luatparam Pilot p Pilot to set the hostility of.
 *    @luatparam[opt=true] boolean state Whether to set or unset hostile.
 * @luafunc setHostile
 */
static int pilotL_setHostile( lua_State *L )
{
   /* Get the pilot. */
   Pilot *p = luaL_validpilot( L, 1 );
   int    state;

   /* Get state. */
   if ( lua_isnone( L, 2 ) )
      state = 1;
   else
      state = lua_toboolean( L, 2 );

   /* Set as hostile. */
   if ( state )
      pilot_setHostile( p );
   else
      pilot_rmHostile( p );

   return 0;
}

/**
 * @brief Controls the pilot's friendliness towards the player.
 *
 * @usage p:setFriendly() -- Pilot is now friendly.
 * @usage p:setFriendly(false) -- Make pilot non-friendly.
 *
 *    @luatparam Pilot p Pilot to set the friendliness of.
 *    @luatparam[opt=true] boolean state Whether to set or unset friendly.
 * @luafunc setFriendly
 */
static int pilotL_setFriendly( lua_State *L )
{
   /* Get the pilot. */
   Pilot *p = luaL_validpilot( L, 1 );
   int    state;

   /* Get state. */
   if ( lua_isnone( L, 2 ) )
      state = 1;
   else
      state = lua_toboolean( L, 2 );

   /* Remove hostile and mark as friendly. */
   if ( state )
      pilot_setFriendly( p );
   /* Remove friendly flag. */
   else
      pilot_rmFriendly( p );

   return 0;
}

/**
 * @brief Sets the pilot's invincibility status.
 *
 * @usage p:setInvincible() -- p can not be hit anymore
 * @usage p:setInvincible(true) -- p can not be hit anymore
 * @usage p:setInvincible(false) -- p can be hit again
 *
 *    @luatparam Pilot p Pilot to set invincibility status of.
 *    @luatparam[opt=true] boolean state State to set invincibility.
 * @luafunc setInvincible
 */
static int pilotL_setInvincible( lua_State *L )
{
   return pilotL_setFlagWrapper( L, PILOT_INVINCIBLE );
}

/**
 * @brief Sets the pilot's invincibility status towards the player.
 *
 * @usage p:setInvincPlayer() -- p can not be hit by the player anymore
 * @usage p:setInvincPlayer(true) -- p can not be hit by the player anymore
 * @usage p:setInvincPlayer(false) -- p can be hit by the player again
 *
 *    @luatparam Pilot p Pilot to set invincibility status of (only affects
 * player).
 *    @luatparam[opt=true] boolean state State to set invincibility.
 * @luafunc setInvincPlayer
 */
static int pilotL_setInvincPlayer( lua_State *L )
{
   return pilotL_setFlagWrapper( L, PILOT_INVINC_PLAYER );
}

/**
 * @brief Sets the pilot's hide status.
 *
 * A hidden pilot is neither updated nor drawn. It stays frozen in time
 *  until the hide is lifted.
 *
 * @usage p:setHide() -- p will disappear
 * @usage p:setHide(true) -- p will disappear
 * @usage p:setHide(false) -- p will appear again
 *
 *    @luatparam Pilot p Pilot to set hidden status of.
 *    @luatparam boolean state State to set hide.
 * @luafunc setHide
 */
static int pilotL_setHide( lua_State *L )
{
   return pilotL_setFlagWrapper( L, PILOT_HIDE );
}

/**
 * @brief Sets the pilot's invisibility status.
 *
 * An invisible pilot is not shown on the radar nor targettable, however, it
 * renders and updates just like normal.
 *
 *    @luatparam Pilot p Pilot to set invisibility status of.
 *    @luatparam boolean state State to set invisibility.
 * @luafunc setInvisible
 */
static int pilotL_setInvisible( lua_State *L )
{
   return pilotL_setFlagWrapper( L, PILOT_INVISIBLE );
}

/**
 * @brief Sets the pilot's norender status.
 *
 * The pilot still acts normally but is just not visible and can still take
 * damage. Meant to be used in conjunction with other flags like "invisible".
 *
 *    @luatparam Pilot p Pilot to set norender status of.
 *    @luatparam boolean state State to set norender.
 * @luafunc setNoRender
 */
static int pilotL_setNoRender( lua_State *L )
{
   return pilotL_setFlagWrapper( L, PILOT_NORENDER );
}

/**
 * @brief Marks the pilot as always visible for the player.
 *
 * This cancels out ewarfare visibility ranges and only affects the visibility
 * of the player.
 *
 * @usage p:setVisplayer( true )
 *
 *    @luatparam Pilot p Pilot to set player visibility status of.
 *    @luatparam[opt=true] boolean state State to set player visibility.
 * @luafunc setVisplayer
 */
static int pilotL_setVisplayer( lua_State *L )
{
   return pilotL_setFlagWrapper( L, PILOT_VISPLAYER );
}

/**
 * @brief Marks the pilot as always visible for other pilots.
 *
 * This cancels out ewarfare visibility ranges and affects every pilot.
 *
 * @usage p:setVisible( true )
 *
 *    @luatparam Pilot p Pilot to set visibility status of.
 *    @luatparam[opt=true] boolean state State to set visibility.
 * @luafunc setVisible
 */
static int pilotL_setVisible( lua_State *L )
{
   return pilotL_setFlagWrapper( L, PILOT_VISIBLE );
}

/**
 * @brief Makes pilot stand out on radar and the likes.
 *
 * This makes the pilot stand out in the map overlay and radar to increase
 * noticability.
 *
 * @usage p:setHilight( true )
 *
 *    @luatparam Pilot p Pilot to set hilight status of.
 *    @luatparam[opt=true] boolean state State to set hilight.
 * @luafunc setHilight
 */
static int pilotL_setHilight( lua_State *L )
{
   return pilotL_setFlagWrapper( L, PILOT_HILIGHT );
}

/**
 * @brief Makes pilot act as if bribed by the player.
 *
 * @usage p:setBribed( true )
 *
 *    @luatparam Pilot p Pilot to set bribed status of.
 *    @luatparam[opt=true] boolean state State to set bribed.
 * @luafunc setBribed
 */
static int pilotL_setBribed( lua_State *L )
{
   return pilotL_setFlagWrapper( L, PILOT_BRIBED );
}

/**
 * @brief Allows the pilot to be boarded when not disabled.
 *
 * @usage p:setActiveBoard( true )
 *
 *    @luatparam Pilot p Pilot to set boardability of.
 *    @luatparam[opt=true] boolean state State to set boardability.
 * @luafunc setActiveBoard
 */
static int pilotL_setActiveBoard( lua_State *L )
{
   return pilotL_setFlagWrapper( L, PILOT_BOARDABLE );
}

/**
 * @brief Gets the disabled state of a pilot.
 *
 *    @luatparam Pilot p Pilot to get disabled state of.
 *    @luatreturn boolean Whether or not the pilot is disabled.
 * @luafunc disabled
 */
static int pilotL_disabled( lua_State *L )
{
   const Pilot *p = luaL_validpilot( L, 1 );
   lua_pushboolean( L, pilot_isDisabled( p ) );
   return 1;
}

/**
 * @brief Makes it so the pilot never dies, stays at 1. armour.
 *
 * @usage p:setNoDeath( true ) -- Pilot will never die
 *
 *    @luatparam Pilot p Pilot to set never die state of.
 *    @luatparam[opt=true] boolean state Whether or not to set never die state.
 * @luafunc setNoDeath
 */
static int pilotL_setNoDeath( lua_State *L )
{
   return pilotL_setFlagWrapper( L, PILOT_NODEATH );
}

/* TODO remove in 0.13.0 */
static int pilotL_disable( lua_State *L )
{
   NLUA_DEPRECATED( L, "disable" );
   return pilotL_setDisable( L );
}

/**
 * @brief Disables a pilot.
 *
 * @usage p:disable()
 *
 *    @luatparam Pilot p Pilot to disable.
 *    @luatparam[opt=false] boolean nopermanent Whether or not the disable
 * should be not permanent.
 * @luafunc setDisable
 */
static int pilotL_setDisable( lua_State *L )
{
   /* Get the pilot. */
   Pilot *p         = luaL_validpilot( L, 1 );
   int    permanent = !lua_toboolean( L, 2 );

   /* Disable the pilot. */
   p->shield = 0.;
   p->stress = p->armour;
   pilot_updateDisable( p, 0 );

   if ( permanent )
      pilot_setFlag( p, PILOT_DISABLED_PERM );
   else
      pilot_rmFlag( p, PILOT_DISABLED_PERM );

   return 0;
}

/**
 * @brief Gets a pilot's cooldown state.
 *
 * @usage cooldown, braking = p:cooldown()
 *
 *    @luatparam Pilot p Pilot to check the cooldown status of.
 *    @luatreturn boolean Cooldown status.
 *    @luatreturn boolean Cooldown braking status.
 * @luafunc cooldown
 */
static int pilotL_cooldown( lua_State *L )
{
   const Pilot *p = luaL_validpilot( L, 1 );
   lua_pushboolean( L, pilot_isFlag( p, PILOT_COOLDOWN ) );
   lua_pushboolean( L, pilot_isFlag( p, PILOT_COOLDOWN_BRAKE ) );
   return 2;
}

/**
 * @brief Starts or stops a pilot's cooldown mode.
 *
 * @usage p:setCooldown( true )
 *
 *    @luatparam Pilot p Pilot to modify the cooldown status of.
 *    @luatparam[opt=true] boolean state Whether to enable or disable cooldown.
 * @luafunc setCooldown
 */
static int pilotL_setCooldown( lua_State *L )
{
   /* Get the pilot. */
   Pilot *p = luaL_validpilot( L, 1 );
   int    state;

   /* Get state. */
   if ( lua_isnone( L, 2 ) )
      state = 1;
   else
      state = lua_toboolean( L, 2 );

   /* Set status. */
   if ( state )
      pilot_cooldown( p, 1 );
   else
      pilot_cooldownEnd( p, NULL );

   return 0;
}

/**
 * @brief Makes the pilot do an instant full cooldown cycle.
 *
 *    @luatparam Pilot p Pilot to perform cycle.
 * @luafunc cooldownCycle
 */
static int pilotL_cooldownCycle( lua_State *L )
{
   Pilot *p = luaL_validpilot( L, 1 );
   pilot_cooldown( p, 0 );
   p->ctimer = -1.;
   pilot_rmFlag( p, PILOT_COOLDOWN_BRAKE ); /* Should allow triggering. */
   pilot_cooldownEnd( p, NULL );
   return 0;
}

/**
 * @brief Enables or disables a pilot's hyperspace engine.
 *
 * @usage p:setNoJump( true )
 *
 *    @luatparam Pilot p Pilot to modify.
 *    @luatparam[opt=true] boolean state true or false
 * @luafunc setNoJump
 */
static int pilotL_setNoJump( lua_State *L )
{
   return pilotL_setFlagWrapper( L, PILOT_NOJUMP );
}

/**
 * @brief Enables or disables landing for a pilot.
 *
 * @usage p:setNoLand( true )
 *
 *    @luatparam Pilot p Pilot to modify.
 *    @luatparam[opt] boolean state true or false
 * @luafunc setNoLand
 */
static int pilotL_setNoLand( lua_State *L )
{
   return pilotL_setFlagWrapper( L, PILOT_NOLAND );
}

/**
 * @brief Enables or disables making the the pilot exempt from pilot.clear().
 *
 * @usage p:setNoClear( true )
 *
 *    @luatparam Pilot p Pilot to modify.
 *    @luatparam[opt] boolean state true or false
 * @luafunc setNoClear
 */
static int pilotL_setNoClear( lua_State *L )
{
   return pilotL_setFlagWrapper( L, PILOT_NOCLEAR );
}

/**
 * @brief Adds an outfit to a specific slot.
 *
 *    @return 0 on failure to add, -1 on error to add, and 1 if added.
 */
static int pilot_outfitAddSlot( Pilot *p, const Outfit *o, PilotOutfitSlot *s,
                                int bypass_cpu, int bypass_slot )
{
   int ret;

   /* Must not have outfit (excluding default) already. */
   if ( ( s->outfit != NULL ) && ( s->outfit != s->sslot->data ) )
      return 0;

   /* Only do a basic check. */
   if ( bypass_slot ) {
      if ( !outfit_fitsSlotType( o, &s->sslot->slot ) )
         return 0;
   } else if ( bypass_cpu ) {
      if ( !outfit_fitsSlot( o, &s->sslot->slot ) )
         return 0;
   }
   /* Full check. */
   else {
      /* Must fit slot. */
      if ( !outfit_fitsSlot( o, &s->sslot->slot ) )
         return 0;

      /* Test if can add outfit. */
      ret = pilot_addOutfitTest( p, o, s, 0 );
      if ( ret )
         return -1;
   }

   /* Add outfit - already tested. */
   ret = pilot_addOutfitRaw( p, o, s );
   if ( ret == 0 ) {
      pilot_outfitLInit( p, s );

      /* Add ammo if needed. */
      pilot_addAmmo( p, s, pilot_maxAmmoO( p, o ) );
   }

   /* Update GUI if necessary. */
   if ( pilot_isPlayer( p ) )
      gui_setShip();

   return 1;
}

/**
 * @brief Checks to see if a pilot has a specific named slot.
 *
 *    @luatparam Pilot p Pilot to check.
 *    @luatparam string name Name of the slot to check.
 *    @luatreturn boolean true if the slot exists, false otherwise.
 * @luafunc outfitHasSlot
 */
static int pilotL_outfitHasSlot( lua_State *L )
{
   Pilot      *p    = luaL_validpilot( L, 1 );
   const char *name = luaL_checkstring( L, 2 );
   lua_pushboolean( L, pilot_getSlotByName( p, name ) != NULL );
   return 1;
}

/**
 * @brief Adds an outfit to a pilot.
 *
 * This by default tries to add them to the first empty or defaultly equipped
 * slot. Will not overwrite existing non-default outfits.
 *
 * This will also not add outfits to locked slots. Please use outfitAddSlot for
 * that.
 *
 * @usage added = p:outfitAdd( "Laser Cannon", 5 ) -- Adds 5 laser cannons to p
 *
 *    @luatparam Pilot p Pilot to add outfit to.
 *    @luatparam string|outfit outfit Outfit or name of the outfit to add.
 *    @luatparam[opt=1] number q Quantity of the outfit to add.
 *    @luatparam[opt=false] boolean bypass_cpu Whether to skip CPU checks when
 * adding an outfit.
 *    @luatparam[opt=false] boolean bypass_slot Whether or not to skip slot size
 * checks before adding an outfit. Not that this implies skipping the CPU
 * checks.
 *    @luatreturn number The number of outfits added.
 *    @luatreturn number The id of the slot of the first outfit added if
 * applicable.
 * @luafunc outfitAdd
 */
static int pilotL_outfitAdd( lua_State *L )
{
   Pilot        *p;
   const Outfit *o;
   int           q, added, bypass_cpu, bypass_slot, slotid;

   /* Get parameters. */
   p           = luaL_validpilot( L, 1 );
   o           = luaL_validoutfit( L, 2 );
   q           = luaL_optinteger( L, 3, 1 );
   bypass_cpu  = lua_toboolean( L, 4 );
   bypass_slot = lua_toboolean( L, 5 );

   /* Add outfit. */
   added  = 0;
   slotid = -1;
   for ( int i = 0; i < array_size( p->outfits ); i++ ) {
      int              ret;
      PilotOutfitSlot *s = p->outfits[i];

      /* Must still have to add outfit. */
      if ( q <= 0 )
         break;

      /* Ignore locked. */
      if ( s->sslot->locked )
         continue;

      /* Do tests and try to add. */
      ret = pilot_outfitAddSlot( p, o, s, bypass_cpu, bypass_slot );
      if ( ret < 0 )
         break;
      else if ( ret == 0 )
         continue;

      /* We added an outfit. */
      q--;
      added++;
      if ( slotid < 0 )
         slotid = i;
   }

   /* Update stats. */
   if ( added > 0 ) {
      pilot_calcStats( p );

      /* Update the weapon sets. */
      if ( p->autoweap )
         pilot_weaponAuto( p );

      /* Update equipment window if operating on the player's pilot. */
      if ( player.p != NULL && player.p == p )
         outfits_updateEquipmentOutfits();

      /* Update GUI if necessary. */
      if ( pilot_isPlayer( p ) )
         gui_setShip();
   }

   lua_pushnumber( L, added );
   if ( slotid < 0 )
      return 1;
   lua_pushinteger( L, slotid + 1 );
   return 2;
}

/**
 * @brief Checks to see outfit a pilot has in a slot.
 *
 *    @luatparam Pilot p Pilot to check outfit slot of.
 *    @luatparam string|integer slot Slot to check. Can be passed as a slot name
 * (string) or slot id (integer).
 *    @luatreturn Outfit|nil Outfit if applicable or nil otherwise.
 * @luafunc outfitSlot
 */
static int pilotL_outfitSlot( lua_State *L )
{
   Pilot                 *p = luaL_validpilot( L, 1 );
   const PilotOutfitSlot *s = luaL_checkslot( L, p, 2 );
   if ( s == NULL )
      return 0;
   if ( s->outfit ) {
      lua_pushoutfit( L, s->outfit );
      return 1;
   }
   return 0;
}

/**
 * @brief Adds an outfit to a pilot by slot name.
 *
 *    @luatparam Pilot p Pilot to add outfit to.
 *    @luatparam string|outfit outfit Outfit or name of the outfit to add.
 *    @luatparam string|integer slot Slot to add to. Can be passed as a slot
 * name (string) or slot id (integer).
 *    @luatparam[opt=false] boolean bypass_cpu Whether to skip CPU checks when
 * adding an outfit.
 *    @luatparam[opt=false] boolean|string bypass_slot Whether or not to skip
 * slot size checks before adding an outfit. Not that this implies skipping the
 * CPU checks. In the case bypass_slot is a string, the outfit gets added to the
 * named slot if possible (no slot check).
 *    @luatreturn boolean Whether or not the outfit was added.
 * @luafunc outfitAddSlot
 */
static int pilotL_outfitAddSlot( lua_State *L )
{
   Pilot           *p;
   const Outfit    *o;
   int              ret, added, bypass_cpu, bypass_slot;
   PilotOutfitSlot *s;

   /* Get parameters. */
   p           = luaL_validpilot( L, 1 );
   o           = luaL_validoutfit( L, 2 );
   s           = luaL_checkslot( L, p, 3 );
   bypass_cpu  = lua_toboolean( L, 4 );
   bypass_slot = lua_toboolean( L, 5 );
   if ( s == NULL )
      return 0;

   /* Try to add. */
   ret   = pilot_outfitAddSlot( p, o, s, bypass_cpu, bypass_slot );
   added = ( ret > 0 );

   /* Update stats. */
   if ( added > 0 ) {
      pilot_calcStats( p );

      /* Update the weapon sets. */
      if ( p->autoweap )
         pilot_weaponAuto( p );

      /* Update equipment window if operating on the player's pilot. */
      if ( player.p != NULL && player.p == p )
         outfits_updateEquipmentOutfits();

      /* Update GUI if necessary. */
      if ( pilot_isPlayer( p ) )
         gui_setShip();
   }

   lua_pushboolean( L, added );
   return 1;
}

/**
 * @brief Removes an outfit from a pilot.
 *
 * "all" will remove all outfits except cores, locked outfits, and intrinsic
 * outfits. "cores" will remove all cores, but nothing else. "intrinsic" will
 * remove all intrinsic outfits.
 *
 * @usage p:outfitRm( "all" ) -- Leaves the pilot naked (except for cores and
 * locked outfits).
 * @usage p:outfitRm( "cores" ) -- Strips the pilot of its cores, leaving it
 * dead in space.
 * @usage p:outfitRm( "intrinsic" ) -- Removes all the intrinsic outfits of the
 * ship.
 * @usage p:outfitRm( "Neutron Disruptor" ) -- Removes a neutron disruptor.
 * @usage p:outfitRm( "Neutron Disruptor", 2 ) -- Removes two neutron disruptor.
 *
 *    @luatparam Pilot p Pilot to remove outfit from.
 *    @luatparam string|outfit outfit Outfit or name of the outfit to remove.
 *    @luatparam number q Quantity of the outfit to remove.
 *    @luatreturn number The number of outfits removed.
 * @luafunc outfitRm
 */
static int pilotL_outfitRm( lua_State *L )
{
   Pilot *p;
   int    q, removed, matched = 0;

   /* Get parameters. */
   removed = 0;
   p       = luaL_validpilot( L, 1 );
   q       = luaL_optinteger( L, 3, 1 );

   if ( lua_isstring( L, 2 ) ) {
      const char *outfit = luaL_checkstring( L, 2 );

      /* If outfit is "all", we remove everything except cores and locked
       * outfits. */
      if ( strcmp( outfit, "all" ) == 0 ) {
         for ( int i = 0; i < array_size( p->outfits ); i++ ) {
            if ( p->outfits[i]->sslot->required )
               continue;
            if ( p->outfits[i]->sslot->locked )
               continue;
            pilot_rmOutfitRaw( p, p->outfits[i] );
            removed++;
         }
         pilot_calcStats( p ); /* Recalculate stats. */
         matched = 1;
      }
      /* If outfit is "cores", we remove cores only. */
      else if ( strcmp( outfit, "cores" ) == 0 ) {
         for ( int i = 0; i < array_size( p->outfits ); i++ ) {
            if ( !p->outfits[i]->sslot->required )
               continue;
            pilot_rmOutfitRaw( p, p->outfits[i] );
            removed++;
         }
         pilot_calcStats( p ); /* Recalculate stats. */
         matched = 1;
      }
      /* Remove intrinsic outfits. */
      else if ( strcmp( outfit, "intrinsic" ) == 0 ) {
         for ( int i = 0; i < array_size( p->outfit_intrinsic ); i++ ) {
            pilot_rmOutfitRaw( p, &p->outfit_intrinsic[i] );
            removed++;
         }
         array_erase( &p->outfit_intrinsic, array_begin( p->outfit_intrinsic ),
                      array_end( p->outfit_intrinsic ) );
         pilot_calcStats( p ); /* Recalculate stats. */
         matched = 1;
      }
      /* Purpose fallthrough for if the outfit is passed as a string. */
   }

   if ( !matched ) {
      const Outfit *o = luaL_validoutfit( L, 2 );

      /* Remove the outfit outfit. */
      for ( int i = 0; i < array_size( p->outfits ); i++ ) {
         /* Must still need to remove. */
         if ( q <= 0 )
            break;

         /* Not found. */
         if ( p->outfits[i]->outfit != o )
            continue;

         /* Remove outfit. */
         pilot_rmOutfit( p, p->outfits[i] );
         q--;
         removed++;
      }
   }

   /* Update equipment window if operating on the player's pilot. */
   if ( player.p != NULL && player.p == p && removed > 0 )
      outfits_updateEquipmentOutfits();

   lua_pushnumber( L, removed );
   return 1;
}

/**
 * @brief Removes an outfit from a pilot's named slot.
 *
 * Note that this only works with the `name="foo"` property of slots. It is not
 * meant to be used with unnamed slots. By default all slots are unnamed unless
 * specified.
 *
 *    @luatparam Pilot p Pilot to remove outfit from.
 *    @luatparam string|integer slot Slot to remove from. Can be passed as a
 * slot name (string) or slot id (integer).
 *    @luatreturn boolean true on success.
 * @luafunc outfitRmSlot
 * @see outfitRm
 */
static int pilotL_outfitRmSlot( lua_State *L )
{
   /* Get parameters. */
   int              ret;
   Pilot           *p = luaL_validpilot( L, 1 );
   PilotOutfitSlot *s = luaL_checkslot( L, p, 2 );
   if ( s == NULL )
      return 0;

   ret = !pilot_rmOutfitRaw( p, s );
   if ( ret ) {
      pilot_calcStats( p ); /* Recalculate stats. */
      /* Update equipment window if operating on the player's pilot. */
      if ( player.p != NULL && player.p == p )
         outfits_updateEquipmentOutfits();
   }

   lua_pushboolean( L, ret );
   return 1;
}

/**
 * @brief Makes an outfit run its initialization script.
 *
 *    @luatparam Pilot p Pilot to initialize outfit.
 *    @luatparam string|integer slot Slot to initialize. Can be passed as a
 * slot name (string) or slot id (integer).
 * @luafunc outfitInitSlot
 */
static int pilotL_outfitInitSlot( lua_State *L )
{
   /* Get parameters. */
   Pilot           *p = luaL_validpilot( L, 1 );
   PilotOutfitSlot *s = luaL_checkslot( L, p, 2 );
   if ( s == NULL )
      return 0;
   if ( s->outfit == NULL )
      return 0;

   pilot_outfitLInit( p, s );
   return 0;
}

/**
 * @brief Sends a message to an outfit.
 *
<<<<<<< HEAD
 *    @luatparam Pilot p Pilot which outfit is sent a message to.
 *    @luatparam string|integer slot Slot to send a message to. Can be passed as a
=======
 *    @luatparam Pilot p Pilot to send message to outfit.
 *    @luatparam string|integer slot Slot to send message to. Can be passed as a
>>>>>>> b32b599b
 * slot name (string) or slot id (integer).
 *    @luatparam string type Type of message.
 *    @luaparam[opt] data Data to send with message.
 *    @luareturn The return value of the `message` function run on the outfit or
 * nil if not applicable.
 * @luafunc outfitMessageSlot
 */
static int pilotL_outfitMessageSlot( lua_State *L )
{
   /* Get parameters. */
   Pilot           *p = luaL_validpilot( L, 1 );
   PilotOutfitSlot *s = luaL_checkslot( L, p, 2 );
   if ( s == NULL )
      return 0;
   if ( s->outfit == NULL )
      return 0;

   const char *type = luaL_checkstring( L, 3 );
   int         data = lua_gettop( L ) > 3 ? 4 : LUA_NOREF;
   return pilot_outfitLMessage( p, s, type, data );
}

/**
 * @brief Adds an intrinsic outfit to the pilot.
 *
 * Intrinsic outfits are outfits that are associated with a ship, but not their
 * slots.
 *
 *    @luatparam Pilot p Pilot to add intrinsic outfit to.
 *    @luatparam Outfit o Outfit to add as intrinsic outfit (must be modifier
 * outfit).
 * @luafunc outfitAddIntrinsic
 * @see outfitAdd
 */
static int pilotL_outfitAddIntrinsic( lua_State *L )
{
   Pilot        *p   = luaL_validpilot( L, 1 );
   const Outfit *o   = luaL_validoutfit( L, 2 );
   int           ret = pilot_addOutfitIntrinsic( p, o );
   if ( ret == 0 )
      pilot_calcStats( p );
   lua_pushboolean( L, ret );

   /* Update GUI if necessary. */
   if ( pilot_isPlayer( p ) )
      gui_setShip();
   return 1;
}

/**
 * @brief Removes an intrinsic outfit from the pilot.
 *
 * Intrinsic outfits are outfits that are associated with a ship, but not their
 * slots.
 *
 *    @luatparam Pilot p Pilot to remove intrinsic outfit from.
 *    @luatparam Outfit o Outfit to remove from intrinsic outfits.
 *    @luatreturn boolean true if outfit was removed, false otherwise.
 * @luafunc outfitRmIntrinsic
 * @see outfitRm
 */
static int pilotL_outfitRmIntrinsic( lua_State *L )
{
   Pilot        *p = luaL_validpilot( L, 1 );
   const Outfit *o = luaL_validoutfit( L, 2 );
   lua_pushboolean( L, !pilot_rmOutfitIntrinsic( p, o ) );
   return 1;
}

/**
 * @brief Resets the pilot's outfit and timers.
 *
 *    @luatparam Pilot p Pilot to reset.
 * @luafunc outfitsReset
 */
static int pilotL_outfitsReset( lua_State *L )
{
   Pilot *p = luaL_validpilot( L, 1 );
   pilot_clearTimers( p );
   pilot_shipLInit( p );
   pilot_outfitLInitAll( p ); // Reset Lua if applicable
   return 0;
}

/**
 * @brief Gets the amount of fuel the pilot has.
 *
 *    @luatreturn number The amount of fuel the pilot has.
 * @luafunc fuel
 */
static int pilotL_getFuel( lua_State *L )
{
   const Pilot *p = luaL_validpilot( L, 1 );
   lua_pushnumber( L, p->fuel );
   return 1;
}

/**
 * @brief Sets the fuel of a pilot.
 *
 * @usage p:setFuel( true ) -- Sets fuel to max
 *
 *    @luatparam Pilot p Pilot to set fuel of.
 *    @luatparam boolean|number f true sets fuel to max, false sets fuel to 0, a
 * number sets fuel to that amount in units.
 *    @luatreturn number The amount of fuel the pilot has.
 * @luafunc setFuel
 */
static int pilotL_setFuel( lua_State *L )
{
   Pilot *p = luaL_validpilot( L, 1 );

   /* Get the parameter. */
   if ( lua_isboolean( L, 2 ) ) {
      if ( lua_toboolean( L, 2 ) )
         p->fuel = p->fuel_max;
      else
         p->fuel = 0;
   } else if ( lua_isnumber( L, 2 ) ) {
      p->fuel = CLAMP( 0, p->fuel_max, lua_tonumber( L, 2 ) );
   } else
      NLUA_INVALID_PARAMETER( L, 2 );

   /* Return amount of fuel. */
   lua_pushnumber( L, p->fuel );
   return 1;
}

/**
 * @brief Resets the intrinsic stats of a pilot.
 *
 * @luafunc intrinsicReset
 */
static int pilotL_intrinsicReset( lua_State *L )
{
   Pilot *p = luaL_validpilot( L, 1 );
   ss_free( p->intrinsic_stats );
   p->intrinsic_stats = NULL;
   pilot_calcStats( p );
   return 0;
}

/**
 * @brief Allows setting intrinsic stats of a pilot.
 *
 * @usage p:intrinsicSet( "turn", -50 ) -- Lowers p's turn by 50%
 *
 *    @luatparam Pilot p Pilot to set stat of.
 *    @luatparam string name Name of the stat to set. It is the same as in the
 * xml.
 *    @luatparam number value Value to set the stat to.
 *    @luatparam boolean replace Whether or not to add to the stat or replace
 * it.
 * @luafunc intrinsicSet
 */
static int pilotL_intrinsicSet( lua_State *L )
{
   Pilot      *p = luaL_validpilot( L, 1 );
   const char *name;
   double      value;
   int         replace;
   /* Case individual parameter. */
   if ( !lua_istable( L, 2 ) ) {
      name               = luaL_checkstring( L, 2 );
      value              = luaL_checknumber( L, 3 );
      replace            = lua_toboolean( L, 4 );
      p->intrinsic_stats = ss_statsSetList(
         p->intrinsic_stats, ss_typeFromName( name ), value, replace, 0 );
      pilot_calcStats( p );
      return 0;
   }
   replace = lua_toboolean( L, 4 );
   /* Case set of parameters. */
   lua_pushnil( L );
   while ( lua_next( L, 2 ) != 0 ) {
      name               = luaL_checkstring( L, -2 );
      value              = luaL_checknumber( L, -1 );
      p->intrinsic_stats = ss_statsSetList(
         p->intrinsic_stats, ss_typeFromName( name ), value, replace, 0 );
      lua_pop( L, 1 );
   }
   lua_pop( L, 1 );
   pilot_calcStats( p );
   return 0;
}

/**
 * @brief Allows getting an intrinsic stats of a pilot, or gets all of them if
 * name is not specified.
 *
 *    @luatparam Pilot p Pilot to get stat of.
 *    @luatparam[opt=nil] string name Name of the stat to get. It is the same as
 * in the xml. If nil, returns a table containing all the shipstats.
 *    @luatparam[opt=false] boolean internal Whether or not to use the internal
 * representation.
 *    @luaparam Value of the stat or a table containing all the stats if name is
 * not specified.
 * @luafunc intrinsicGet
 */
static int pilotL_intrinsicGet( lua_State *L )
{
   const Pilot *p        = luaL_validpilot( L, 1 );
   const char  *name     = luaL_optstring( L, 2, NULL );
   int          internal = lua_toboolean( L, 3 );
   ShipStats    ss;
   /* TODO get directly the stat from the list. */
   ss_statsInit( &ss );
   ss_statsMergeFromList( &ss, p->intrinsic_stats, 0 );
   ss_statsGetLua( L, &ss, name, internal );
   return 1;
}

/**
 * @brief Resets the ship property stats of a pilot.
 *
 * @luafunc shippropReset
 */
static int pilotL_shippropReset( lua_State *L )
{
   Pilot *p = luaL_validpilot( L, 1 );
   ss_free( p->ship_stats );
   p->ship_stats = NULL;
   pilot_calcStats( p );
   return 0;
}

/**
 * @brief Allows setting ship property stats of a pilot.
 *
 * @usage p:shippropSet( "turn", -50 ) -- Lowers p's turn by 50%
 *
 *    @luatparam Pilot p Pilot to set stat of.
 *    @luatparam string name Name of the stat to set. It is the same as in the
 * xml.
 *    @luatparam number value Value to set the stat to.
 * @luafunc shippropSet
 */
static int pilotL_shippropSet( lua_State *L )
{
   /* TODO merge with intrinsicSet */
   Pilot      *p = luaL_validpilot( L, 1 );
   const char *name;
   double      value;

   if ( p->ship->lua_env == LUA_NOREF )
      return NLUA_ERROR( L,
                         _( "Trying to set ship property of pilot '%s' flying "
                            "ship '%s' with no ship Lua enabled!" ),
                         p->name, p->ship->name );

   /* Case individual parameter. */
   if ( !lua_istable( L, 2 ) ) {
      name  = luaL_checkstring( L, 2 );
      value = luaL_checknumber( L, 3 );
      p->ship_stats =
         ss_statsSetList( p->ship_stats, ss_typeFromName( name ), value, 1, 0 );
      pilot_calcStats( p );
      return 0;
   }
   /* Case set of parameters. */
   lua_pushnil( L );
   while ( lua_next( L, 2 ) != 0 ) {
      name  = luaL_checkstring( L, -2 );
      value = luaL_checknumber( L, -1 );
      p->ship_stats =
         ss_statsSetList( p->ship_stats, ss_typeFromName( name ), value, 1, 0 );
      lua_pop( L, 1 );
   }
   lua_pop( L, 1 );
   pilot_calcStats( p );
   return 0;
}

/**
 * @brief Allows getting an ship property stats of a pilot, or gets all of them
 * if name is not specified.
 *
 *    @luatparam Pilot p Pilot to get stat of.
 *    @luatparam[opt=nil] string name Name of the stat to get. It is the same as
 * in the xml.
 *    @luatparam[opt=false] boolean internal Whether or not to use the internal
 * representation.
 *    @luaparam Value of the stat or a table containing all the stats if name is
 * not specified.
 * @luafunc shippropGet
 */
static int pilotL_shippropGet( lua_State *L )
{
   const Pilot *p        = luaL_validpilot( L, 1 );
   const char  *name     = luaL_optstring( L, 2, NULL );
   int          internal = lua_toboolean( L, 3 );
   ShipStats    ss;
   /* TODO get directly the stat from the list. */
   ss_statsInit( &ss );
   ss_statsMergeFromList( &ss, p->ship_stats, 0 );
   ss_statsGetLua( L, &ss, name, internal );
   return 1;
}

/**
 * @brief Clears the effect on a pilot.
 *
 *    @luatparam Pilot p Pilot to clear effects of.
 *    @luatparam boolean keepdebuffs Whether or not to keep debuffs.
 *    @luatparam boolean keepbuffs Whether or not to keep buffs.
 *    @luatparam boolean keepothers Whether or not to keep others.
 * @luafunc effectClear
 */
static int pilotL_effectClear( lua_State *L )
{
   Pilot *p           = luaL_validpilot( L, 1 );
   int    keepdebuffs = lua_toboolean( L, 2 );
   int    keepbuffs   = lua_toboolean( L, 3 );
   int    keepothers  = lua_toboolean( L, 4 );
   if ( !keepdebuffs && !keepbuffs && !keepothers )
      effect_clear( &p->effects );
   else
      effect_clearSpecific( &p->effects, !keepdebuffs, !keepbuffs,
                            !keepothers );
   pilot_calcStats( p );
   return 0;
}

/**
 * @brief Adds an effect to a pilot.
 *
 *    @luatparam Pilot p Pilot to add effect to.
 *    @luatparam string name Name of the effect to add.
 *    @luatparam[opt=-1] duration Duration of the effect or set to negative to
 * be default.
 *    @luatparam[opt=1] scale Scaling factor.
 *    @luatreturn boolean Whether or not the effect was successfully added.
 * @luafunc effectAdd
 */
static int pilotL_effectAdd( lua_State *L )
{
   Pilot            *p          = luaL_validpilot( L, 1 );
   const char       *effectname = luaL_checkstring( L, 2 );
   double            duration   = luaL_optnumber( L, 3, -1. );
   double            scale      = luaL_optnumber( L, 4, 1. );
   const EffectData *efx        = effect_get( effectname );
   if ( efx != NULL ) {
      if ( !effect_add( &p->effects, efx, duration, scale, p->id ) )
         pilot_calcStats( p );
      lua_pushboolean( L, 1 );
   } else
      lua_pushboolean( L, 0 );
   return 1;
}

/**
 * @brief Removes an effect from the pilot.
 *
 *    @luatparam Pilot p Pilot to remove effect from.
 *    @luatparam string|integer name Name of the effect to add or index in the
 * case of being a number.
 *    @luatparam boolean all Remove all instances of the effect or only the most
 * first instance. Only valid in the case the name is specified as a string.
 * @luafunc effectRm
 */
static int pilotL_effectRm( lua_State *L )
{
   Pilot *p = luaL_validpilot( L, 1 );
   if ( lua_isnumber( L, 2 ) ) {
      int idx = lua_tointeger( L, 2 );
      if ( effect_rm( &p->effects, idx ) )
         pilot_calcStats( p );
   } else {
      const char       *effectname = luaL_checkstring( L, 2 );
      int               all        = lua_toboolean( L, 3 );
      const EffectData *efx        = effect_get( effectname );
      if ( efx != NULL ) {
         if ( effect_rmType( &p->effects, efx, all ) )
            pilot_calcStats( p );
      }
   }
   return 0;
}

/**
 * @brief Checks to see if a player has an instance of an effect active.
 *    @luatparam Pilot p Pilot to check.
 *    @luatparam string Name of the effect to check.
 *    @luatreturn boolean Whether or not the pilot has the effect active.
 * @luafunc effectHas
 */
static int pilotL_effectHas( lua_State *L )
{
   const Pilot *p          = luaL_validpilot( L, 1 );
   const char  *effectname = luaL_checkstring( L, 2 );
   for ( int i = 0; i < array_size( p->effects ); i++ ) {
      const Effect *e = &p->effects[i];
      if ( strcmp( effectname, e->data->name ) != 0 )
         continue;
      lua_pushboolean( L, 1 );
      return 1;
   }
   lua_pushboolean( L, 0 );
   return 1;
}

/**
 * @brief Gets the effects on a pilot.
 *
 *    @luatparam Pilot p Pilot to get effects of.
 *    @luatreturn table Table of effects which are treated as tables with "name"
 * and "timer" elements.
 * @luafunc effects
 */
static int pilotL_effectGet( lua_State *L )
{
   const Pilot *p = luaL_validpilot( L, 1 );
   lua_newtable( L );
   for ( int i = 0; i < array_size( p->effects ); i++ ) {
      const Effect *e = &p->effects[i];
      lua_newtable( L );

      lua_pushstring( L, e->data->name );
      lua_setfield( L, -2, "name" );

      lua_pushnumber( L, e->timer );
      lua_setfield( L, -2, "timer" );

      lua_pushnumber( L, e->timer );
      lua_setfield( L, -2, "strength" );

      lua_pushnumber( L, e->data->duration );
      lua_setfield( L, -2, "duration" );

      lua_pushtex( L, gl_dupTexture( e->data->icon ) );
      lua_setfield( L, -2, "icon" );

      if ( e->data->flags & EFFECT_BUFF ) {
         lua_pushboolean( L, 1 );
         lua_setfield( L, -2, "buff" );
      }

      if ( e->data->flags & EFFECT_DEBUFF ) {
         lua_pushboolean( L, 1 );
         lua_setfield( L, -2, "debuff" );
      }

      lua_rawseti( L, -2, i + 1 );
   }
   return 1;
}

/**
 * @brief Gets the pilot's AI.
 *
 *    @luatparam Pilot p Pilot to get AI of.
 *    @luatreturn string Name of the AI being used.
 * @luafunc ai
 */
static int pilotL_ai( lua_State *L )
{
   const Pilot *p = luaL_validpilot( L, 1 );
   if ( p->ai == NULL )
      return 0;
   lua_pushstring( L, p->ai->name );
   return 1;
}

/**
 * @brief Changes the pilot's AI.
 *
 * @usage p:changeAI( "empire" ) -- set the pilot to use the Empire AI
 *
 *    @luatparam Pilot p Pilot to change AI of.
 *    @luatparam string newai Name of Ai to use.
 * @luafunc changeAI
 */
static int pilotL_changeAI( lua_State *L )
{
   int ret;
   /* Get parameters. */
   Pilot      *p   = luaL_validpilot( L, 1 );
   const char *str = luaL_checkstring( L, 2 );

   /* Get rid of current AI. */
   ai_destroy( p );

   /* Create the new AI. */
   ret = ai_pinit( p, str );
   lua_pushboolean( L, ret );
   return 1;
}

/**
 * @brief Sets the health of a pilot.
 *
 * This recovers the pilot's disabled state, although they may become disabled
 * afterwards.
 *
 * @usage p:setHealth( 100, 100 ) -- Sets pilot to full health
 * @usage p:setHealth(  70,   0 ) -- Sets pilot to 70% armour
 * @usage p:setHealth( 100, 100, 0 ) -- Sets pilot to full health and no stress
 *
 *    @luatparam Pilot p Pilot to set health of.
 *    @luatparam[opt=current armour] number armour Value to set armour to,
 * should be double from 0-100 (in percent).
 *    @luatparam[opt=current shield] number shield Value to set shield to,
 * should be double from 0-100 (in percent).
 *    @luatparam[opt=0] number stress Value to set stress (disable damage) to,
 * should be double from 0-100 (in percent of current armour).
 * @luafunc setHealth
 */
static int pilotL_setHealth( lua_State *L )
{
   Pilot *p;
   double a, s, st;

   /* Handle parameters. */
   p  = luaL_validpilot( L, 1 );
   a  = luaL_optnumber( L, 2, 100. * p->armour / p->armour_max );
   s  = luaL_optnumber( L, 3, 100. * p->shield / p->shield_max );
   st = luaL_optnumber( L, 4, 0. );

   a /= 100.;
   s /= 100.;
   st /= 100.;

   /* Set health. */
   p->armour = a * p->armour_max;
   p->shield = s * p->shield_max;
   p->stress = st * p->armour;

   /* Clear death hooks if not dead. */
   if ( p->armour > 0. ) {
      pilot_rmFlag( p, PILOT_DISABLED );
      pilot_rmFlag( p, PILOT_DEAD );
      pilot_rmFlag( p, PILOT_DEATH_SOUND );
      pilot_rmFlag( p, PILOT_EXPLODED );
      pilot_rmFlag( p, PILOT_DELETE );
      if ( pilot_isPlayer( p ) )
         player_rmFlag( PLAYER_DESTROYED );
   }
   pilot_rmFlag( p, PILOT_DISABLED_PERM ); /* Remove permanent disable. */

   /* Update disable status. */
   pilot_updateDisable( p, 0 );

   return 0;
}

/**
 * @brief Sets the health of a pilot in absolute value.
 *
 * This recovers the pilot's disabled state, although they may become disabled
 * afterwards.
 *
 *    @luatparam Pilot p Pilot to set health of.
 *    @luatparam[opt=current armour] number armour Value to set armour to, in
 * absolute value.
 *    @luatparam[opt=current shield] number shield Value to set shield to, in
 * absolute value
 *    @luatparam[opt=current stress] number stress Value to set stress (disable
 * damage) to, in absolute value.
 * @luafunc setHealthAbs
 */
static int pilotL_setHealthAbs( lua_State *L )
{
   Pilot *p;
   double a, s, st;

   /* Handle parameters. */
   p  = luaL_validpilot( L, 1 );
   a  = luaL_optnumber( L, 2, p->armour );
   s  = luaL_optnumber( L, 3, p->shield );
   st = luaL_optnumber( L, 4, p->stress );

   /* Set health. */
   p->armour = CLAMP( 0., p->armour_max, a );
   p->shield = CLAMP( 0., p->shield_max, s );
   p->stress = CLAMP( 0., p->armour_max, st );

   /* Clear death hooks if not dead. */
   if ( p->armour > 0. ) {
      pilot_rmFlag( p, PILOT_DISABLED );
      pilot_rmFlag( p, PILOT_DEAD );
      pilot_rmFlag( p, PILOT_DEATH_SOUND );
      pilot_rmFlag( p, PILOT_EXPLODED );
      pilot_rmFlag( p, PILOT_DELETE );
      if ( pilot_isPlayer( p ) )
         player_rmFlag( PLAYER_DESTROYED );
   }
   pilot_rmFlag( p, PILOT_DISABLED_PERM ); /* Remove permanent disable. */

   /* Update disable status. */
   pilot_updateDisable( p, 0 );

   return 0;
}

/**
 * @brief Adds health to a pilot.
 *
 * Does not revive dead pilots, use setHealth for that.
 *
 *    @luatparam Pilot p Pilot to add health to.
 *    @luatparam[opt=0.] number armour Armour to add.
 *    @luatparam[opt=0.] number shield Shield to add.
 * @luafunc addHealth
 */
static int pilotL_addHealth( lua_State *L )
{
   Pilot *p;
   double a, s;

   /* Handle parameters. */
   p = luaL_validpilot( L, 1 );
   a = luaL_optnumber( L, 2, 0. );
   s = luaL_optnumber( L, 3, 0. );

   /* Set health. */
   p->armour = CLAMP( 0., p->armour_max, p->armour + a );
   p->shield = CLAMP( 0., p->shield_max, p->shield + s );

   /* Update disable status. */
   pilot_updateDisable( p, 0 );

   return 0;
}

/**
 * @brief Sets the energy of a pilot.
 *
 * @usage p:setEnergy( 100 ) -- Sets pilot to full energy.
 * @usage p:setEnergy(  70 ) -- Sets pilot to 70% energy.
 *
 *    @luatparam Pilot p Pilot to set energy of.
 *    @luatparam number energy Value to set energy to, should be double from
 * 0-100 (in percent).
 *    @luatparam[opt=false] boolean absolute Whether or not it is being set in
 * relative value or absolute.
 * @luafunc setEnergy
 */
static int pilotL_setEnergy( lua_State *L )
{
   /* Handle parameters. */
   Pilot *p        = luaL_validpilot( L, 1 );
   double e        = luaL_checknumber( L, 2 );
   int    absolute = lua_toboolean( L, 3 );

   if ( absolute )
      p->energy = CLAMP( 0., p->energy_max, e );
   else
      p->energy = ( e / 100. ) * p->energy_max;

   return 0;
}

/**
 * @brief Adds (or subtracts) energy to a pilot.
 *
 *    @luatparam Pilot p Pilot to set energy of.
 *    @luatparam number energy Energy value to add.
 * @luafunc addEnergy
 */
static int pilotL_addEnergy( lua_State *L )
{
   /* Handle parameters. */
   Pilot *p  = luaL_validpilot( L, 1 );
   double e  = luaL_checknumber( L, 2 );
   p->energy = CLAMP( 0., p->energy_max, p->energy + e );
   return 0;
}

/**
 * @brief Fills up the pilot's ammo.
 *
 *    @luatparam Pilot p Pilot to fill ammo.
 * @luafunc fillAmmo
 */
static int pilotL_fillAmmo( lua_State *L )
{
   Pilot *p = luaL_validpilot( L, 1 );
   pilot_fillAmmo( p );
   return 0;
}

/**
 * @brief Sets the ability to board the pilot.
 *
 * No parameter is equivalent to true.
 *
 * @usage p:setNoBoard( true ) -- Pilot can not be boarded by anyone
 *
 *    @luatparam Pilot p Pilot to set disable boarding.
 *    @luatparam[opt=true] number noboard If true it disallows boarding of the
 * pilot, otherwise it allows boarding which is the default.
 * @luafunc setNoBoard
 */
static int pilotL_setNoBoard( lua_State *L )
{
   Pilot *p = luaL_validpilot( L, 1 );
   int    disable;
   if ( lua_isnone( L, 2 ) )
      disable = 1;
   else
      disable = lua_toboolean( L, 2 );

   /* See if should prevent boarding. */
   if ( disable )
      pilot_setFlag( p, PILOT_NOBOARD );
   else
      pilot_rmFlag( p, PILOT_NOBOARD );

   return 0;
}

/**
 * @brief Sets the ability of the pilot to be disabled. Pilots that can't be
 * disabled will blow up instead when they would be disabled.
 *
 * No parameter is equivalent to true.
 *
 * @usage p:setNoDisable( true ) -- Pilot can not be disabled anymore.
 *
 *    @luatparam Pilot p Pilot to set disable disabling.
 *    @luatparam[opt=true] boolean disable If true it disallows disabled of the
 * pilot, otherwise it allows disabling which is the default.
 * @luafunc setNoDisable
 */
static int pilotL_setNoDisable( lua_State *L )
{
   Pilot *p = luaL_validpilot( L, 1 );
   int    nodisable;
   if ( lua_isnone( L, 2 ) )
      nodisable = 1;
   else
      nodisable = lua_toboolean( L, 2 );

   /* See if should prevent disabling. */
   if ( nodisable )
      pilot_setFlag( p, PILOT_NODISABLE );
   else
      pilot_rmFlag( p, PILOT_NODISABLE );

   return 0;
}

/**
 * @brief Limits the speed of a pilot.
 *
 * @note Can increase the pilot's speed limit over what would be physically
 * possible.
 *
 * @usage p:setSpeedLimit( 100 ) -- Sets maximumspeed to 100px/s.
 * @usage p:setSpeedLimit( 0 ) removes speed limit.
 *    @luatparam pilot p Pilot to set speed of.
 *    @luatparam number speed Value to set speed to.
 *
 * @luafunc setSpeedLimit
 */
static int pilotL_setSpeedLimit( lua_State *L )
{
   /* Handle parameters. */
   Pilot *p = luaL_validpilot( L, 1 );
   double s = luaL_checknumber( L, 2 );

   /* Limit the speed */
   p->speed_limit = s;
   if ( s > 0. )
      pilot_setFlag( p, PILOT_HASSPEEDLIMIT );
   else
      pilot_rmFlag( p, PILOT_HASSPEEDLIMIT );

   pilot_updateMass( p ); /* Updates the true speed limit. */
   return 0;
}

/**
 * @brief Gets the pilot's health.
 *
 * @usage armour, shield, stress, dis = p:health()
 *
 *    @luatparam Pilot p Pilot to get health of.
 *    @luatparam[opt=false] boolean absolute Whether or not it shouldn't be
 * relative and be absolute instead.
 *    @luatreturn number The armour in % [0:100] if relative or absolute value
 * otherwise.
 *    @luatreturn number The shield in % [0:100] if relative or absolute value
 * otherwise.
 *    @luatreturn number The stress in % [0:100].
 *    @luatreturn boolean Indicates if pilot is disabled.
 * @luafunc health
 */
static int pilotL_getHealth( lua_State *L )
{
   const Pilot *p        = luaL_validpilot( L, 1 );
   int          absolute = lua_toboolean( L, 2 );
   /* Return parameters. */
   if ( absolute ) {
      lua_pushnumber( L, p->armour );
      lua_pushnumber( L, p->shield );
   } else {
      lua_pushnumber(
         L, ( p->armour_max > 0. ) ? p->armour / p->armour_max * 100. : 0. );
      lua_pushnumber(
         L, ( p->shield_max > 0. ) ? p->shield / p->shield_max * 100. : 0. );
   }
   lua_pushnumber( L, MIN( 1., p->stress / p->armour ) * 100. );
   lua_pushboolean( L, pilot_isDisabled( p ) );
   return 4;
}

/**
 * @brief Gets the pilot's armour.
 *
 * @usage armour = p:armour()
 *
 *    @luatparam Pilot p Pilot to get armour of.
 *    @luatparam[opt=false] boolean absolute Whether or not it shouldn't be
 * relative and be absolute instead.
 *    @luatreturn number The armour in % [0:100] if relative or absolute value
 * otherwise.
 * @luafunc armour
 */
static int pilotL_getArmour( lua_State *L )
{
   const Pilot *p        = luaL_validpilot( L, 1 );
   int          absolute = lua_toboolean( L, 2 );
   if ( absolute )
      lua_pushnumber( L, p->armour );
   else
      lua_pushnumber(
         L, ( p->armour_max > 0. ) ? p->armour / p->armour_max * 100. : 100. );
   return 1;
}

/**
 * @brief Gets the pilot's shield. If no shields, it returns 1. in relative
 * mode.
 *
 * @usage shield = p:shield()
 *
 *    @luatparam Pilot p Pilot to get shield of.
 *    @luatparam[opt=false] boolean absolute Whether or not it shouldn't be
 * relative and be absolute instead.
 *    @luatreturn number The shield in % [0:100] if relative or absolute value
 * otherwise.
 * @luafunc shield
 */
static int pilotL_getShield( lua_State *L )
{
   const Pilot *p        = luaL_validpilot( L, 1 );
   int          absolute = lua_toboolean( L, 2 );
   if ( absolute )
      lua_pushnumber( L, p->shield );
   else
      lua_pushnumber(
         L, ( p->shield_max > 0. ) ? p->shield / p->shield_max * 100. : 100. );
   return 1;
}

/**
 * @brief Gets the pilot's stress.
 *
 * @usage stress = p:stress()
 *
 *    @luatparam Pilot p Pilot to get stress of.
 *    @luatparam[opt=false] boolean absolute Whether or not it shouldn't be
 * relative and be absolute instead.
 *    @luatreturn number The shield in % [0:100] if relative or absolute value
 * otherwise.
 * @luafunc stress
 */
static int pilotL_getStress( lua_State *L )
{
   const Pilot *p        = luaL_validpilot( L, 1 );
   int          absolute = lua_toboolean( L, 2 );
   if ( absolute )
      lua_pushnumber( L, p->stress );
   else
      lua_pushnumber(
         L, ( p->armour > 0. ) ? MIN( 1., p->stress / p->armour ) * 100. : 0. );
   return 1;
}

/**
 * @brief Gets the pilot's energy.
 *
 * @usage energy = p:energy()
 *
 *    @luatparam Pilot p Pilot to get energy of.
 *    @luatparam[opt=false] boolean absolute Whether or not to return the
 * absolute numeric value instead of the relative value.
 *    @luatreturn number The energy of the pilot in % [0:100].
 * @luafunc energy
 */
static int pilotL_getEnergy( lua_State *L )
{
   const Pilot *p        = luaL_validpilot( L, 1 );
   int          absolute = lua_toboolean( L, 2 );
   if ( absolute )
      lua_pushnumber( L, p->energy );
   else
      lua_pushnumber(
         L, ( p->energy_max > 0. ) ? p->energy / p->energy_max * 100. : 0. );
   return 1;
}

/**
 * @brief Gets the lockons on the pilot.
 *
 * @usage lockon = p:lockon()
 *
 *    @luatparam Pilot p Pilot to get lockons of.
 *    @luatreturn number The number of lockons on the pilot.
 * @luafunc lockon
 */
static int pilotL_getLockon( lua_State *L )
{
   const Pilot *p = luaL_validpilot( L, 1 );
   lua_pushnumber( L, p->lockons );
   return 1;
}

#define PUSH_DOUBLE( L, name, value )                                          \
   lua_pushstring( L, name );                                                  \
   lua_pushnumber( L, value );                                                 \
   lua_rawset( L, -3 )
#define PUSH_INT( L, name, value )                                             \
   lua_pushstring( L, name );                                                  \
   lua_pushinteger( L, value );                                                \
   lua_rawset( L, -3 )
/**
 * @brief Gets stats of the pilot.
 *
 * Some of the stats are:<br />
 * <ul>
 *  <li> cpu </li>
 *  <li> cpu_max </li>
 *  <li> crew </li>
 *  <li> fuel </li>
 *  <li> fuel_max </li>
 *  <li> fuel_consumption </li>
 *  <li> mass </li>
 *  <li> accel </li>
 *  <li> speed </li>
 *  <li> speed_max </li>
 *  <li> turn </li>
 *  <li> absorb </li>
 *  <li> armour </li>
 *  <li> shield </li>
 *  <li> energy </li>
 *  <li> armour_regen </li>
 *  <li> shield_regen </li>
 *  <li> energy_regen </li>
 *  <li> jump_delay </li>
 *  <li> jumps </li>
 * </ul>
 *
 * @usage stats = p:stats() print(stats.armour)
 *
 *    @luatparam Pilot p Pilot to get stats of.
 *    @luatreturn table A table containing the stats of p.
 * @luafunc stats
 */
static int pilotL_getStats( lua_State *L )
{
   const Pilot *p = luaL_validpilot( L, 1 );
   /* Create table with information. */
   lua_newtable( L );
   /* Core. */
   PUSH_INT( L, "cpu", p->cpu );
   PUSH_INT( L, "cpu_max", p->cpu_max );
   PUSH_INT( L, "crew", (int)round( p->crew ) );
   PUSH_INT( L, "fuel", p->fuel );
   PUSH_INT( L, "fuel_max", p->fuel_max );
   PUSH_INT( L, "fuel_consumption", p->fuel_consumption );
   PUSH_DOUBLE( L, "mass", p->solid.mass );
   /* Movement. */
   PUSH_DOUBLE( L, "accel", p->accel );
   PUSH_DOUBLE( L, "speed", p->speed );
   PUSH_DOUBLE( L, "turn", p->turn * 180. / M_PI ); /* Convert back to grad. */
   PUSH_DOUBLE( L, "speed_max",
                solid_maxspeed( &p->solid, p->speed, p->accel ) );
   /* Health. */
   PUSH_DOUBLE( L, "absorb", p->dmg_absorb );
   PUSH_DOUBLE( L, "armour", p->armour_max );
   PUSH_DOUBLE( L, "shield", p->shield_max );
   PUSH_DOUBLE( L, "energy", p->energy_max );
   PUSH_DOUBLE( L, "armour_regen", p->armour_regen );
   PUSH_DOUBLE( L, "shield_regen", p->shield_regen );
   PUSH_DOUBLE( L, "energy_regen", p->energy_regen );
   /* Stats. */
   PUSH_DOUBLE( L, "ew_detection", p->ew_detection );
   PUSH_DOUBLE( L, "ew_signature", p->ew_signature );
   PUSH_DOUBLE( L, "ew_stealth", p->ew_stealth );
   PUSH_DOUBLE( L, "jump_delay",
                ntime_convertSeconds( pilot_hyperspaceDelay( p ) ) );
   PUSH_INT( L, "jumps", pilot_getJumps( p ) );

   return 1;
}
#undef PUSH_DOUBLE
#undef PUSH_INT

/**
 * @brief Gets a shipstat from a Pilot by name, or a table containing all the
 * ship stats if not specified.
 *
 * @usage local mod = p:shipstat("tur_damage",true) -- Gets turret damage bonus
 * with internal representation
 *
 *    @luatparam Pilot p Pilot to get ship stat of.
 *    @luatparam[opt=nil] string name Name of the ship stat to get.
 *    @luatparam[opt=false] boolean internal Whether or not to use the internal
 * representation.
 *    @luareturn Value of the ship stat or a table containing all the ship stats
 * if name is not specified.
 * @luafunc shipstat
 */
static int pilotL_getShipStat( lua_State *L )
{
   const Pilot *p        = luaL_validpilot( L, 1 );
   const char  *str      = luaL_optstring( L, 2, NULL );
   int          internal = lua_toboolean( L, 3 );
   ss_statsGetLua( L, &p->stats, str, internal );
   return 1;
}

/**
 * @brief Gets the distance that a pilot can be currently detect at.
 *
 *    @luatparam Pilot p Pilot to get the distance they can be detected at.
 * @luafunc detectedDistance
 */
static int pilotL_getDetectedDistance( lua_State *L )
{
   const Pilot *p = luaL_validpilot( L, 1 );
   if ( pilot_isFlag( p, PILOT_STEALTH ) )
      lua_pushnumber( L, p->ew_stealth );
   else
      lua_pushnumber( L, p->ew_detection );
   return 1;
}

/**
 * @brief Gets the free cargo space the pilot has.
 *
 *    @luatparam Pilot p The pilot to get the free cargo space of.
 *    @luatreturn number The free cargo space in tonnes of the player.
 * @luafunc cargoFree
 */
static int pilotL_cargoFree( lua_State *L )
{
   const Pilot *p = luaL_validpilot( L, 1 );
   lua_pushnumber( L, pilot_cargoFree( p ) );
   return 1;
}

/**
 * @brief Checks to see how many tonnes of a specific type of cargo the pilot
 * has.
 *
 *    @luatparam Pilot p The pilot to get the cargo count of.
 *    @luatparam Commodity|string cargo Type of cargo to check, either
 *       as a Commodity object or as the raw (untranslated) name of a
 *       commodity.
 *    @luatreturn number The amount of cargo the player has.
 * @luafunc cargoHas
 */
static int pilotL_cargoHas( lua_State *L )
{
   const Pilot     *p        = luaL_validpilot( L, 1 );
   const Commodity *cargo    = luaL_validcommodity( L, 2 );
   int              quantity = pilot_cargoOwned( p, cargo );
   lua_pushnumber( L, quantity );
   return 1;
}

/**
 * @brief Tries to add cargo to the pilot's ship.
 *
 * @usage n = pilot.cargoAdd( player.pilot(), "Food", 20 )
 *
 *    @luatparam Pilot p The pilot to add cargo to.
 *    @luatparam Commodity|string cargo Type of cargo to add, either as
 *       a Commodity object or as the raw (untranslated) name of a
 *       commodity.
 *    @luatparam number quantity Quantity of cargo to add.
 *    @luatreturn number The quantity of cargo added.
 * @luafunc cargoAdd
 */
static int pilotL_cargoAdd( lua_State *L )
{
   /* Parse parameters. */
   Pilot           *p        = luaL_validpilot( L, 1 );
   const Commodity *cargo    = luaL_validcommodity( L, 2 );
   int              quantity = luaL_checknumber( L, 3 );

   if ( quantity < 0 )
      return NLUA_ERROR( L, _( "Quantity must be positive for pilot.cargoAdd "
                               "(if removing, use pilot.cargoRm)" ) );

   /* Try to add the cargo. */
   quantity = pilot_cargoAdd( p, cargo, quantity, 0 );
   lua_pushnumber( L, quantity );
   return 1;
}

static int pilotL_cargoRmHelper( lua_State *L, int jet )
{
   Pilot     *p;
   int        quantity;
   Commodity *cargo = NULL;

   /* Parse parameters. */
   p = luaL_validpilot( L, 1 );

   if ( lua_isstring( L, 2 ) ) {
      const char *str = lua_tostring( L, 2 );

      /* Check for special strings. */
      if ( strcmp( str, "all" ) == 0 ) {
         quantity = pilot_cargoRmAll( p, 0 );
         lua_pushnumber( L, quantity );
         return 1;
      }
   }

   /* No special string handling, just handle as a normal commodity. */
   cargo    = luaL_validcommodity( L, 2 );
   quantity = luaL_checknumber( L, 3 );

   if ( quantity < 0 )
      return NLUA_ERROR( L, _( "Quantity must be positive for pilot.cargoRm "
                               "(if adding, use  pilot.cargoAdd)" ) );

   /* Try to remove the cargo. */
   if ( jet )
      quantity = pilot_cargoJet( p, cargo, quantity, 0 );
   else
      quantity = pilot_cargoRm( p, cargo, quantity );

   lua_pushnumber( L, quantity );
   return 1;
}

/**
 * @brief Tries to remove cargo from the pilot's ship.
 *
 * @usage n = pilot.cargoRm(player.pilot(), "Food", 20)
 * @usage n = pilot.cargoRm(player.pilot(), "all") -- Removes all cargo from the
 * player
 *
 *    @luatparam Pilot p The pilot to remove cargo from.
 *    @luatparam Commodity|string cargo Type of cargo to remove, either
 *       as a Commodity object or as the raw (untranslated) name of a
 *       commodity. You can also pass the special value "all" to
 *       remove all cargo from the pilot, except for mission cargo.
 *    @luatparam number quantity Quantity of the cargo to remove.
 *    @luatreturn number The number of cargo removed.
 * @luafunc cargoRm
 */
static int pilotL_cargoRm( lua_State *L )
{
   return pilotL_cargoRmHelper( L, 0 );
}

/**
 * @brief Tries to remove a cargo from a pilot's ship and jet it into space.
 *
 *    @luatparam Pilot p The pilot to remove cargo from.
 *    @luatparam Commodity|string cargo Type of cargo to remove, either
 *       as a Commodity object or as the raw (untranslated) name of a
 *       commodity. You can also pass the special value "all" to
 *       remove all cargo from the pilot, except for mission cargo.
 *    @luatparam number quantity Quantity of the cargo to remove.
 *    @luatreturn number The number of cargo removed.
 * @luafunc cargoJet
 */
static int pilotL_cargoJet( lua_State *L )
{
   return pilotL_cargoRmHelper( L, 1 );
}

/**
 * @brief Lists the cargo the pilot has.
 *
 * The list has the following members:<br />
 * <ul>
 * <li><b>name:</b> raw (untranslated) name of the cargo (equivalent to the
 * output of commodity.nameRaw()).</li> <li><b>c:</b> the cargo commodity.</li>
 * <li><b>q:</b> quantity of the cargo.</li>
 * <li><b>m:</b> true if cargo is for a mission.</li>
 * </ul>
 *
 * @usage for i, v in ipairs(pilot.cargoList(player.pilot())) do print(
 * string.format("%s: %d", v.name, v.q ) ) end
 *
 *    @luatparam Pilot p Pilot to list cargo of.
 *    @luatreturn table An ordered list with the names of the cargo the pilot
 * has.
 * @luafunc cargoList
 */
static int pilotL_cargoList( lua_State *L )
{
   const Pilot *p = luaL_validpilot( L, 1 );
   lua_newtable( L ); /* t */
   for ( int i = 0; i < array_size( p->commodities ); i++ ) {
      PilotCommodity *pc = &p->commodities[i];

      /* Represents the cargo. */
      lua_newtable( L ); /* t, t */

      lua_pushstring( L, "name" );              /* t, t, i */
      lua_pushstring( L, pc->commodity->name ); /* t, t, i, s */
      lua_rawset( L, -3 );                      /* t, t */

      lua_pushstring( L, "c" );                           /* t, t, i */
      lua_pushcommodity( L, (Commodity *)pc->commodity ); /* t, t, i, s */
      lua_rawset( L, -3 );                                /* t, t */

      lua_pushstring( L, "q" );          /* t, t, i */
      lua_pushnumber( L, pc->quantity ); /* t, t, i, s */
      lua_rawset( L, -3 );               /* t, t */

      lua_pushstring( L, "m" );     /* t, t, i */
      lua_pushboolean( L, pc->id ); /* t, t, i, s */
      lua_rawset( L, -3 );          /* t, t */

      lua_rawseti( L, -2, i + 1 ); /* t */
   }
   return 1;
}

/**
 * @brief Handles the pilots credits
 *
 *    @luatparam Pilot p Pilot to manipulate credits of.
 *    @luatparam[opt=0] number cred Credits to give to the pilot.
 *    @luatreturn number The credits the pilot has.
 * @luafunc credits
 */
static int pilotL_credits( lua_State *L )
{
   Pilot *p = luaL_validpilot( L, 1 );
   pilot_modCredits( p, luaL_optlong( L, 2, 0 ) );
   lua_pushnumber( L, p->credits );
   return 1;
}

/**
 * @brief Gets the worth of a pilot (total value of ship and outfits).
 *
 *    @luatparam Pilot p Pilot to get worth of.
 *    @luatparam[opt=false] boolean count_unique Whether or not to count unique
 * outfits too.
 *    @luatreturn number The credit worth of the pilot.
 * @luafunc worth
 */
static int pilotL_worth( lua_State *L )
{
   const Pilot *p = luaL_validpilot( L, 1 );
   lua_pushnumber( L, pilot_worth( p, lua_toboolean( L, 2 ) ) );
   return 1;
}

/**
 * @brief Gets the pilot's colour based on hostility or friendliness to the
 * player.
 *
 * @usage p:colour()
 *
 *    @luatparam Pilot p Pilot to get the colour of.
 *    @luatreturn Colour The pilot's colour.
 * @luafunc colour
 */
static int pilotL_getColour( lua_State *L )
{
   const Pilot    *p   = luaL_validpilot( L, 1 );
   const glColour *col = pilot_getColour( p );
   lua_pushcolour( L, *col );
   return 1;
}

/**
 * @brief Gets the pilot's colour character based on hostility or friendliness
 * to the player. For use with functions that print to the screen.
 *
 *    @luatparam Pilot p Pilot to get the colour of.
 *    @luatreturn string Character representing the pilot's colour for use with
 * specila printing characters.
 * @luafunc colourChar
 */
static int pilotL_colourChar( lua_State *L )
{
   const Pilot *p = luaL_validpilot( L, 1 );
   char         str[2];
   str[0] = pilot_getFactionColourChar( p );
   str[1] = '\0';
   lua_pushstring( L, str );
   return 1;
}

/**
 * @brief Returns whether the pilot is hostile to the player.
 *
 * @usage p:hostile()
 *
 *    @luatparam Pilot p Pilot to get the hostility of.
 *    @luatreturn boolean The pilot's hostility status.
 * @luafunc hostile
 */
static int pilotL_getHostile( lua_State *L )
{
   const Pilot *p = luaL_validpilot( L, 1 );
   lua_pushboolean( L, pilot_isHostile( p ) );
   return 1;
}

/**
 * @brief Small struct to handle flags.
 */
struct pL_flag {
   const char *name; /**< Name of the flag. */
   int         id;   /**< Id of the flag. */
};
static const struct pL_flag pL_flags[] = {
   { .name = "stealth", .id = PILOT_STEALTH },
   { .name = "refueling", .id = PILOT_REFUELING },
   { .name = "invisible", .id = PILOT_INVISIBLE },
   { .name = "disabled", .id = PILOT_DISABLED },
   { .name = "disabled_perm", .id = PILOT_DISABLED_PERM },
   { .name = "landing", .id = PILOT_LANDING },
   { .name = "takingoff", .id = PILOT_TAKEOFF },
   { .name = "jumpprep", .id = PILOT_HYP_PREP },
   { .name = "jumpingin", .id = PILOT_HYP_END },
   { .name = "jumpingout", .id = PILOT_HYPERSPACE },
   { .name = "manualcontrol", .id = PILOT_MANUAL_CONTROL },
   { .name = "carried", .id = PILOT_CARRIED },
   { .name = "hailing", .id = PILOT_HAILING },
   { .name = "bribed", .id = PILOT_BRIBED },
   { .name = "boardable", .id = PILOT_BOARDABLE },
   { .name = "nojump", .id = PILOT_NOJUMP },
   { .name = "noland", .id = PILOT_NOLAND },
   { .name = "nodeath", .id = PILOT_NODEATH },
   { .name = "nodisable", .id = PILOT_NODISABLE },
   { .name = "visible", .id = PILOT_VISIBLE },
   { .name = "visplayer", .id = PILOT_VISPLAYER },
   { .name = "hilight", .id = PILOT_HILIGHT },
   { .name = "norender", .id = PILOT_NORENDER },
   { .name = "hide", .id = PILOT_HIDE },
   { .name = "invincible", .id = PILOT_INVINCIBLE },
   { .name = "invinc_player", .id = PILOT_INVINC_PLAYER },
   { .name = "friendly", .id = PILOT_FRIENDLY },
   { .name = "hostile", .id = PILOT_HOSTILE },
   { .name = "combat", .id = PILOT_COMBAT },
   { NULL, -1 } }; /**< Flags to get. */
/**
 * @brief Gets the pilot's flags.
 *
 * Valid flags are:<br/>
 * <ul>
 *  <li> hailing: pilot is hailing the player.</li>
 *  <li> boardable: pilot is boardable while active.</li>
 *  <li> nojump: pilot cannot jump.</li>
 *  <li> noland: pilot cannot land.</li>
 *  <li> nodeath: pilot cannot die.</li>
 *  <li> nodisable: pilot cannot be disabled.</li>
 *  <li> escort: pilot is an escort.</li>
 *  <li> visible: pilot is always visible.</li>
 *  <li> visplayer: pilot is always visible to the player.</li>
 *  <li> hilight: pilot is hilighted on the map.</li>
 *  <li> stealth: pilot is in stealth mode.</li>
 *  <li> invisible: pilot is not displayed.</li>
 *  <li> invincible: pilot cannot be hit.</li>
 *  <li> invinc_player: pilot cannot be hit by the player.</li>
 *  <li> friendly: pilot is friendly toward the player.</li>
 *  <li> hostile: pilot is hostile toward the player.</li>
 *  <li> refueling: pilot is refueling another pilot.</li>
 *  <li> disabled: pilot is disabled.</li>
 *  <li> landing: pilot is currently landing.</li>
 *  <li> takingoff: pilot is currently taking off.</li>
 *  <li> manualcontrol: pilot is under manual control.</li>
 *  <li> combat: pilot is engaged in combat.</li>
 *  <li> carried: pilot came from a fighter bay.</li>
 * </ul>
 *    @luatparam Pilot p Pilot to get flags of.
 *    @luatparam[opt] string name If provided, return only the individual flag.
 *    @luatreturn table Table with flag names an index, boolean as value.
 * @luafunc flags
 */
static int pilotL_flags( lua_State *L )
{
   const Pilot *p    = luaL_validpilot( L, 1 );
   const char  *name = luaL_optstring( L, 2, NULL );

   if ( name != NULL ) {
      for ( int i = 0; pL_flags[i].name != NULL; i++ )
         if ( strcmp( pL_flags[i].name, name ) == 0 ) {
            lua_pushboolean( L, pilot_isFlag( p, pL_flags[i].id ) );
            return 1;
         }
#if DEBUGGING
      NLUA_WARN( L, _( "Tried to access unknown flag '%s' for pilot '%s'!" ),
                 name, p->name );
#endif /* DEBUGGING */
      return 0;
   }

   /* Create flag table. */
   lua_newtable( L );
   for ( int i = 0; pL_flags[i].name != NULL; i++ ) {
      lua_pushboolean( L, pilot_isFlag( p, pL_flags[i].id ) );
      lua_setfield( L, -2, pL_flags[i].name );
   }
   return 1;
}

/**
 * @brief Checks to see if the pilot has illegal stuff to a faction.
 *
 *    @luatparam Pilot p Pilot to check.
 *    @luatparam Faction f Faction to see if it is illegal to.
 * @luafunc hasIllegal
 */
static int pilotL_hasIllegal( lua_State *L )
{
   const Pilot *p = luaL_validpilot( L, 1 );
   int          f = luaL_validfaction( L, 2 );
   lua_pushboolean( L, pilot_hasIllegal( p, f ) );
   return 1;
}

/**
 * @brief Gets the pilot's ship.
 *
 * @usage s = p:ship()
 *
 *    @luatparam Pilot p Pilot to get ship of.
 *    @luatreturn Ship The ship of the pilot.
 * @luafunc ship
 */
static int pilotL_ship( lua_State *L )
{
   const Pilot *p = luaL_validpilot( L, 1 );
   lua_pushship( L, p->ship );
   return 1;
}

/**
 * @brief Gets the rough radius of the ship, useful for collision stuff.
 *
 *    @luatparam Pilot p Pilot to get radius of.
 *    @luatreturn number THe radius of the pilot.
 * @luafunc radius
 */
static int pilotL_radius( lua_State *L )
{
   const Pilot *p = luaL_validpilot( L, 1 );
   lua_pushnumber( L, PILOT_SIZE_APPROX * 0.5 * p->ship->size );
   return 1;
}

/**
 * @brief Gets the points the pilot costs.
 *
 * Note currently equivalent to p:ship():points().
 *
 *    @luatparam Pilot p Pilot to get points of.
 *    @luatreturn number The points of the pilot.
 * @luafunc points
 */
static int pilotL_points( lua_State *L )
{
   const Pilot *p = luaL_validpilot( L, 1 );
   lua_pushinteger( L, p->ship->points );
   return 1;
}

/**
 * @brief Checks to see if the pilot is idle.
 *
 * @usage idle = p:idle() -- Returns true if the pilot is idle
 *
 *    @luatparam Pilot p Pilot to check to see if is idle.
 *    @luatreturn boolean true if pilot is idle, false otherwise
 * @luafunc idle
 */
static int pilotL_idle( lua_State *L )
{
   const Pilot *p = luaL_validpilot( L, 1 );
   lua_pushboolean( L, p->task == 0 );
   return 1;
}

/**
 * @brief Sets manual control of the pilot.
 *
 * Note that this will reset the pilot's current task when the state changes. In
 * the case of the player, it will also clear autonav.
 *
 * @usage p:control() -- Same as p:control(true), enables manual control of the
 * pilot
 * @usage p:control(false) -- Restarts AI control of the pilot
 * @usage p:control( true, true ) -- Enables manual control of the pilot and
 * resets tasks.
 *
 *    @luatparam Pilot p Pilot to change manual control settings.
 *    @luatparam[opt=true] boolean enable If true or nil enables pilot manual
 * control, otherwise enables automatic AI.
 *    @luatparam[opt=true if changing modes] boolean Whether or not to clear the
 * tasks for the pilot. Defaults to true when changing from manual to normal
 * mode or viceversa.
 * @luasee moveto
 * @luasee brake
 * @luasee follow
 * @luasee attack
 * @luasee runaway
 * @luasee hyperspace
 * @luasee land
 * @luafunc control
 */
static int pilotL_control( lua_State *L )
{
   Pilot *p;
   int    enable, cleartasks;

   /* Handle parameters. */
   p = luaL_validpilot( L, 1 );
   if ( lua_isnone( L, 2 ) )
      enable = 1;
   else
      enable = lua_toboolean( L, 2 );
   if ( lua_isnone( L, 3 ) )
      cleartasks = enable ^ pilot_isFlag( p, PILOT_MANUAL_CONTROL );
   else
      cleartasks = lua_toboolean( L, 3 );

   if ( enable ) {
      int isp = pilot_isPlayer( p );
      if ( isp )
         player_restoreControl( PINPUT_MANUALCONTROL, NULL );
      pilot_setFlag( p, PILOT_MANUAL_CONTROL );
      if ( isp )
         ai_pinit( p, "player" );
   } else {
      pilot_rmFlag( p, PILOT_MANUAL_CONTROL );
      if ( pilot_isPlayer( p ) )
         ai_destroy( p );
      /* Note, we do not set p->ai to NULL, we just clear the tasks and memory.
       * This is because the player always has an ai named "player", which is
       * used for manual control among other things. Basically a pilot always
       * has to have an AI even if it's the player for things to work. */
   }

   /* Clear task if changing state. */
   if ( cleartasks )
      pilotL_taskclear( L );

   return 0;
}

/**
 * @brief Gets a pilots memory table.
 *
 * The resulting table is indexable and mutable.
 *
 * @usage aggr = p:memory().aggressive
 * @usage p:memory().aggressive = false
 *
 *    @luatparam Pilot p Pilot to read memory of.
 * @luafunc memory
 */
static int pilotL_memory( lua_State *L )
{
   const Pilot *p = luaL_validpilot( L, 1 );
   /* Set the pilot's memory. */
   if ( p->ai == NULL )
      return NLUA_ERROR( L, _( "Pilot '%s' does not have an AI!" ), p->name );
   lua_rawgeti( L, LUA_REGISTRYINDEX, p->lua_mem );
   return 1;
}

/**
 * @brief Gets a pilots ship memory table.
 *
 * The resulting table is indexable and mutable.
 *
 *    @luatparam Pilot p Pilot to get ship memory of.
 * @luafunc shipMemory
 */
static int pilotL_shipmemory( lua_State *L )
{
   Pilot *p = luaL_validpilot( L, 1 );
   /* Possible it's not initialized yet, so we do the dirty work here. */
   if ( p->lua_ship_mem == LUA_NOREF ) {
      lua_newtable( naevL );                                  /* mem */
      p->lua_ship_mem = luaL_ref( naevL, LUA_REGISTRYINDEX ); /* */
   }
   lua_rawgeti( L, LUA_REGISTRYINDEX, p->lua_ship_mem );
   return 1;
}

/**
 * @brief Gets the name of the task the pilot is currently doing.
 *
 *    @luatparam Pilot p Pilot to get task name of.
 *    @luatreturn string Name of the task.
 * @luafunc ainame
 */
static int pilotL_ainame( lua_State *L )
{
   const Pilot *p = luaL_validpilot( L, 1 );
   if ( p->ai == NULL )
      return 0;
   lua_pushstring( L, p->ai->name );
   return 1;
}

/**
 * @brief Gets the name and data of a pilot's current task.
 *
 *    @luatparam Pilot p Pilot to get task data of.
 *    @luatreturn string Name of the task.
 *    @luareturn Data of the task.
 * @luafunc task
 */
static int pilotL_task( lua_State *L )
{
   Pilot *p = luaL_validpilot( L, 1 );
   Task  *t = ai_curTask( p );
   if ( t ) {
      lua_pushstring( L, t->name );
      if ( t->dat != LUA_NOREF ) {
         lua_rawgeti( L, LUA_REGISTRYINDEX, t->dat );
         return 2;
      }
      return 1;
   }
   return 0;
}

/**
 * @brief Gets the name of the task the pilot is currently doing.
 *
 *    @luatparam Pilot p Pilot to get task name of.
 *    @luatreturn string Name of the task.
 *    @luatreturn string|nil Name of the subtask if applicable, or nil
 * otherwise.
 * @luafunc taskname
 */
static int pilotL_taskname( lua_State *L )
{
   Pilot *p = luaL_validpilot( L, 1 );
   Task  *t = ai_curTask( p );
   if ( t ) {
      lua_pushstring( L, t->name );
      if ( t->subtask != NULL ) {
         lua_pushstring( L, t->subtask->name );
         return 2;
      }
      return 1;
   }
   return 0;
}

/**
 * @brief Gets the name of all the pilot's current tasks (not subtasks).
 *
 *    @luatparam Pilot p Pilot to get task stack of.
 * @luafunc taskstack
 */
static int pilotL_taskstack( lua_State *L )
{
   Pilot *p = luaL_validpilot( L, 1 );
   int    n;

   lua_newtable( L );
   n = 1;
   for ( Task *t = p->task; t != NULL; t = t->next ) {
      if ( t->done )
         continue;
      lua_pushstring( L, t->name );
      lua_rawseti( L, -2, n++ );
   }

   return 1;
}

/**
 * @brief Gets the data of the task the pilot is currently doing.
 *
 *    @luatparam Pilot p Pilot to get task data of.
 *    @luareturn Data of the task.
 * @luafunc taskdata
 */
static int pilotL_taskdata( lua_State *L )
{
   Pilot *p = luaL_validpilot( L, 1 );
   Task  *t = ai_curTask( p );
   if ( t && ( t->dat != LUA_NOREF ) ) {
      lua_rawgeti( L, LUA_REGISTRYINDEX, t->dat );
      return 1;
   }
   return 0;
}

/**
 * @brief Clears all the tasks of the pilot.
 *
 * @usage p:taskClear()
 *
 *    @luatparam Pilot p Pilot to clear tasks of.
 * @luafunc taskClear
 */
static int pilotL_taskclear( lua_State *L )
{
   Pilot *p = luaL_validpilot( L, 1 );
   ai_cleartasks( p );
   return 0;
}

/**
 * @brief Pushes a new task to the pilot's AI.
 *
 * Equivalent to ai.pushtask()
 *
 *    @luatparam Pilot p Pilot to push task to.
 *    @luatparam string func Name of the function to be run.
 *    @luatparam any data Data to be passed to the function.
 * @luafunc pushtask
 */
static int pilotL_pushtask( lua_State *L )
{
   Pilot      *p    = luaL_validpilot( L, 1 );
   const char *task = luaL_checkstring( L, 2 );

   if ( pilot_isPlayer( p ) && !pilot_isFlag( p, PILOT_MANUAL_CONTROL ) )
      return 0;

   Task *t = ai_newtask( L, p, task, 0, 1 );
   if ( !lua_isnoneornil( L, 3 ) ) {
      lua_pushvalue( L, 3 );
      t->dat = luaL_ref( L, LUA_REGISTRYINDEX );
   }
   return 0;
}

/**
 * @brief Pops the current task from the pilot's AI.
 *
 * Equivalent to ai.poptask().
 *
 *    @luatparam Pilot p Pilot to pop task from.
 * @luafunc poptask
 */
static int pilotL_poptask( lua_State *L )
{
   Pilot *p = luaL_validpilot( L, 1 );
   Task  *t = ai_curTask( p );
   /* Tasks must exist. */
   if ( t == NULL )
      return NLUA_ERROR(
         L, _( "Trying to pop task when there are no tasks on the stack." ) );
   t->done = 1;
   return 0;
}

/**
 * @brief Tries to refuel a pilot.
 *
 *    @luatparam Pilot p Pilot to do the refueling.
 *    @luatparam Pilot target Target pilot to give fuel to.
 *    @luatparam[opt=100] number amount Amount to refuel.
 * @luafunc refuel
 */
static int pilotL_refuel( lua_State *L )
{
   Pilot       *p      = luaL_validpilot( L, 1 );
   const Pilot *target = luaL_validpilot( L, 2 );
   double       amount = luaL_optinteger( L, 3, 100 );
   pilot_rmFlag( p, PILOT_HYP_PREP );
   pilot_rmFlag( p, PILOT_HYP_BRAKE );
   pilot_rmFlag( p, PILOT_HYP_BEGIN );
   pilot_setFlag( p, PILOT_REFUELING );
   ai_refuel( p, target->id );
   p->refuel_amount = amount;
   return 0;
}

/**
 * @brief Does a new task.
 */
static Task *pilotL_newtask( lua_State *L, Pilot *p, const char *task )
{
   Task *t;

   /* Must be on manual control. */
   if ( !pilot_isFlag( p, PILOT_MANUAL_CONTROL ) ) {
      NLUA_ERROR( L, _( "Pilot '%s' is not on manual control." ), p->name );
      return NULL;
   }

   /* Creates the new task. */
   t = ai_newtask( L, p, task, 0, 1 );
   if ( t == NULL ) {
      NLUA_ERROR( L, _( "Failed to create new task for pilot '%s'." ),
                  p->name );
      return NULL;
   }

   return t;
}

/**
 * @brief Makes the pilot move to a position.
 *
 * Pilot must be under manual control for this to work.
 *
 * @usage p:moveto( v ) -- Goes to v precisely and braking
 * @usage p:moveto( v, true, true ) -- Same as p:moveto( v )
 * @usage p:moveto( v, false ) -- Goes to v without braking compensating
 * velocity
 * @usage p:moveto( v, false, false ) -- Really rough approximation of going to
 * v without braking
 *
 *    @luatparam Pilot p Pilot to tell to go to a position.
 *    @luatparam Vec2 v Vector target for the pilot.
 *    @luatparam[opt=1] boolean brake If true (or nil) brakes the pilot near
 * target position, otherwise pops the task when it is about to brake.
 *    @luatparam[opt=1] boolean compensate If true (or nil) compensates for
 * velocity, otherwise it doesn't. It only affects if brake is not set.
 * @luasee control
 * @luafunc moveto
 */
static int pilotL_moveto( lua_State *L )
{
   Pilot      *p;
   Task       *t;
   vec2       *vec;
   int         brake, compensate;
   const char *tsk;

   /* Get parameters. */
   p   = luaL_validpilot( L, 1 );
   vec = luaL_checkvector( L, 2 );
   if ( lua_isnone( L, 3 ) )
      brake = 1;
   else
      brake = lua_toboolean( L, 3 );
   if ( lua_isnone( L, 4 ) )
      compensate = 1;
   else
      compensate = lua_toboolean( L, 4 );

   /* Set the task. */
   if ( brake ) {
      tsk = "moveto";
   } else {
      if ( compensate )
         tsk = "moveto_nobrake";
      else
         tsk = "moveto_nobrake_raw";
   }
   t = pilotL_newtask( L, p, tsk );
   lua_pushvector( L, *vec );
   t->dat = luaL_ref( L, LUA_REGISTRYINDEX );

   return 0;
}

/**
 * @brief Makes the pilot face a target.
 *
 * @usage p:face( enemy_pilot ) -- Face enemy pilot
 * @usage p:face( vec2.new( 0, 0 ) ) -- Face origin
 * @usage p:face( enemy_pilot, true ) -- Task lasts until the enemy pilot is
 * faced
 *
 *    @luatparam Pilot p Pilot to add task to.
 *    @luatparam Vec2|Pilot target Target to face.
 *    @luatparam[opt=false] boolean towards Makes the task end when the target
 * is faced (otherwise it's an enduring state).
 * @luafunc face
 */
static int pilotL_face( lua_State *L )
{
   Pilot *p, *pt;
   vec2  *vec;
   Task  *t;
   int    towards;

   /* Get parameters. */
   pt  = NULL;
   vec = NULL;
   p   = luaL_validpilot( L, 1 );
   if ( lua_ispilot( L, 2 ) )
      pt = luaL_validpilot( L, 2 );
   else
      vec = luaL_checkvector( L, 2 );
   towards = lua_toboolean( L, 3 );

   /* Set the task. */
   if ( towards )
      t = pilotL_newtask( L, p, "face_towards" );
   else
      t = pilotL_newtask( L, p, "face" );
   if ( pt != NULL ) {
      lua_pushpilot( L, pt->id );
   } else {
      lua_pushvector( L, *vec );
   }
   t->dat = luaL_ref( L, LUA_REGISTRYINDEX );

   return 0;
}

/**
 * @brief Makes the pilot brake.
 *
 * Pilot must be under manual control for this to work.
 *
 *    @luatparam Pilot p Pilot to tell to brake.
 * @luasee control
 * @luafunc brake
 */
static int pilotL_brake( lua_State *L )
{
   Pilot *p = luaL_validpilot( L, 1 );
   pilotL_newtask( L, p, "brake" );
   return 0;
}

/**
 * @brief Makes the pilot follow another pilot.
 *
 * Pilot must be under manual control for this to work.
 *
 *    @luatparam Pilot p Pilot to tell to follow another pilot.
 *    @luatparam Pilot pt Target pilot to follow.
 *    @luatparam[opt=false] boolean accurate If true, use a PD controller which
 *              parameters can be defined using the pilot's memory.
 * @luasee control
 * @luasee memory
 * @luafunc follow
 */
static int pilotL_follow( lua_State *L )
{
   Pilot *p, *pt;
   Task  *t;
   int    accurate;

   /* Get parameters. */
   p        = luaL_validpilot( L, 1 );
   pt       = luaL_validpilot( L, 2 );
   accurate = lua_toboolean( L, 3 );

   /* Set the task. */
   if ( accurate == 0 )
      t = pilotL_newtask( L, p, "follow" );
   else
      t = pilotL_newtask( L, p, "follow_accurate" );

   lua_pushpilot( L, pt->id );
   t->dat = luaL_ref( L, LUA_REGISTRYINDEX );

   return 0;
}

/**
 * @brief Makes the pilot attack another pilot.
 *
 * Pilot must be under manual control for this to work.
 *
 * @usage p:attack( another_pilot ) -- Attack another pilot
 * @usage p:attack() -- Attack nearest pilot.
 *
 *    @luatparam Pilot p Pilot to tell to attack another pilot.
 *    @luatparam[opt] Pilot pt Target pilot to attack (or nil to attack nearest
 * enemy).
 * @luasee control
 * @luafunc attack
 */
static int pilotL_attack( lua_State *L )
{
   Pilot       *p;
   Task        *t;
   unsigned int pid;

   /* Get parameters. */
   p = luaL_validpilot( L, 1 );
   if ( !lua_isnoneornil( L, 2 ) ) {
      const Pilot *pt = luaL_validpilot( L, 2 );
      pid             = pt->id;
   } else {
      pid = pilot_getNearestEnemy( p );
      if ( pid == 0 ) /* No enemy found. */
         return 0;
   }

   /* Set the task. */
   t = pilotL_newtask( L, p, "attack_forced" );
   lua_pushpilot( L, pid );
   t->dat = luaL_ref( L, LUA_REGISTRYINDEX );

   return 0;
}

/**
 * @brief Makes the pilot board another pilot.
 *
 * Pilot must be under manual control for this to work.
 *
 * @usage p:board( another_pilot ) -- Attack another pilot
 *
 *    @luatparam Pilot p Pilot to tell to board another pilot.
 *    @luatparam Pilot pt Target pilot to board
 * @luasee control
 * @luafunc board
 */
static int pilotL_board( lua_State *L )
{
   Pilot *p, *pt;
   Task  *t;

   /* Get parameters. */
   p  = luaL_validpilot( L, 1 );
   pt = luaL_validpilot( L, 2 );

   /* Set the task. */
   t = pilotL_newtask( L, p, "board" );
   lua_pushpilot( L, pt->id );
   t->dat = luaL_ref( L, LUA_REGISTRYINDEX );

   return 0;
}

/**
 * @brief Makes the pilot runaway from another pilot.
 *
 * By default the pilot tries to jump when running away.
 * Third argument is destination: if false or nil, destination is automatically
 * chosen. If true, the pilot does not jump nor land and stays in system. If
 * Jump is given, the pilot tries to use this jump to go hyperspace. If Spob is
 * given, the pilot tries to land on it.
 *
 * @usage p:runaway( p_enemy ) -- Run away from p_enemy
 * @usage p:runaway( p_enemy, true ) -- Run away from p_enemy but do not jump
 *    @luatparam Pilot p Pilot to tell to runaway from another pilot.
 *    @luatparam Pilot tp Target pilot to runaway from.
 *    @luatparam[opt=false] boolean|Jump|Spob destination.
 * @luasee control
 * @luafunc runaway
 */
static int pilotL_runaway( lua_State *L )
{
   /* Get parameters. */
   Pilot       *p  = luaL_validpilot( L, 1 );
   const Pilot *pt = luaL_validpilot( L, 2 );

   /* Set the task depending on the last parameter. */
   if ( lua_isnoneornil( L, 3 ) ) {
      Task *t = pilotL_newtask( L, p, "runaway" );
      lua_pushpilot( L, pt->id );
      t->dat = luaL_ref( L, LUA_REGISTRYINDEX );
   } else {
      if ( lua_isboolean( L, 3 ) ) {
         int   nojump = lua_toboolean( L, 3 );
         Task *t =
            pilotL_newtask( L, p, ( nojump ) ? "runaway_nojump" : "runaway" );
         lua_pushpilot( L, pt->id );
         t->dat = luaL_ref( L, LUA_REGISTRYINDEX );
      } else if ( lua_isjump( L, 3 ) ) {
         const LuaJump *lj = lua_tojump( L, 3 );
         Task          *t  = pilotL_newtask( L, p, "runaway_jump" );
         lua_newtable( L );
         lua_pushpilot( L, pt->id );
         lua_rawseti( L, -2, 1 );
         lua_pushjump( L, *lj );
         lua_rawseti( L, -2, 2 );
         t->dat = luaL_ref( L, LUA_REGISTRYINDEX );
      } else if ( lua_isspob( L, 3 ) ) {
         LuaSpob lp = lua_tospob( L, 3 );
         Task   *t  = pilotL_newtask( L, p, "runaway_land" );
         lua_newtable( L );
         lua_pushpilot( L, pt->id );
         lua_rawseti( L, -2, 1 );
         lua_pushspob( L, lp );
         lua_rawseti( L, -2, 2 );
         t->dat = luaL_ref( L, LUA_REGISTRYINDEX );
      } else
         NLUA_INVALID_PARAMETER( L, 3 );
   }

   return 0;
}

/**
 * @brief Makes the pilot gather stuff.
 *
 * @usage p:gather( ) -- Try to gather stuff
 * @luasee control
 * @luafunc gather
 */
static int pilotL_gather( lua_State *L )
{
   Pilot *p = luaL_validpilot( L, 1 );
   Task  *t = pilotL_newtask( L, p, "gather" );
   t->dat   = luaL_ref( L, LUA_REGISTRYINDEX );
   return 0;
}

/**
 * @brief Checks to see if the pilot can currently hyperspace (as in has target
 * jump and is in range).
 *
 *    @luatparam Pilot p Pilot to check if they can hyperspace.
 *    @luatreturn boolean Whether or not the pilot can hyperspace.
 * @luafunc canHyperspace
 */
static int pilotL_canHyperspace( lua_State *L )
{
   const Pilot *p = luaL_validpilot( L, 1 );
   lua_pushboolean( L, space_canHyperspace( p ) );
   return 1;
}

/**
 * @brief Tells the pilot to hyperspace.
 *
 * Pilot must be under manual control for this to work.
 *
 *    @luatparam Pilot p Pilot to tell to hyperspace.
 *    @luatparam[opt] System|Jump sys Optional System to jump to, uses random if
 * nil.
 *    @luatparam[opt=false] boolean noshoot Forbids to shoot at targets with
 * turrets while running away.
 * @luasee control
 * @luafunc hyperspace
 */
static int pilotL_hyperspace( lua_State *L )
{
   Pilot      *p;
   Task       *t;
   StarSystem *ss;
   JumpPoint  *jp;
   LuaJump     lj;
   int         noshoot;

   /* Get parameters. */
   p = luaL_validpilot( L, 1 );
   if ( lua_isjump( L, 2 ) )
      ss = system_getIndex( lua_tojump( L, 2 )->destid );
   else
      ss = ( lua_isnoneornil( L, 2 ) ) ? NULL : luaL_validsystem( L, 2 );
   noshoot = lua_toboolean( L, 3 );

   /* Set the task. */
   if ( noshoot )
      t = pilotL_newtask( L, p, "hyperspace" );
   else
      t = pilotL_newtask( L, p, "hyperspace_shoot" );

   if ( ss == NULL )
      return 0;
   /* Find the jump. */
   for ( int i = 0; i < array_size( cur_system->jumps ); i++ ) {
      jp = &cur_system->jumps[i];
      if ( jp->target != ss )
         continue;
      /* Found target. */

      if ( jp_isFlag( jp, JP_EXITONLY ) )
         return NLUA_ERROR(
            L, _( "Pilot '%s' can't jump out exit only jump '%s'" ), p->name,
            ss->name );

      /* Push jump. */
      lj.srcid  = cur_system->id;
      lj.destid = jp->targetid;
      lua_pushjump( L, lj );
      t->dat = luaL_ref( L, LUA_REGISTRYINDEX );
      return 0;
   }
   /* Not found. */
   return NLUA_ERROR( L,
                      _( "System '%s' is not adjacent to current system '%s'" ),
                      ss->name, cur_system->name );
}

/**
 * @brief Tells the pilot to try to stealth.
 *
 * Pilot must be under manual control for this to work.
 *
 *    @luatparam Pilot p Pilot to tell to try to stealth.
 * @luasee control
 * @luafunc stealth
 */
static int pilotL_stealth( lua_State *L )
{
   Pilot *p = luaL_validpilot( L, 1 );
   /* Set the task. */
   Task *t = pilotL_newtask( L, p, "stealth" );
   t->dat  = luaL_ref( L, LUA_REGISTRYINDEX );
   return 0;
}

/**
 * @brief Tries to make the pilot stealth.
 *
 *    @luatparam Pilot p Pilot to try to make stealth.
 *    @luatreturn boolean Whether or not the pilot was able to stealth.
 * @luafunc tryStealth
 */
static int pilotL_tryStealth( lua_State *L )
{
   Pilot *p = luaL_validpilot( L, 1 );
   lua_pushboolean( L, pilot_stealth( p ) );
   return 1;
}

/**
 * @brief Tries to make the pilot stealth.
 *
 *    @luatparam Pilot p Pilot to try to make stealth.
 *    @luatreturn boolean Whether or not the pilot was able to stealth.
 * @luafunc destealth
 */
static int pilotL_destealth( lua_State *L )
{
   Pilot *p = luaL_validpilot( L, 1 );
   pilot_destealth( p );
   return 0;
}

/**
 * @brief Tells the pilot to land
 *
 * Pilot must be under manual control for this to work.
 *
 *    @luatparam Pilot p Pilot to tell to land.
 *    @luatparam[opt] Spob spob Spob to land on, uses random if nil.
 *    @luatparam[opt=false] boolean noshoot Forbids to shoot at targets with
 * turrets while running away.
 * @luasee control
 * @luafunc land
 */
static int pilotL_land( lua_State *L )
{
   Pilot *p;
   Task  *t;
   Spob  *pnt;
   int    noshoot;

   /* Get parameters. */
   p = luaL_validpilot( L, 1 );
   if ( lua_isnoneornil( L, 2 ) )
      pnt = NULL;
   else
      pnt = luaL_validspob( L, 2 );
   noshoot = lua_toboolean( L, 3 );

   /* Set the task. */
   if ( noshoot )
      t = pilotL_newtask( L, p, "land" );
   else
      t = pilotL_newtask( L, p, "land_shoot" );

   if ( pnt != NULL ) {
      int i;
      /* Find the spob. */
      for ( i = 0; i < array_size( cur_system->spobs ); i++ ) {
         if ( cur_system->spobs[i] == pnt ) {
            break;
         }
      }
      if ( i >= array_size( cur_system->spobs ) )
         return NLUA_ERROR( L, _( "Spob '%s' not found in system '%s'" ),
                            pnt->name, cur_system->name );

      p->nav_spob = i;
      if ( p->id == PLAYER_ID )
         gui_setNav();

      lua_pushspob( L, pnt->id );
      t->dat = luaL_ref( L, LUA_REGISTRYINDEX );
   }

   return 0;
}

/**
 * @brief Marks the pilot as hailing the player.
 *
 * Automatically deactivated when pilot is hailed.
 *
 * @usage p:hailPlayer() -- Player will be informed he's being hailed and pilot
 * will have an icon
 *    @luatparam Pilot p Pilot to hail the player.
 *    @luatparam[opt=true] boolean enable If true hails the pilot, if false
 * disables the hailing.
 * @luafunc hailPlayer
 */
static int pilotL_hailPlayer( lua_State *L )
{
   Pilot *p;
   int    enable;

   /* Get parameters. */
   p = luaL_validpilot( L, 1 );
   if ( lua_isnone( L, 2 ) )
      enable = 1;
   else
      enable = lua_toboolean( L, 2 );

   /* Set the flag. */
   if ( enable ) {
      /* Send message. */
      char c = pilot_getFactionColourChar( p );
      player_message( _( "#%c%s#0 is hailing you." ), c, p->name );

      /* Set flag. */
      pilot_setFlag( p, PILOT_HAILING );
      player_hailStart();
   } else
      pilot_rmFlag( p, PILOT_HAILING );

   return 0;
}

/**
 * @brief Sends a message to another pilot.
 *
 * Do not confuse with pilot.comm! This is meant to be used by AI and other
 * scripts.
 *
 *    @luatparam Pilot p Pilot to send message.
 *    @luatparam Pilot|{Pilot,...} receiver Pilot(s) to receive message.
 *    @luatparam string type Type of message.
 *    @luaparam[opt] data Data to send with message.
 * @luafunc msg
 */
static int pilotL_msg( lua_State *L )
{
   Pilot *p;

   if ( lua_isnoneornil( L, 1 ) )
      p = NULL;
   else
      p = luaL_validpilot( L, 1 );
   const char *type = luaL_checkstring( L, 3 );
   int         data = lua_gettop( L ) > 3 ? 4 : LUA_NOREF;

   if ( !lua_istable( L, 2 ) ) {
      const Pilot *receiver = luaL_validpilot( L, 2 );
      pilot_msg( p, receiver, type, data );
   } else {
      lua_pushnil( L );
      while ( lua_next( L, 2 ) != 0 ) {
         const Pilot *receiver = luaL_validpilot( L, -1 );
         pilot_msg( p, receiver, type, data );
         lua_pop( L, 1 );
      }
      lua_pop( L, 1 );
   }

   return 0;
}

/**
 * @brief Gets a pilots mothership (only exists for deployed pilots). Guaranteed
 * to exist or will be nil.
 *
 *    @luatparam Pilot p Pilot to get the mothership of.
 *    @luatreturn Pilot|nil The mothership or nil.
 * @luafunc mothership
 */
static int pilotL_mothership( lua_State *L )
{
   const Pilot *p = luaL_validpilot( L, 1 );
   if ( p->dockpilot != 0 ) {
      const Pilot *l = pilot_get( p->dockpilot );
      if ( ( l == NULL ) || pilot_isFlag( l, PILOT_DEAD ) ) {
         lua_pushnil( L );
      } else
         lua_pushpilot( L, p->dockpilot );
   } else
      lua_pushnil( L );
   return 1;
}

/**
 * @brief Gets a pilots leader. Guaranteed to exist or will be nil.
 *
 *    @luatparam Pilot p Pilot to get the leader of.
 *    @luatreturn Pilot|nil The leader or nil.
 * @luafunc leader
 */
static int pilotL_leader( lua_State *L )
{
   Pilot *p = luaL_validpilot( L, 1 );
   if ( p->parent != 0 ) {
      const Pilot *l = pilot_get( p->parent );
      if ( ( l == NULL ) || pilot_isFlag( l, PILOT_DEAD ) ) {
         p->parent = 0; /* Clear parent for future calls. */
         lua_pushnil( L );
      } else
         lua_pushpilot( L, p->parent );
   } else
      lua_pushnil( L );
   return 1;
}

/**
 * @brief Set a pilots leader.
 *
 * If leader has a leader itself, the leader will instead be set to that
 * pilot's leader. The leader can not be set for deployed fighters or members
 * of the player's fleet.
 *
 *    @luatparam Pilot p Pilot to set the leader of.
 *    @luatparam Pilot|nil leader Pilot to set as leader.
 * @luafunc setLeader
 */
static int pilotL_setLeader( lua_State *L )
{
   Pilot *p           = luaL_validpilot( L, 1 );
   Pilot *prev_leader = pilot_get( p->parent );

   /* Remove from previous leader's follower list */
   if ( prev_leader != NULL ) {
      int found = 0;
      for ( int i = 0; i < array_size( prev_leader->escorts ); i++ ) {
         const Escort_t *e = &prev_leader->escorts[i];
         if ( e->id != p->id )
            continue;
         if ( e->type != ESCORT_TYPE_MERCENARY )
            return NLUA_ERROR(
               L,
               _( "Trying to change the leader of pilot '%s' that is a "
                  "deployed fighter or part of the player fleet!" ),
               p->name );
         escort_rmListIndex( prev_leader, i );
         found = 1;
         break;
      }
      if ( !found )
         NLUA_WARN( L, _( "Pilot '%s' not found in followers of '%s'" ),
                    p->name, prev_leader->name );
   }

   /* Just clear parent, will already be gone from parent escort list. */
   if ( lua_isnoneornil( L, 2 ) ) {
      p->parent = 0;
   } else {
      PilotOutfitSlot *dockslot;
      Pilot           *leader = luaL_validpilot( L, 2 );

      /* Don't allow setting a pilot's leader to themselves. */
      if ( p->id == leader->id )
         return NLUA_ERROR(
            L, _( "Trying to set pilot '%s' to be their own leader!" ),
            p->name );

      if ( ( leader->parent != 0 ) && ( leader->parent != p->id ) ) {
         Pilot *leader_leader = pilot_get( leader->parent );
         if ( leader_leader != NULL )
            leader = leader_leader;
      }

      p->parent = leader->id;

      /* Reset dock slot */
      dockslot = pilot_getDockSlot( p );
      if ( dockslot != NULL ) {
         dockslot->u.ammo.deployed--;
         p->dockpilot = 0;
         p->dockslot  = -1;
      }

      /* TODO: Figure out escort type */
      escort_addList( leader, p->ship, ESCORT_TYPE_MERCENARY, p->id, 0 );

      /* If the pilot has followers, they should be given the new leader as
       * well, and be added as escorts. */
      for ( int i = array_size( p->escorts ) - 1; i >= 0; i-- ) {
         const Escort_t *e = &p->escorts[i];
         /* We don't want to deal with fighter bays this way. */
         if ( e->type != ESCORT_TYPE_MERCENARY )
            continue;
         Pilot *pe = pilot_get( e->id );
         if ( pe == NULL ) {
            escort_rmListIndex(
               p, i ); /* MIght as well remove if they're not there. */
            continue;
         }

         /* Setting an escort as leader, so we clear the leader of the escort.
          */
         if ( pe->id == p->parent ) {
            escort_rmListIndex( p, i );
            pe->parent = 0;
            continue;
         }

         pe->parent = p->parent;

         /* Add escort to parent. */
         escort_addList( leader, pe->ship, e->type, pe->id, 0 );
         escort_rmListIndex( p, i );
      }
   }

   return 0;
}

/**
 * @brief Get all of a pilots followers.
 *
 *    @luatparam Pilot p Pilot to get the followers of.
 *    @luatparam boolean hidefighters Whether or not to ignore deployed
 * fighters.
 *    @luatreturn {Pilot,...} Table of followers.
 * @luafunc followers
 */
static int pilotL_followers( lua_State *L )
{
   const Pilot *p              = luaL_validpilot( L, 1 );
   int          ignorefighters = lua_toboolean( L, 2 );
   int          idx            = 1;

   lua_newtable( L );
   for ( int i = 0; i < array_size( p->escorts ); i++ ) {
      /* Make sure the followers are valid. */
      const Pilot *pe = pilot_get( p->escorts[i].id );
      if ( ( pe == NULL ) || pilot_isFlag( pe, PILOT_DEAD ) ||
           pilot_isFlag( pe, PILOT_HIDE ) )
         continue;

      if ( ignorefighters && pilot_isFlag( pe, PILOT_CARRIED ) )
         continue;

      lua_pushpilot( L, p->escorts[i].id );
      lua_rawseti( L, -2, idx++ );
   }

   return 1;
}

/**
 * @brief Clears the pilot's hooks.
 *
 * Clears all the hooks set on the pilot.
 *
 * @usage p:hookClear()
 *    @luatparam Pilot p Pilot to clear hooks.
 * @luafunc hookClear
 */
static int pilotL_hookClear( lua_State *L )
{
   Pilot *p = luaL_validpilot( L, 1 );
   pilot_clearHooks( p );
   return 0;
}

static const CollPolyView *getCollPoly( const Pilot *p )
{
   return poly_view( &p->ship->polygon, p->solid.dir );
}
/**
 * @brief Tests to see if two ships collide.
 *
 *    @luatparam Pilot p First pilot to check.
 *    @luatparam Pilot|Asteroid t Second object to check.
 *    @luatreturn Vec2|nil nil if no collision, or Vec2 with collision point if
 * collided.
 * @luafunc collisionTest
 */
static int pilotL_collisionTest( lua_State *L )
{
   vec2         crash;
   const Pilot *p = luaL_validpilot( L, 1 );

   /* Asteroid treated separately. */
   if ( lua_isasteroid( L, 2 ) ) {
      Asteroid    *a = luaL_validasteroid( L, 2 );
      CollPolyView rpoly;
      poly_rotate( &rpoly, &a->polygon->views[0], (float)a->ang );
      int ret = CollidePolygon( getCollPoly( p ), &p->solid.pos, &rpoly,
                                &a->sol.pos, &crash );
      free( rpoly.x );
      free( rpoly.y );
      if ( !ret )
         return 0;
      lua_pushvector( L, crash );
      return 1;
   }

   Pilot *t = luaL_validpilot( L, 2 );

   /* Shouldn't be invincible. */
   if ( pilot_invincible( t ) )
      return 0;

   /* Shouldn't be landing or taking off. */
   if ( pilot_isFlag( t, PILOT_LANDING ) || pilot_isFlag( t, PILOT_TAKEOFF ) ||
        pilot_isFlag( t, PILOT_NONTARGETABLE ) )
      return 0;

   /* Must be able to target. */
   if ( !pilot_canTarget( t ) )
      return 0;

   int ret = CollidePolygon( getCollPoly( p ), &p->solid.pos, getCollPoly( t ),
                             &t->solid.pos, &crash );
   if ( !ret )
      return 0;

   lua_pushvector( L, crash );
   return 1;
}

/**
 * @brief Damages a pilot.
 *
 *    @luatparam Pilot p Pilot being damaged.
 *    @luatparam number dmg Damage being done.
 *    @luatparam[opt=0.] number disable Disable being done.
 *    @luatparam[opt=0.] number penetration Penetration (in %).
 *    @luatparam[opt="raw"] string type Damage type being done.
 *    @luatparam[opt=nil] Pilot shooter Pilot doing the damage.
 *    @luatreturn number Amount of damage done.
 * @luafunc damage
 */
static int pilotL_damage( lua_State *L )
{
   Damage dmg;
   Pilot *p, *parent;
   double damage;

   p               = luaL_validpilot( L, 1 );
   dmg.damage      = luaL_checknumber( L, 2 );
   dmg.disable     = luaL_optnumber( L, 3, 0. );
   dmg.penetration = luaL_optnumber( L, 4, 0. ) / 100.;
   dmg.type        = dtype_get( luaL_optstring( L, 5, "raw" ) );
   parent = ( lua_isnoneornil( L, 6 ) ) ? NULL : luaL_validpilot( L, 6 );

   damage = pilot_hit( p, NULL, parent, &dmg, NULL, LUA_NOREF, 1 );
   if ( parent != NULL )
      weapon_hitAI( p, parent, damage );

   lua_pushnumber( L, damage );
   return 1;
}

/**
 * @brief Gets whether or not a pilot is invincible.
 *
 *    @luatparam Pilot p Pilot to check to see if is invincible.
 *    @luatreturn boolean Whether or not the pilot is invincible.
 * @luafunc invincible
 */
static int pilotL_invincible( lua_State *L )
{
   const Pilot *p = luaL_validpilot( L, 1 );
   lua_pushboolean( L, pilot_invincible( p ) );
   return 1;
}

/**
 * @brief Kills a pilot.
 *
 * Can fail to kill a pilot if they have a hook that regenerates them.
 *
 *    @luatparam Pilot p Pilot to kill.
 * @luafunc kill
 */
static int pilotL_kill( lua_State *L )
{
   Pilot *p  = luaL_validpilot( L, 1 );
   p->armour = -1.;
   pilot_dead( p, 0 );
   return 0;
}

/**
 * @brief Knocks back a pilot. It can either accept two pilots, or a pilot and
 * an element represented by mass, velocity, and position.
 *
 * @usage pilota:knockback( pilotb, 0. ) -- Inelastic collision between pilota
 * and pilotb
 * @usage pilota:knockback( 100, vec2.new(0,0) ) -- Elastic collision between a
 * 100 mass object with no velocity and pilota
 *
 *    @luatparam Pilot p Pilot being knocked back.
 *    @luatparam number m Mass of object knocking back pilot.
 *    @luatparam Vec2 v Velocity of object knocking back pilot.
 *    @luatparam[opt=p:pos()] Vec2 p Position of the object knocking back the
 * pilot.
 *    @luatparam[opt=1.] number e Coefficient of restitution. Use 1. for elastic
 * collisions, and 0. for inelastic collisions.
 * @luafunc knockback
 */
static int pilotL_knockback( lua_State *L )
{
   Pilot *p1 = luaL_validpilot( L, 1 );
   double m1 = p1->solid.mass;
   vec2  *v1 = &p1->solid.vel;
   vec2  *x1 = &p1->solid.pos;
   Pilot *p2;
   double m2;
   vec2  *v2;
   vec2  *x2;
   double e;
   if ( lua_ispilot( L, 2 ) ) {
      p2 = luaL_validpilot( L, 2 );
      m2 = p2->solid.mass;
      v2 = &p2->solid.vel;
      x2 = &p2->solid.pos;
      e  = luaL_optnumber( L, 3, 1. );
   } else {
      p2 = NULL;
      m2 = luaL_checknumber( L, 2 );
      v2 = luaL_checkvector( L, 3 );
      x2 = luaL_optvector( L, 4, x1 );
      e  = luaL_optnumber( L, 5, 1. );
   }

   /* Pure inlastic case. */
   if ( e == 0. ) {
      double vx = ( m1 * v1->x + m2 * v2->x ) / ( m1 + m2 );
      double vy = ( m1 * v1->y + m2 * v2->y ) / ( m1 + m2 );
      vec2_cset( &p1->solid.vel, vx, vy );
      if ( p2 != NULL )
         vec2_cset( &p2->solid.vel, vx, vy );
      return 0.;
   }

   /* Pure elastic. */
   double norm = pow2( x1->x - x2->x ) + pow2( x1->y - x2->y );
   double a1   = -e * ( 2. * m2 ) / ( m1 + m2 );
   if ( norm > 0. )
      a1 *= ( ( v1->x - v2->x ) * ( x1->x - x2->x ) +
              ( v1->y - v2->y ) * ( x1->y - x2->y ) ) /
            norm;

   vec2_cadd( &p1->solid.vel, a1 * ( x1->x - x2->x ), a1 * ( x1->y - x2->y ) );
   if ( p2 != NULL ) {
      double a2 = -e * ( 2. * m1 ) / ( m2 + m1 );
      if ( norm > 0. )
         a2 *= ( ( v2->x - v1->x ) * ( x2->x - x1->x ) +
                 ( v2->y - v1->y ) * ( x2->y - x1->y ) ) /
               norm;
      vec2_cadd( &p2->solid.vel, a2 * ( x2->x - x1->x ),
                 a2 * ( x2->y - x1->y ) );
   }

   /* Modulate. TODO this is probably totally wrong and needs fixing to be
    * physicaly correct. */
   if ( e != 1. ) {
      double vx = ( m1 * v1->x + m2 * v2->x ) / ( m1 + m2 );
      double vy = ( m1 * v1->y + m2 * v2->y ) / ( m1 + m2 );
      vec2_cset( &p1->solid.vel, e * v1->x + ( 1. - e ) * vx,
                 e * v1->y + ( 1. - e ) * vy );
      if ( p2 != NULL )
         vec2_cset( &p2->solid.vel, e * v2->x + ( 1. - e ) * vx,
                    e * v2->y + ( 1. - e ) * vy );
   }

   return 0;
}

/**
 * @brief Sends a distress single from the pilot.
 *
 * Does not cause a faction hit.
 *
 *    @luatparam Pilot p Pilot to send a distress signal.
 *    @luatparam Pilot attacker Pilot to be distressing about.
 * @luafunc distress
 */
static int pilotL_distress( lua_State *L )
{
   Pilot        *p           = luaL_validpilot( L, 1 );
   Pilot        *attacker    = luaL_validpilot( L, 2 );
   Pilot *const *pilot_stack = pilot_getAll();

   /* Check if spob is in range. */
   for ( int i = 0; i < array_size( cur_system->spobs ); i++ ) {
      Spob *spb = cur_system->spobs[i];
      if ( spob_hasService( spb, SPOB_SERVICE_INHABITED ) &&
           pilot_inRangeSpob( p, i ) ) {
         spob_distress( spb, p, attacker );
      }
   }

   /* Now we must check to see if a pilot is in range. */
   for ( int i = 0; i < array_size( pilot_stack ); i++ ) {
      Pilot *pi = pilot_stack[i];

      /* Skip if unsuitable. */
      if ( ( pi->ai == NULL ) || ( pi->id == p->id ) ||
           ( pilot_isFlag( pi, PILOT_DEAD ) ) ||
           ( pilot_isFlag( pi, PILOT_DELETE ) ) )
         continue;

      if ( !pilot_inRangePilot( p, pi, NULL ) ) {
         /*
          * If the pilots are within sensor range of each other, send the
          * distress signal, regardless of electronic warfare hide values.
          */
         double d = vec2_dist2( &p->solid.pos, &pi->solid.pos );
         if ( d > pilot_sensorRange() )
            continue;
      }

      /* Send AI the distress signal. */
      ai_getDistress( pi, p, attacker );
   }
   return 0;
}

/**
 * @brief Forces a recomputation of the pilots' stats.
 *
 *    @luatparam Pilot p Pilot to recalculate stats of.
 * @luafunc calcStats
 */
static int pilotL_calcStats( lua_State *L )
{
   Pilot *p = luaL_validpilot( L, 1 );
   pilot_calcStats( p );
   return 0;
}

/**
 * @brief Peeks at a ship variable.
 *
 * @usage local exp = p:shipvarPeek( "exp" ) -- Checks the value of the "exp"
 * ship var on the player's current ship
 *
 *    @luatparam Pilot p Pilot whose ship variable is being manipulated.
 *    @luatparam string varname Name of the variable to check value of.
 *    @luatparam[opt] string shipname Name of the ship to check variable of.
 * Defaults to pilot's current ship.
 * @luafunc shipvarPeek
 */
static int pilotL_shipvarPeek( lua_State *L )
{
   const Pilot *p   = luaL_validpilot( L, 1 );
   const char  *str = luaL_checkstring( L, 2 );
   const lvar  *var = lvar_get( p->shipvar, str );
   if ( var != NULL )
      return lvar_push( L, var );
   return 0;
}

/**
 * @brief Pushes a ship variable.
 *
 *    @luatparam Pilot p Pilot whose ship variable is being manipulated.
 *    @luatparam string varname Name of the variable to set value of.
 *    @luaparam val Value to push.
 * @luafunc shipvarPush
 */
static int pilotL_shipvarPush( lua_State *L )
{
   Pilot      *p   = luaL_validpilot( L, 1 );
   const char *str = luaL_checkstring( L, 2 );
   lvar        var = lvar_tovar( L, str, 3 );
   if ( p->shipvar == NULL )
      p->shipvar = array_create( lvar );
   lvar_addArray( &p->shipvar, &var, 1 );
   return 0;
}

/**
 * @brief Pops a ship variable.
 *
 *    @luatparam Pilot p Pilot whose ship variable is being manipulated.
 *    @luatparam string varname Name of the variable to pop.
 * @luafunc shipvarPop
 */
static int pilotL_shipvarPop( lua_State *L )
{
   Pilot      *p   = luaL_validpilot( L, 1 );
   const char *str = luaL_checkstring( L, 2 );
   lvar       *var = lvar_get( p->shipvar, str );
   if ( var != NULL )
      lvar_rmArray( &p->shipvar, var );
   return 0;
}

/**
 * @brief Renders the pilot communication image.
 */
static int pilotL_renderComm( lua_State *L )
{
   const Pilot *p    = luaL_validpilot( L, 1 );
   int          size = luaL_optinteger( L, 2, 512 );
   glTexture   *tex =
      ship_gfxComm( p->ship, size, p->tilt, p->solid.dir, &L_default );
   if ( tex == NULL ) {
      NLUA_WARN( L, _( "Unable to get ship comm graphic for '%s'." ),
                 p->ship->name );
      return 0;
   }
   lua_pushtex( L, tex );
   return 1;
}

/**
 * @brief Renders the pilot to a canvas
 *
 *    @luatparam Pilot p Pilot whose ship is being rendered.
 *    @luatreturn Canvas The canvas with the pilot drawn on it.
 * @luafunc render
 */
static int pilotL_render( lua_State *L )
{
   LuaCanvas_t lc;
   int         w, h;
   double      eg;
   Pilot      *p = luaL_validpilot( L, 1 );

   /* TODO handle when effects make the ship render larger than it really is. */
   w = p->ship->size;
   h = p->ship->size;
   if ( canvas_new( &lc, w, h ) )
      return NLUA_ERROR( L, _( "Error setting up framebuffer!" ) );

   /* The code path below is really buggy.
    * 1. engine_glow seems to scale 3D models improperly when interpolating, so
    * it's disabled.
    * 2. for some reason, have to pass real dimensions and not fbo dimensions.
    * TODO fix this shit. */
   eg             = p->engine_glow;
   p->engine_glow = ( eg > 0.5 ) ? 1.0 : 0.0;
   pilot_renderFramebuffer( p, lc.fbo, gl_screen.rw, gl_screen.rh, NULL );
   p->engine_glow = eg;

   lua_pushcanvas( L, lc );
   return 1;
}

/**
 * @brief Renders the pilot to a canvas
 *
 *    @luatparam Pilot p Pilot whose ship is being rendered.
 *    @luatparam Canvas The canvas to draw to (uses bottom-left corner).
 *    @luatreturn number Width drawn.
 *    @luatreturn number Height drawn.
 * @luafunc renderTo
 */
static int pilotL_renderTo( lua_State *L )
{
   Pilot       *p  = luaL_validpilot( L, 1 );
   LuaCanvas_t *lc = luaL_checkcanvas( L, 2 );
   int          w, h;
   double       eg;

   /* TODO handle when effects make the ship render larger than it really is. */
   w = p->ship->size;
   h = p->ship->size;
   if ( ( lc->tex->w < w ) || ( lc->tex->h < h ) )
      NLUA_WARN(
         L,
         _( "Canvas is too small to fully render '%s': %.0f x %.0f < %d x %d" ),
         p->name, lc->tex->w, lc->tex->h, w, h );

   /* The code path below is really buggy.
    * 1. engine_glow seems to scale 3D models improperly when interpolating, so
    * it's disabled.
    * 2. for some reason, have to pass real dimensions and not fbo dimensions.
    * TODO fix this shit. */
   eg             = p->engine_glow;
   p->engine_glow = ( eg > 0.5 ) ? 1.0 : 0.0;
   pilot_renderFramebuffer( p, lc->fbo, gl_screen.rw, gl_screen.rh, NULL );
   p->engine_glow = eg;

   lua_pushnumber( L, w );
   lua_pushnumber( L, h );
   return 2;
}<|MERGE_RESOLUTION|>--- conflicted
+++ resolved
@@ -4009,13 +4009,8 @@
 /**
  * @brief Sends a message to an outfit.
  *
-<<<<<<< HEAD
- *    @luatparam Pilot p Pilot which outfit is sent a message to.
+ *    @luatparam Pilot p Pilot containing the outfit to send a message to.
  *    @luatparam string|integer slot Slot to send a message to. Can be passed as a
-=======
- *    @luatparam Pilot p Pilot to send message to outfit.
- *    @luatparam string|integer slot Slot to send message to. Can be passed as a
->>>>>>> b32b599b
  * slot name (string) or slot id (integer).
  *    @luatparam string type Type of message.
  *    @luaparam[opt] data Data to send with message.
