--- conflicted
+++ resolved
@@ -1913,19 +1913,11 @@
  */
 static int pilotL_spaceworthy( lua_State *L )
 {
-<<<<<<< HEAD
    Pilot *p     = luaL_validpilot(L,1);
    const char *str = pilot_checkSpaceworthy(p);
-
-   /* Push position. */
    lua_pushboolean( L, (str==NULL) ? 1 : 0 );
    lua_pushstring( L, str );
    return 2;
-=======
-   Pilot *p  = luaL_validpilot(L,1);
-   lua_pushboolean( L, (pilot_checkSpaceworthy(p) == NULL) ? 1 : 0 );
-   return 1;
->>>>>>> eb7707e9
 }
 
 
