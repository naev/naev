--- conflicted
+++ resolved
@@ -986,7 +986,7 @@
 
    /* Check distance if necessary. */
    if ((dd >= 0.) &&
-         vec2_dist2(&plt->solid->pos, v) > dd)
+         vec2_dist2(&plt->solid.pos, v) > dd)
       return 0;
 
    /* Check if disabled. */
@@ -1075,53 +1075,6 @@
    pilot_stack = pilot_getAll();
    lua_newtable(L);
    k = 1;
-<<<<<<< HEAD
-   for (int i=0; i<array_size(pilot_stack); i++) {
-      Pilot *plt = pilot_stack[i];
-
-      /* Check if dead. */
-      if (pilot_isFlag(plt, PILOT_DELETE))
-         continue;
-
-      /* Ignore fighters unless specified. */
-      if (!fighters && pilot_isFlag(plt, PILOT_CARRIED))
-         continue;
-
-      /* Check distance if necessary. */
-      if ((dist >= 0.) &&
-            vec2_dist2(&plt->solid.pos, v) > dd)
-         continue;
-
-      /* Check if disabled. */
-      if (dis && pilot_isDisabled(plt))
-         continue;
-
-      /* Check appropriate faction. */
-      if (friend) {
-         if (p==NULL) {
-            if (!areAllies( lf, plt->faction ))
-               continue;
-         }
-         else {
-            if (!pilot_areAllies( p, plt ))
-               continue;
-         }
-      }
-      else {
-         if (p==NULL) {
-            if (!areEnemies( lf, plt->faction ))
-               continue;
-         }
-         else {
-            if (inrange) {
-               if (!pilot_validEnemy( p, plt ))
-                  continue;
-            }
-            else {
-               if (!pilot_areEnemies( p, plt ))
-                  continue;
-            }
-=======
    if (dist < INFINITY) {
       int x, y, r;
       const IntList *qt;
@@ -1135,7 +1088,6 @@
          if (getFriendOrFoeTest( p, plt, friend, dd, inrange, dis, fighters, v, lf )) {
             lua_pushpilot(L, plt->id); /* value */
             lua_rawseti(L,-2, k++); /* table[key] = value */
->>>>>>> 108ed6dc
          }
       }
    }
