/*
 * See Licensing and Copyright notice in naev.h
 */


/**
 * @file pilot.c
 *
 * @brief Handles the pilot stuff.
 */


#include "pilot.h"

#include "naev.h"

#include <string.h>
#include <math.h>
#include <stdlib.h>
#include <limits.h>

#include "nxml.h"

#include "log.h"
#include "weapon.h"
#include "ndata.h"
#include "spfx.h"
#include "rng.h"
#include "hook.h"
#include "map.h"
#include "explosion.h"
#include "escort.h"
#include "music.h"
#include "player.h"
#include "gui.h"
#include "board.h"
#include "debris.h"
#include "ntime.h"
#include "ai_extra.h"
#include "faction.h"
#include "font.h"
#include "land.h"
#include "land_outfits.h"
#include "land_shipyard.h"
#include "array.h"


#define PILOT_CHUNK_MIN 128 /**< Maximum chunks to increment pilot_stack by */
#define PILOT_CHUNK_MAX 2048 /**< Minimum chunks to increment pilot_stack by */
#define CHUNK_SIZE      32 /**< Size to allocate memory by. */


/* ID Generators. */
static unsigned int pilot_id = PLAYER_ID; /**< Stack of pilot ids to assure uniqueness */
static unsigned int mission_cargo_id = 0; /**< ID generator for special mission cargo.
                                               Not guaranteed to be absolutely unique,
                                               only unique for each pilot. */


/* stack of pilot_nstack */
Pilot** pilot_stack = NULL; /**< Not static, used in player.c, weapon.c, pause.c, space.c and ai.c */
int pilot_nstack = 0; /**< same */
static int pilot_mstack = 0; /**< Memory allocated for pilot_stack. */


/* misc */
static double sensor_curRange    = 0.; /**< Current base sensor range, used to calculate
                                         what is in range and what isn't. */
static double pilot_commTimeout  = 15.; /**< Time for text above pilot to time out. */
static double pilot_commFade     = 5.; /**< Time for text above pilot to fade out. */
static PilotHook *pilot_globalHooks = NULL; /**< Global hooks that affect all pilots. */



/*
 * prototyes
 */
/* update. */
static void pilot_hyperspace( Pilot* pilot, double dt );
static void pilot_refuel( Pilot *p, double dt );
/* cargo. */
static int pilot_rmCargoRaw( Pilot* pilot, Commodity* cargo, int quantity, int cleanup );
static int pilot_addCargoRaw( Pilot* pilot, Commodity* cargo,
      int quantity, unsigned int id );
/* clean up. */
static void pilot_dead( Pilot* p, unsigned int killer );
/* misc */
static void pilot_setCommMsg( Pilot *p, const char *s );
static int pilot_getStackPos( const unsigned int id );
extern int landtarget; /* From player.c  */


/**
 * @brief Gets the pilot's position in the stack.
 *
 *    @param id ID of the pilot to get.
 *    @return Position of pilot in stack or -1 if not found.
 */
static int pilot_getStackPos( const unsigned int id )
{
   /* binary search */
   int l,m,h;
   l = 0;
   h = pilot_nstack-1;
   while (l <= h) {
      m = (l+h) >> 1; /* for impossible overflow returning neg value */
      if (pilot_stack[m]->id > id) h = m-1;
      else if (pilot_stack[m]->id < id) l = m+1;
      else return m;
   }

   /* Not found. */
   return -1;
}


/**
 * @brief Gets the next pilot based on id.
 *
 *    @param id ID of current pilot.
 *    @param mode Method to use when cycling.  0 is normal, 1 is hostiles.
 *    @return ID of next pilot or PLAYER_ID if no next pilot.
 */
unsigned int pilot_getNextID( const unsigned int id, int mode )
{
   int m, p;

   /* Player must exist. */
   if (player.p == NULL)
      return PLAYER_ID;

   /* Get the pilot. */
   m = pilot_getStackPos(id);

   /* Unselect. */
   if ((m == (pilot_nstack-1)) || (m == -1))
      return PLAYER_ID;

   /* Get first one in range. */
   p = m+1;
   if (mode == 0) {
      while (p < pilot_nstack) {
         if (((pilot_stack[p]->faction != FACTION_PLAYER) ||
                  pilot_isDisabled(pilot_stack[p])) &&
               !pilot_isFlag( pilot_stack[p], PILOT_INVISIBLE ) &&
               pilot_inRangePilot( player.p, pilot_stack[p] ))
            return pilot_stack[p]->id;
         p++;
      }
   }
   /* Get first hostile in range. */
   if (mode == 1) {
      while (p < pilot_nstack) {
         if ((pilot_stack[p]->faction != FACTION_PLAYER) &&
               !pilot_isFlag( pilot_stack[p], PILOT_INVISIBLE ) &&
               pilot_inRangePilot( player.p, pilot_stack[p] ) &&
               (pilot_isFlag(pilot_stack[p],PILOT_HOSTILE) ||
                  areEnemies( FACTION_PLAYER, pilot_stack[p]->faction)))
            return pilot_stack[p]->id;
         p++;
      }
   }

   /* None found. */
   return PLAYER_ID;
}


/**
 * @brief Gets the previous pilot based on ID.
 *
 *    @param id ID of the current pilot.
 *    @return ID of previous pilot or PLAYER_ID if no previous pilot.
 */
unsigned int pilot_getPrevID( const unsigned int id, int mode )
{
   int m, p;

   /* Player must exist. */
   if (player.p == NULL)
      return PLAYER_ID;

   /* Get the pilot. */
   m = pilot_getStackPos(id);

   /* Check to see what position to try. */
   if (m == -1)
      return PLAYER_ID;
   else if (m == 0)
      p = pilot_nstack-1;
   else
      p = m-1;

   /* Get first one in range. */
   if (mode == 0) {
      while (p >= 0) {
         if (((pilot_stack[p]->faction != FACTION_PLAYER) ||
                  (pilot_isDisabled(pilot_stack[p]))) &&
               !pilot_isFlag( pilot_stack[p], PILOT_INVISIBLE ) &&
               pilot_inRangePilot( player.p, pilot_stack[p] ))
            return pilot_stack[p]->id;
         p--;
      }
   }
   /* Get first hostile in range. */
   else if (mode == 1) {
      while (p >= 0) {
         if ((pilot_stack[p]->faction != FACTION_PLAYER) &&
               !pilot_isFlag( pilot_stack[p], PILOT_INVISIBLE ) &&
               pilot_inRangePilot( player.p, pilot_stack[p] ) &&
               (pilot_isFlag(pilot_stack[p],PILOT_HOSTILE) ||
                  areEnemies( FACTION_PLAYER, pilot_stack[p]->faction)))
            return pilot_stack[p]->id;
         p--;
      }
   }

   /* None found. */
   return PLAYER_ID;
}


/**
 * @brief Gets the nearest enemy to the pilot.
 *
 *    @param p Pilot to get his nearest enemy.
 *    @return ID of his nearest enemy.
 */
unsigned int pilot_getNearestEnemy( const Pilot* p )
{
   unsigned int tp;
   int i;
   double d, td;

   tp = 0;
   d  = 0.;
   for (i=0; i<pilot_nstack; i++) {
      /* Must not be dead. */
      if (pilot_isFlag( pilot_stack[i], PILOT_DELETE ) ||
            pilot_isFlag( pilot_stack[i], PILOT_DEAD))
         continue;

      /* Must not be bribed. */
      if ((pilot_stack[i]->faction == FACTION_PLAYER) && pilot_isFlag(p,PILOT_BRIBED))
         continue;

      /* Must not be invisible. */
      if (pilot_isFlag( pilot_stack[i], PILOT_INVISIBLE ))
         continue;

      /* Should either be hostile by faction or by player. */
      if (!(areEnemies( p->faction, pilot_stack[i]->faction) ||
               ((pilot_stack[i]->id == PLAYER_ID) &&
                pilot_isFlag(p,PILOT_HOSTILE))))
         continue;


      /* Shouldn't be disabled. */
      if (pilot_isDisabled(pilot_stack[i]))
         continue;

      /* Must be in range. */
      if (!pilot_inRangePilot( p, pilot_stack[i] ))
         continue;

      /* Check distance. */
      td = vect_dist2(&pilot_stack[i]->solid->pos, &p->solid->pos);
      if (!tp || (td < d)) {
         d  = td;
         tp = pilot_stack[i]->id;
      }
   }
   return tp;
}


/**
 * @brief Get the nearest pilot to a pilot.
 *
 *    @param p Pilot to get his nearest pilot.
 *    @return The nearest pilot.
 */
unsigned int pilot_getNearestPilot( const Pilot* p )
{
   unsigned int tp;
   int i;
   double d, td;

   tp=PLAYER_ID;
   d=0;
   for (i=0; i<pilot_nstack; i++) {
      if (pilot_stack[i] == p)
         continue;

      /* Player doesn't select escorts. */
      if ((p->faction == FACTION_PLAYER) &&
            (pilot_stack[i]->faction == FACTION_PLAYER))
         continue;

      /* Shouldn't be disabled. */
      if (pilot_isDisabled(pilot_stack[i]))
         continue;

      /* Shouldn't be invisible. */
      if (pilot_isFlag( pilot_stack[i], PILOT_INVISIBLE ))
         continue;

      /* Must be in range. */
      if (!pilot_inRangePilot( p, pilot_stack[i] ))
         continue;

      td = vect_dist2(&pilot_stack[i]->solid->pos, &player.p->solid->pos);
      if (((tp==PLAYER_ID) || (td < d))) {
         d = td;
         tp = pilot_stack[i]->id;
      }
   }
   return tp;
}


/**
 * @brief Pulls a pilot out of the pilot_stack based on ID.
 *
 * It's a binary search ( O(logn) ) therefore it's pretty fast and can be
 *  abused all the time.  Maximum iterations is 32 on a platfom with 32 bit
 *  unsigned ints.
 *
 *    @param id ID of the pilot to get.
 *    @return The actual pilot who has matching ID or NULL if not found.
 */
Pilot* pilot_get( const unsigned int id )
{
   int m;

   if (id==PLAYER_ID)
      return player.p; /* special case player.p */

   m = pilot_getStackPos(id);

   if ((m==-1) || (pilot_isFlag(pilot_stack[m], PILOT_DELETE)))
      return NULL;
   else
      return pilot_stack[m];
}


/**
 * @brief Sets the pilot's thrust.
 */
void pilot_setThrust( Pilot *p, double thrust )
{
   p->solid->force_x = p->thrust * thrust;
}


/**
 * @brief Sets the pilot's turn.
 */
void pilot_setTurn( Pilot *p, double turn )
{
   p->solid->dir_vel = p->turn * turn;
}


/**
 * @brief Checks to see if pilot is hostile to the player.
 *
 *    @param p Player to see if is hostile.
 *    @return 1 if pilot is hostile to the player.
 */
int pilot_isHostile( const Pilot *p )
{
   if (pilot_isFlag(p, PILOT_FRIENDLY))
      return 0;
   if (pilot_isFlag(p, PILOT_HOSTILE) ||
         areEnemies(FACTION_PLAYER,p->faction))
      return 1;
   return 0;
}


/**
 * @brief Checks to see if pilot is neutral to the player.
 *
 *    @param p Player to see if is neutral.
 *    @return 1 if pilot is neutral to the player.
 */
int pilot_isNeutral( const Pilot *p )
{
   if (!pilot_isHostile(p) && !pilot_isFriendly(p))
      return 1;
   return 0;
}


/**
 * @brief Checks to see if pilot is friendly to the player.
 *
 *    @param p Player to see if is friendly.
 *    @return 1 if pilot is friendly to the player.
 */
int pilot_isFriendly( const Pilot *p )
{
   if (pilot_isFlag(p, PILOT_HOSTILE))
      return 0;
   if (pilot_isFlag(p, PILOT_FRIENDLY) ||
         areAllies(FACTION_PLAYER,p->faction))
      return 1;
   return 0;
}


/**
 * @brief Tries to turn the pilot to face dir.
 *
 * Sets the direction velocity property of the pilot's solid, does not
 *  directly manipulate the direction.
 *
 *    @param p Pilot to turn.
 *    @param dir Direction to attempt to face.
 *    @return The distance left to turn to match dir.
 */
double pilot_face( Pilot* p, const double dir )
{
   double diff, turn;

   diff = angle_diff( p->solid->dir, dir );
   turn = CLAMP( -1., 1., -10.*diff );
   pilot_setTurn( p, -turn );

   return diff;
}


/**
 * @brief Marks pilot as hostile to player.
 *
 *    @param p Pilot to mark as hostile to player.
 */
void pilot_setHostile( Pilot* p )
{
   if (!pilot_isFlag(p, PILOT_HOSTILE)) {
      /* Time to play combat music. */
      if (player.enemies == 0)
         music_choose("combat");

      player.enemies++;
      pilot_setFlag(p, PILOT_HOSTILE);
   }
}


/**
 * @brief Check to see if a position is in range of the pilot.
 *
 *    @param p Pilot to check to see if position is in his sensor range.
 *    @param x X position to check.
 *    @param y Y position to check.
 *    @return 1 if the position is in range, 0 if it isn't.
 */
int pilot_inRange( const Pilot *p, double x, double y )
{
   double d;

   /* Get distance. */
   d = pow2(x-p->solid->pos.x) + pow2(y-p->solid->pos.y);

   if (d < sensor_curRange)
      return 1;

   return 0;
}


/**
 * @brief Check to see if a pilot is in sensor range of another.
 *
 *    @param p Pilot who is trying to check to see if other is in sensor range.
 *    @param target Target of p to check to see if is in sensor range.
 *    @return 1 if they are in range, 0 if they aren't and -1 if they are detected fuzzily.
 */
int pilot_inRangePilot( const Pilot *p, const Pilot *target )
{
   double d, sense;

   /* Get distance. */
   d = vect_dist2( &p->solid->pos, &target->solid->pos );

   sense = sensor_curRange * p->ew_detect;
   if (d * target->ew_evasion < sense)
      return 1;
   else if  (d * target->ew_hide < sense)
      return -1;

   return 0;
}


/**
 * @brief Check to see if a planet is in sensor range of the pilot.
 *
 *    @param p Pilot who is trying to check to see if the planet is in sensor range.
 *    @param target Planet to see if is in sensor range.
 *    @return 1 if they are in range, 0 if they aren't.
 */
int pilot_inRangePlanet( const Pilot *p, int target )
{
   (void)p;
   (void)target;

   /* Always consider planets in range. */
   return 1;

#if 0
   double d;
   Planet *pnt;

   if (cur_system->interference == 0.)
      return 1;

   /* Get the planet. */
   pnt = cur_system->planets[target];

   /* Get distance. */
   d = vect_dist2( &p->solid->pos, &pnt->pos );

   if (d < sensor_curRange)
      return 1;

   return 0;
#endif
}


/**
 * @brief Gets the faction colour char, works like faction_getColourChar but for a pilot.
 *
 * @sa faction_getColourChar
 */
char pilot_getFactionColourChar( const Pilot *p )
{
   if (pilot_isDisabled(p))
      return 'I';
   else if (pilot_isFlag(p, PILOT_BRIBED))
      return 'N';
   else if (pilot_isFlag(p, PILOT_HOSTILE))
      return 'H';
   return faction_getColourChar(p->faction);
}


/**
 * @brief Sets the overhead communication message of the pilot.
 */
static void pilot_setCommMsg( Pilot *p, const char *s )
{
   /* Free previous message. */
   if (p->comm_msg != NULL)
      free(p->comm_msg);

   /* Duplicate the message. */
   p->comm_msg       = strdup(s);
   p->comm_msgWidth  = gl_printWidthRaw( NULL, s );
   p->comm_msgTimer  = pilot_commTimeout;
}


/**
 * @brief Have pilot send a message to another.
 *
 *    @param p Pilot sending message.
 *    @param target Target of the message.
 *    @param msg The message.
 *    @param ignore_int Whether or not should ignore interference.
 */
void pilot_message( Pilot *p, unsigned int target, const char *msg, int ignore_int )
{
   Pilot *t;
   char c;

   /* Makes no sense with no player.p atm. */
   if (player.p==NULL)
      return;

   /* Get the target. */
   t = pilot_get(target);
   if (t == NULL)
      return;

   /* Must be in range. */
   if (!ignore_int && !pilot_inRangePilot( player.p, p ))
      return;

   /* Only really affects player.p atm. */
   if (target == PLAYER_ID) {
      c = pilot_getFactionColourChar( p );
      player_message( "\e%cComm %s>\e0 \"%s\"", c, p->name, msg );

      /* Set comm message. */
      pilot_setCommMsg( p, msg );
   }
}


/**
 * @brief Has the pilot broadcast a message.
 *
 *    @param p Pilot to broadcast the message.
 *    @param msg Message to broadcast.
 *    @param ignore_int Whether or not should ignore interference.
 */
void pilot_broadcast( Pilot *p, const char *msg, int ignore_int )
{
   char c;

   /* Only display if player.p exists and is in range. */
   if (player.p==NULL)
      return;

   /* Check if should ignore interference. */
   if (!ignore_int && !pilot_inRangePilot( player.p, p ))
      return;

   c = pilot_getFactionColourChar( p );
   player_message( "\e%cBroadcast %s>\e0 \"%s\"", c, p->name, msg );

   /* Set comm message. */
   pilot_setCommMsg( p, msg );
}


/**
 * @brief Has the pilot broadcast a distress signal.
 *
 * Can do a faction hit on the player.
 *
 *    @param p Pilot to send distress signal.
 *    @param msg Message in distress signal.
 *    @param ignore_int Whether or not should ignore interference.
 */
void pilot_distress( Pilot *p, const char *msg, int ignore_int )
{
   int i, r;
   Pilot *t;

   /* Broadcast the message. */
   if (msg[0] != '\0')
      pilot_broadcast( p, msg, ignore_int );

   /* Get the target to see if it's the player. */
   t = pilot_get(p->target);

   /* Now proceed to see if player.p should incur faction loss because
    * of the broadcast signal. */

   /* Consider not in range at first. */
   r = 0;

   /* Check if planet is in range. */
   for (i=0; i<cur_system->nplanets; i++) {
      if (planet_hasService(cur_system->planets[i], PLANET_SERVICE_INHABITED) &&
            (!ignore_int && pilot_inRangePlanet(p, i)) &&
            !areEnemies(p->faction, cur_system->planets[i]->faction)) {
         r = 1;
         break;
      }
   }

   /* Now we must check to see if a pilot is in range. */
   for (i=0; i<pilot_nstack; i++) {
      if ((pilot_stack[i]->id != p->id) &&
            (!ignore_int && pilot_inRangePilot(p, pilot_stack[i]))) {

         /* Send AI the distress signal. */
         if (pilot_stack[i]->ai != NULL)
            ai_getDistress( pilot_stack[i], p );

         /* Check if should take faction hit. */
         if (!areEnemies(p->faction, pilot_stack[i]->faction))
            r = 1;
      }
   }

   /* Player only gets one faction hit per pilot. */
   if (!pilot_isFlag(p, PILOT_DISTRESSED)) {

      /* Modify faction, about 1 for a llama, 4.2 for a hawking */
      if ((t != NULL) && (t->faction == FACTION_PLAYER) && r)
         faction_modPlayer( p->faction, -(pow(p->ship->mass, 0.2) - 1.) );

      /* Set flag to avoid a second faction hit. */
      pilot_setFlag(p, PILOT_DISTRESSED);
   }
}


/**
 * @brief Unmarks a pilot as hostile to player.
 *
 *    @param p Pilot to mark as hostile to player.
 */
void pilot_rmHostile( Pilot* p )
{
   if (pilot_isFlag(p, PILOT_HOSTILE)) {
      if (!pilot_isDisabled(p))
         player.enemies--;
      pilot_rmFlag(p, PILOT_HOSTILE);

      /* Change music back to ambient if no more enemies. */
      if (player.enemies <= 0) {
         music_choose("ambient");
         player.enemies = 0;
      }
   }
}


/**
 * @brief Marks pilot as friendly to player.
 *
 *    @param p Pilot to mark as friendly to player.
 */
void pilot_setFriendly( Pilot* p )
{
   pilot_rmHostile(p);
   pilot_setFlag(p, PILOT_FRIENDLY);
}


/**
 * @brief Unmarks a pilot as friendly to player.
 *
 *    @param p Pilot to mark as friendly to player.
 */
void pilot_rmFriendly( Pilot* p )
{
   pilot_rmFlag(p, PILOT_FRIENDLY);
}


/**
 * @brief Gets the amount of jumps the pilot has left.
 *
 *    @param p Pilot to get the jumps left.
 *    @return Number of jumps the pilot has left.
 */
int pilot_getJumps( const Pilot* p )
{
   return (int)(p->fuel) / HYPERSPACE_FUEL;
}


/**
 * @brief Damages the pilot.
 *
 *    @param p Pilot that is taking damage.
 *    @param w Solid that is hitting pilot.
 *    @param shooter Attacker that shot the pilot.
 *    @param dtype Type of damage.
 *    @param damage Amount of damage.
 *    @return The real damage done.
 */
double pilot_hit( Pilot* p, const Solid* w, const unsigned int shooter,
      const DamageType dtype, const double damage )
{
   int mod, h;
   double damage_shield, damage_armour, knockback, dam_mod, dmg;
   double armour_start;
   Pilot *pshooter;
   HookParam hparam;

   /* Defaults. */
   pshooter = NULL;
   dam_mod  = 0.;
   dmg      = 0.;
   armour_start = p->armour;

   /* calculate the damage */
   outfit_calcDamage( &damage_shield, &damage_armour, &knockback, dtype, damage );

   /* Player breaks autonav. */
   if ((w != NULL) && (p->id == PLAYER_ID) &&
         !pilot_isFlag(player.p, PILOT_HYP_BEGIN) &&
         !pilot_isFlag(player.p, PILOT_HYPERSPACE))
      player_abortAutonav("Sustaining Damage");

   /*
    * EMP don't do damage if pilot is disabled.
    */
   if (pilot_isDisabled(p) && (dtype == DAMAGE_TYPE_EMP)) {
      dmg        = 0.;
      dam_mod    = 0.;
   }

   /*
    * Shields take entire blow.
    */
   else if (p->shield-damage_shield > 0.) {
      dmg        = damage_shield;
      p->shield -= damage_shield;
      dam_mod    = damage_shield/p->shield_max;
   }
   /*
    * Shields take part of the blow.
    */
   else if (p->shield > 0.) {
      dmg        = p->shield + (1. - p->shield/damage_shield) * damage_armour;
      p->armour -= (1. - p->shield/damage_shield) * damage_armour;
      p->shield  = 0.;
      dam_mod    = (damage_shield+damage_armour) /
                   ((p->shield_max+p->armour_max) / 2.);
   }
   /*
    * Armour takes the entire blow.
    */
   else if (p->armour > 0.) {
      dmg        = damage_armour;
      p->armour -= damage_armour;
   }

   /* EMP does not kill. */
   if ((dtype == DAMAGE_TYPE_EMP) && (p->armour < PILOT_DISABLED_ARMOR*p->ship->armour*0.75))
      p->armour = MIN( armour_start, PILOT_DISABLED_ARMOR*p->ship->armour*0.75);

   /* Disabled always run before dead to ensure crating boost. */
   if (!pilot_isFlag(p,PILOT_DISABLED) && (p != player.p) && (!pilot_isFlag(p,PILOT_NODISABLE) || (p->armour < 0.)) &&
         (p->armour < PILOT_DISABLED_ARMOR*p->ship->armour)) { /* disabled */

      /* If hostile, must remove counter. */
      h = (pilot_isHostile(p)) ? 1 : 0;
      pilot_rmHostile(p);
      if (h == 1) /* Horrible hack to make sure player.p can hit it if it was hostile. */
         /* Do not use pilot_setHostile here or music will change again. */
         pilot_setFlag(p,PILOT_HOSTILE);

      pshooter = pilot_get(shooter);
      if ((pshooter != NULL) && (pshooter->faction == FACTION_PLAYER)) {
         /* About 3 for a llama, 26 for hawking. */
         mod = pow(p->ship->mass,0.4) - 1.;

         /* Modify combat rating. */
         player.crating += 2*mod;
      }

      /* Remove faction if necessary. */
      if (p->presence > 0) {
         system_rmCurrentPresence( cur_system, p->faction, p->presence );
         p->presence = 0;
      }

      pilot_setFlag( p,PILOT_DISABLED ); /* set as disabled */
      /* Run hook */
      if (shooter > 0) {
         hparam.type       = HOOK_PARAM_PILOT;
         hparam.u.lp.pilot = shooter;
      }
      else
         hparam.type       = HOOK_PARAM_NIL;
      pilot_runHookParam( p, PILOT_HOOK_DISABLE, &hparam, 1 ); /* Already disabled. */
   }

   /* Officially dead. */
   if (p->armour <= 0.) {
      p->armour = 0.;
      dam_mod   = 0.;

      if (!pilot_isFlag(p, PILOT_DEAD)) {
         pilot_dead( p, shooter );

         /* adjust the combat rating based on pilot mass and ditto faction */
         if (pshooter == NULL)
            pshooter = pilot_get(shooter);
         if ((pshooter != NULL) && (pshooter->faction == FACTION_PLAYER)) {

            /* About 6 for a llama, 52 for hawking. */
            mod = 2*(pow(p->ship->mass,0.4) - 1.);

            /* Modify faction for him and friends. */
            faction_modPlayer( p->faction, -mod );
         }
      }
   }

   /* Some minor effects and stuff. */
   else if (p->shield <= 0.) {
      dam_mod = damage_armour/p->armour_max;

      if (p->id == PLAYER_ID) /* a bit of shaking */
         spfx_shake( SHAKE_MAX*dam_mod );
   }


   if (w != NULL)
      /* knock back effect is dependent on both damage and mass of the weapon
       * should probably get turned into a partial conservative collision */
      vect_cadd( &p->solid->vel,
            knockback * (w->vel.x * (dam_mod/9. + w->mass/p->solid->mass/6.)),
            knockback * (w->vel.y * (dam_mod/9. + w->mass/p->solid->mass/6.)) );

   return dmg;
}


/**
 * @brief Pilot is dead, now will slowly explode.
 *
 *    @param p Pilot that just died.
 *    @param killer Pilot killer or 0 if invalid.
 */
static void pilot_dead( Pilot* p, unsigned int killer )
{
   HookParam hparam;

   if (pilot_isFlag(p,PILOT_DEAD))
      return; /* he's already dead */

   /* basically just set timers */
   if (p->id==PLAYER_ID)
      player_dead();
   p->timer[0] = 0.; /* no need for AI anymore */
   p->ptimer = 1. + sqrt(10*p->armour_max*p->shield_max) / 1500.;
   p->timer[1] = 0.; /* explosion timer */

   /* flag cleanup - fixes some issues */
   if (pilot_isFlag(p,PILOT_HYP_PREP))
      pilot_rmFlag(p,PILOT_HYP_PREP);
   if (pilot_isFlag(p,PILOT_HYP_BEGIN))
      pilot_rmFlag(p,PILOT_HYP_BEGIN);
   if (pilot_isFlag(p,PILOT_HYPERSPACE))
      pilot_rmFlag(p,PILOT_HYPERSPACE);

   /* Pilot must die before setting death flag and probably messing with other flags. */
   if (killer > 0) {
      hparam.type       = HOOK_PARAM_PILOT;
      hparam.u.lp.pilot = killer;
   }
   else
      hparam.type       = HOOK_PARAM_NIL;
   pilot_runHookParam( p, PILOT_HOOK_DEATH, &hparam, 1 );

   /* PILOT R OFFICIALLY DEADZ0R */
   pilot_setFlag( p, PILOT_DEAD );
}


/**
 * @brief Tries to run a pilot hook if he has it.
 *
 *    @param p Pilot to run the hook.
 *    @param hook_type Type of hook to run.
 *    @return The number of hooks run.
 */
int pilot_runHookParam( Pilot* p, int hook_type, HookParam* param, int nparam )
{
   int n, i, run, ret;
   HookParam hparam[3], *hdynparam;

   /* Set up hook parameters. */
   if (nparam <= 1) {
      hparam[0].type       = HOOK_PARAM_PILOT;
      hparam[0].u.lp.pilot = p->id;
      n  = 1;
      if (nparam == 1) {
         memcpy( &hparam[n], param, sizeof(HookParam) );
         n++;
      }
      hparam[n].type    = HOOK_PARAM_SENTINAL;
      hdynparam         = NULL;
   }
   else {
      hdynparam   = malloc( sizeof(HookParam) * (nparam+2) );
      hdynparam[0].type       = HOOK_PARAM_PILOT;
      hdynparam[0].u.lp.pilot = p->id;
      memcpy( &hdynparam[1], param, sizeof(HookParam)*nparam );
      hdynparam[nparam].type  = HOOK_PARAM_SENTINAL;
   }

   /* Run pilot specific hooks. */
   run = 0;
   for (i=0; i<p->nhooks; i++) {
      if (p->hooks[i].type != hook_type)
         continue;

      ret = hook_runIDparam( p->hooks[i].id, hparam );
      if (ret)
         WARN("Pilot '%s' failed to run hook type %d", p->name, hook_type);
      else
         run++;
   }

   /* Run global hooks. */
   if (pilot_globalHooks != NULL) {
      for (i=0; i<array_size(pilot_globalHooks); i++) {
         if (pilot_globalHooks[i].type != hook_type)
            continue;

         ret = hook_runIDparam( pilot_globalHooks[i].id, hparam );
         if (ret)
            WARN("Pilot '%s' failed to run hook type %d", p->name, hook_type);
         else
            run++;
      }
   }

   /* Clean up. */
   if (hdynparam != NULL)
      free( hdynparam );

   if (run > 0)
      claim_activateAll(); /* Reset claims. */

   return run;
}


/**
 * @brief Tries to run a pilot hook if he has it.
 *
 *    @param p Pilot to run the hook.
 *    @param hook_type Type of hook to run.
 *    @return The number of hooks run.
 */
int pilot_runHook( Pilot* p, int hook_type )
{
   return pilot_runHookParam( p, hook_type, NULL, 0 );
}


/**
 * @brief Makes the pilot explosion.
 *    @param x X position of the pilot.
 *    @param y Y position of the pilot.
 *    @param radius Radius of the explosion.
 *    @param dtype Damage type of the explosion.
 *    @param damage Amount of damage by the explosion.
 *    @param parent The exploding pilot.
 */
void pilot_explode( double x, double y, double radius,
      DamageType dtype, double damage, const Pilot *parent )
{
   int i;
   double rx, ry;
   double dist, rad2;
   Pilot *p;
   Solid s; /* Only need to manipulate mass and vel. */

   rad2 = radius*radius;

   for (i=0; i<pilot_nstack; i++) {
      p = pilot_stack[i];

      /* Calculate a bit. */
      rx = p->solid->pos.x - x;
      ry = p->solid->pos.y - y;
      dist = pow2(rx) + pow2(ry);
      /* Take into account ship size. */
      dist -= pow2(p->ship->gfx_space->sw);
      dist = MAX(0,dist);

      /* Pilot is hit. */
      if (dist < rad2) {

         /* Adjust damage based on distance. */
         damage *= 1. - sqrt(dist / rad2);

         /* Impact settings. */
         s.mass =  pow2(damage) / 30.;
         s.vel.x = rx;
         s.vel.y = ry;

         /* Actual damage calculations. */
         pilot_hit( p, &s, (parent!=NULL)?parent->id:0, dtype, damage );

         /* Shock wave from the explosion. */
         if (p->id == PILOT_PLAYER)
            spfx_shake( pow2(damage) / pow2(100.) * SHAKE_MAX );
      }
   }
}


/**
 * @brief Renders the pilot.
 *
 *    @param p Pilot to render.
 *    @param dt Current deltatick.
 */
void pilot_render( Pilot* p, const double dt )
{
   (void) dt;
   double scalew, scaleh;

   /* Check if needs scaling. */
   if (pilot_isFlag( p, PILOT_LANDING )) {
      scalew = CLAMP( 0., 1., p->ptimer / PILOT_LANDING_DELAY );
      scaleh = scalew;
   }
   else if (pilot_isFlag( p, PILOT_TAKEOFF )) {
      scalew = CLAMP( 0., 1., 1. - p->ptimer / PILOT_TAKEOFF_DELAY );
      scaleh = scalew;
   }
   else {
      scalew = 1.;
      scaleh = 1.;
   }

   /* Base ship. */
   gl_blitSpriteInterpolateScale( p->ship->gfx_space, p->ship->gfx_engine,
         1.-p->engine_glow, p->solid->pos.x, p->solid->pos.y,
         scalew, scaleh,
         p->tsx, p->tsy, NULL );
}


/**
 * @brief Renders the pilot overlay.
 *
 *    @param p Pilot to render.
 *    @param dt Current deltatick.
 */
void pilot_renderOverlay( Pilot* p, const double dt )
{
   glTexture *ico_hail;
   double x, y;
   int sx, sy;
   glColour c;

   /* Render the hailing graphic if needed. */
   if (pilot_isFlag( p, PILOT_HAILING )) {
      ico_hail = gui_hailIcon();
      if (ico_hail != NULL) {
         /* Handle animation. */
         p->htimer -= dt;
         sx = (int)ico_hail->sx;
         sy = (int)ico_hail->sy;
         if (p->htimer < 0.) {
            p->htimer = .1;
            p->hail_pos++;
            p->hail_pos %= sx*sy;
         }
         /* Render. */
         gl_blitSprite( ico_hail,
               p->solid->pos.x + PILOT_SIZE_APROX*p->ship->gfx_space->sw/2. + ico_hail->sw/4.,
               p->solid->pos.y + PILOT_SIZE_APROX*p->ship->gfx_space->sh/2. + ico_hail->sh/4.,
               p->hail_pos % sx, p->hail_pos / sx, NULL );
      }
   }

   /* Text ontop if needed. */
   if (p->comm_msg != NULL) {

      /* Coordinate translation. */
      gl_gameToScreenCoords( &x, &y, p->solid->pos.x, p->solid->pos.y );

      /* Display the text. */
      p->comm_msgTimer -= dt;
      if (p->comm_msgTimer < 0.) {
         free(p->comm_msg);
         p->comm_msg = NULL;
      }
      else {
         /* Colour. */
         c.r = 1.;
         c.g = 1.;
         c.b = 1.;
         if (p->comm_msgTimer - pilot_commFade < 0.)
            c.a = p->comm_msgTimer / pilot_commFade;
         else
            c.a = 1.;

         /* Display text. */
         gl_printRaw( NULL, x - p->comm_msgWidth/2.,
               y + PILOT_SIZE_APROX*p->ship->gfx_space->sh/2.,
               &c, p->comm_msg );
      }
   }
}


/**
 * @brief Updates the pilot.
 *
 *    @param pilot Pilot to update.
 *    @param dt Current delta tick.
 */
void pilot_update( Pilot* pilot, const double dt )
{
   int i;
   unsigned int l;
   Pilot *target;
   double a, px,py, vx,vy;
   char buf[16];
   PilotOutfitSlot *o;

   /*
    * Update timers.
    */
   pilot->ptimer -= dt;
   pilot->tcontrol -= dt;
   for (i=0; i<MAX_AI_TIMERS; i++)
      if (pilot->timer[i] > 0.)
         pilot->timer[i] -= dt;
   for (i=0; i<pilot->noutfits; i++) {
      o = pilot->outfits[i];
      if (o->timer > 0.)
         o->timer -= dt;
   }

   /* Update electronic warfare. */
   pilot->ew_movement = 1. + sqrt( VMOD(pilot->solid->vel) ) / 10.;
   pilot->ew_evasion  = pilot->ew_hide * pilot->ew_movement;

   /* Handle takeoff/landing. */
   if (pilot_isFlag(pilot,PILOT_TAKEOFF)) {
      if (pilot->ptimer < 0.) {
         pilot_rmFlag(pilot,PILOT_TAKEOFF);
         return;
      }
   }
   else if (pilot_isFlag(pilot,PILOT_LANDING)) {
      if (pilot->ptimer < 0.) {
         if (pilot_isPlayer(pilot)) {
            land( cur_system->planets[ landtarget ], 0 );
            pilot->ptimer = 0.;
         }
         else
            pilot_setFlag(pilot,PILOT_DELETE);
         return;
      }
   }
   /* he's dead jim */
   else if (pilot_isFlag(pilot,PILOT_DEAD)) {
      if (pilot->ptimer < 0.) { /* completely destroyed with final explosion */
         if (pilot->id==PLAYER_ID) /* player.p handled differently */
            player_destroyed();
         pilot_delete(pilot);
         return;
      }

      /* pilot death sound */
      if (!pilot_isFlag(pilot,PILOT_DEATH_SOUND) && (pilot->ptimer < 0.050)) {

         /* Play random explsion sound. */
         snprintf(buf, sizeof(buf), "explosion%d", RNG(0,2));
         sound_playPos( sound_get(buf), pilot->solid->pos.x, pilot->solid->pos.y,
               pilot->solid->vel.x, pilot->solid->vel.y );

         pilot_setFlag(pilot,PILOT_DEATH_SOUND);
      }
      /* final explosion */
      else if (!pilot_isFlag(pilot,PILOT_EXPLODED) && (pilot->ptimer < 0.200)) {

         /* Damage from explosion. */
         a = sqrt(pilot->solid->mass);
         expl_explode( pilot->solid->pos.x, pilot->solid->pos.y,
               pilot->solid->vel.x, pilot->solid->vel.y,
               pilot->ship->gfx_space->sw/2. + a,
               DAMAGE_TYPE_KINETIC,
               MAX(0., 2. * (a * (1. + sqrt(pilot->fuel + 1.) / 28.))),
               NULL, EXPL_MODE_SHIP );
         debris_add( pilot->solid->mass, pilot->ship->gfx_space->sw/2.,
               pilot->solid->pos.x, pilot->solid->pos.y,
               pilot->solid->vel.x, pilot->solid->vel.y );
         pilot_setFlag(pilot,PILOT_EXPLODED);

         /* Release cargo */
         for (i=0; i<pilot->ncommodities; i++)
            commodity_Jettison( pilot->id, pilot->commodities[i].commodity,
                  pilot->commodities[i].quantity );
      }
      /* reset random explosion timer */
      else if (pilot->timer[1] <= 0.) {
         pilot->timer[1] = 0.08 * (pilot->ptimer - pilot->timer[1]) /
               pilot->ptimer;

         /* random position on ship */
         a = RNGF()*2.*M_PI;
         px = VX(pilot->solid->pos) +  cos(a)*RNGF()*pilot->ship->gfx_space->sw/2.;
         py = VY(pilot->solid->pos) +  sin(a)*RNGF()*pilot->ship->gfx_space->sh/2.;
         vx = VX(pilot->solid->vel);
         vy = VY(pilot->solid->vel);

         /* set explosions */
         l = (pilot->id==PLAYER_ID) ? SPFX_LAYER_FRONT : SPFX_LAYER_BACK;
         if (RNGF() > 0.8) spfx_add( spfx_get("ExpM"), px, py, vx, vy, l );
         else spfx_add( spfx_get("ExpS"), px, py, vx, vy, l );
      }
   }
   else if (pilot->armour <= 0.) { /* PWNED */
      pilot_dead( pilot, 0 ); /* start death stuff - dunno who killed. */
   }

   /* purpose fallthrough to get the movement like disabled */
   if (pilot_isDisabled(pilot)) {
      /* Do the slow brake thing */
      vect_pset( &pilot->solid->vel, /* slowly brake */
         VMOD(pilot->solid->vel) * (1. - dt*0.10),
         VANGLE(pilot->solid->vel) );
      pilot_setThrust( pilot, 0. );
      pilot_setTurn( pilot, 0. );

      /* update the solid */
      pilot->solid->update( pilot->solid, dt );
      gl_getSpriteFromDir( &pilot->tsx, &pilot->tsy,
            pilot->ship->gfx_space, pilot->solid->dir );

      /* Engine glow decay. */
      if (pilot->engine_glow > 0.) {
         pilot->engine_glow -= pilot->speed / pilot->thrust * dt * pilot->solid->mass;
         if (pilot->engine_glow < 0.)
            pilot->engine_glow = 0.;
      }

      return;
   }

   /* Pilot is still alive */
   pilot->armour += pilot->armour_regen * dt;
   if (pilot->armour > pilot->armour_max)
      pilot->armour = pilot->armour_max;

   /* regen shield */
   pilot->shield += pilot->shield_regen * dt;
   if (pilot->shield > pilot->shield_max)
      pilot->shield = pilot->shield_max;

   /* Update energy */
   if ((pilot->energy < 1.) && pilot_isFlag(pilot, PILOT_AFTERBURNER))
      pilot_rmFlag(pilot, PILOT_AFTERBURNER); /* Break afterburner */

   /*
    * Using RC circuit energy loading.
    *
    * Calculations (using y = [0:1])
    *
    *                                          \
    *    y = 1 - exp( -x / tau )               |
    *    y + dy = 1 - exp( -( x + dx ) / tau ) |  ==>
    *                                          /
    *
    *    ==> dy = exp( -x / tau ) * ( 1 - exp( -dx / tau ) ==>
    *    ==> [ dy = (1 - y) * ( 1 - exp( -dx / tau ) ) ]
    */
   pilot->energy += (pilot->energy_max - pilot->energy) *
         (1. - exp( -dt / pilot->energy_tau));

   /* Player damage decay. */
   if (pilot->player_damage > 0.)
      pilot->player_damage -= dt * PILOT_HOSTILE_DECAY;
   else
      pilot->player_damage = 0.;

   /* check limits */
   if (pilot->energy > pilot->energy_max)
      pilot->energy = pilot->energy_max;

   /* Pilot is board/refueling.  Hack to match speeds. */
   if (pilot_isFlag(pilot, PILOT_REFUELBOARDING))
      pilot_refuel(pilot, dt);

   /* Pilot is boarding it's target.  Hack to match speeds. */
   if (pilot_isFlag(pilot, PILOT_BOARDING)) {
      target = pilot_get(pilot->target);
      if (target==NULL)
         pilot_rmFlag(pilot, PILOT_BOARDING);
      else {
         /* Match speeds. */
         vectcpy( &pilot->solid->vel, &target->solid->vel );

         /* See if boarding is finished. */
         if (pilot->ptimer < 0.)
            pilot_boardComplete(pilot);
      }
   }


   /* Set engine glow. */
   if (pilot->solid->force_x > 0) {
      /*pilot->engine_glow += pilot->thrust / pilot->speed * dt;*/
      pilot->engine_glow += pilot->speed / pilot->thrust * dt * pilot->solid->mass;
      if (pilot->engine_glow > 1.)
         pilot->engine_glow = 1.;
   }
   else if (pilot->engine_glow > 0.) {
      pilot->engine_glow -= pilot->speed / pilot->thrust * dt * pilot->solid->mass;
      if (pilot->engine_glow < 0.)
         pilot->engine_glow = 0.;
   }

   /* update the solid */
   pilot->solid->update( pilot->solid, dt );
   gl_getSpriteFromDir( &pilot->tsx, &pilot->tsy,
         pilot->ship->gfx_space, pilot->solid->dir );

   if (!pilot_isFlag(pilot, PILOT_HYPERSPACE)) { /* limit the speed */

      /* pilot is afterburning */
      if (pilot_isFlag(pilot, PILOT_AFTERBURNER) && /* must have enough energy left */
               (pilot->energy > pilot->afterburner->outfit->u.afb.energy * dt)) {
         limit_speed( &pilot->solid->vel, /* limit is higher */
               pilot->speed * pilot->afterburner->outfit->u.afb.speed, dt );

         if (pilot->id == PLAYER_ID)
            spfx_shake( 0.75*SHAKE_DECAY * dt); /* shake goes down at quarter speed */

         pilot->energy -= pilot->afterburner->outfit->u.afb.energy * dt; /* energy loss */
      }
      else /* normal limit */
         limit_speed( &pilot->solid->vel, pilot->speed, dt );
   }
}


/**
 * @brief Deletes a pilot.
 *
 *    @param p Pilot to delete3.
 */
void pilot_delete( Pilot* p )
{
   /* Set flag to mark for deletion. */
   pilot_setFlag(p, PILOT_DELETE);
}


/**
 * @brief Handles pilot's hyperspace states.
 *
 *    @param p Pilot to handle hyperspace navigation.
 *    @param dt Current deltatick.
 */
static void pilot_hyperspace( Pilot* p, double dt )
{
   StarSystem *sys;
   double a, diff;
   JumpPoint *jp;

   /* pilot is actually in hyperspace */
   if (pilot_isFlag(p, PILOT_HYPERSPACE)) {

      /* Time to play sound. */
      if ((p->id == PLAYER_ID) &&
            (p->ptimer < sound_length(snd_hypPowUpJump)) &&
            (p->timer[0] == -1.)) {
         p->timer[0] = -2.;
         player_playSound( snd_hypPowUpJump, 1 );
      }

      /* has jump happened? */
      if (p->ptimer < 0.) {
         if (p->id == PLAYER_ID) { /* player.p just broke hyperspace */
            player_brokeHyperspace();
         }
         else {
            pilot_runHook( p, PILOT_HOOK_JUMP ); /* Should be run before messing with delete flag. */
            pilot_delete(p);
         }
         return;
      }

      /* keep acceling - hyperspace uses much bigger accel */
      pilot_setThrust( p, HYPERSPACE_THRUST*p->solid->mass/p->thrust );
   }
   /* engines getting ready for the jump */
   else if (pilot_isFlag(p, PILOT_HYP_BEGIN)) {

      if (p->ptimer < 0.) { /* engines ready */
         p->ptimer = HYPERSPACE_FLY_DELAY;
         pilot_setFlag(p, PILOT_HYPERSPACE);
         if (p->id == PLAYER_ID) {
            p->timer[0] = -1.;
         }
      }
   }
   /* pilot is getting ready for hyperspace */
   else {
      /* Make sure still within range. */
      jp = &cur_system->jumps[ p->nav_hyperspace ];
      if (jp->radius*jp->radius < vect_dist2( &p->solid->pos, &jp->pos ) ) {
         pilot_hyperspaceAbort( p );

         if (p == player.p) {
            if (!player_isFlag(PLAYER_AUTONAV))
               player_message( "\erStrayed too far from jump point: jump aborted." );
         }
      }
      else {

         /* brake */
         if (VMOD(p->solid->vel) > MIN_VEL_ERR) {
            diff = pilot_face( p, VANGLE(p->solid->vel) + M_PI );

            if (ABS(diff) < MAX_DIR_ERR)
               pilot_setThrust( p, 1. );
            else
               pilot_setThrust( p, 0. );

         }
         /* face target */
         else {

            pilot_setThrust( p, 0. );

            /* Face system headed to. */
            sys = cur_system->jumps[p->nav_hyperspace].target;
            a = ANGLE( sys->pos.x - cur_system->pos.x, sys->pos.y - cur_system->pos.y );
            diff = pilot_face( p, a );

            if (ABS(diff) < MAX_DIR_ERR) { /* we can now prepare the jump */
               pilot_setTurn( p, 0. );
               p->ptimer = HYPERSPACE_ENGINE_DELAY;
               pilot_setFlag(p, PILOT_HYP_BEGIN);
               /* Player plays sound. */
               if (p->id == PLAYER_ID) {
                  player_playSound( snd_hypPowUp, 1 );
               }
            }
         }
      }
   }

   if (p == player.p)
      player_updateSpecific( p, dt );
}


/**
 * @brief Stops the pilot from hyperspacing.
 *
 * Can only stop in preparation mode.
 *
 *    @param p Pilot to handle stop hyperspace.
 */
void pilot_hyperspaceAbort( Pilot* p )
{
   if (!pilot_isFlag(p, PILOT_HYPERSPACE)) {
      if (pilot_isFlag(p, PILOT_HYP_BEGIN)) {
         /* Player plays sound. */
         if (p->id == PLAYER_ID) {
            player_stopSound();
            player_playSound( snd_hypPowDown, 1 );
         }
      }
      pilot_rmFlag(p, PILOT_HYP_BEGIN);
      pilot_rmFlag(p, PILOT_HYP_PREP);
   }
}


/**
 * @brief Attempts to start refueling the pilot's target.
 *
 *    @param p Pilot to try to start refueling.
 */
int pilot_refuelStart( Pilot *p )
{
   Pilot *target;

   /* Check to see if target exists, remove flag if not. */
   target = pilot_get(p->target);
   if (target == NULL) {
      pilot_rmFlag(p, PILOT_REFUELING);
      return 0;
   }

   /* Conditions are the same as boarding, except disabled. */
   if (vect_dist(&p->solid->pos, &target->solid->pos) >
         target->ship->gfx_space->sw * PILOT_SIZE_APROX )
      return 0;
   else if ((pow2(VX(p->solid->vel)-VX(target->solid->vel)) +
            pow2(VY(p->solid->vel)-VY(target->solid->vel))) >
         (double)pow2(MAX_HYPERSPACE_VEL))
      return 0;

   /* Now start the boarding to refuel. */
   pilot_setFlag(p, PILOT_REFUELBOARDING);
   p->ptimer  = PILOT_REFUEL_TIME; /* Use timer to handle refueling. */
   return 1;
}


/**
 * @brief Has the pilot refuel it's target.
 *
 *    @param p Pilot that is actively refueling.
 *    @param dt Current delta tick.
 */
static void pilot_refuel( Pilot *p, double dt )
{
   Pilot *target;

   /* Check to see if target exists, remove flag if not. */
   target = pilot_get(p->target);
   if (target == NULL) {
      pilot_rmFlag(p, PILOT_REFUELBOARDING);
      pilot_rmFlag(p, PILOT_REFUELING);
      return;
   }

   /* Match speeds. */
   vectcpy( &p->solid->vel, &target->solid->vel );

   /* Move fuel. */
   p->fuel        -= PILOT_REFUEL_RATE*dt;
   target->fuel   += PILOT_REFUEL_RATE*dt;
   /* Stop refueling at max. */
   if (target->fuel > target->fuel_max) {
      p->ptimer      = -1.;
      target->fuel   = target->fuel_max;
   }

   /* Check to see if done. */
   if (p->ptimer < 0.) {
      pilot_rmFlag(p, PILOT_REFUELBOARDING);
      pilot_rmFlag(p, PILOT_REFUELING);
   }
}


/**
<<<<<<< HEAD
=======
 * @brief Adds an outfit to the pilot, ignoring CPU or other limits.
 *
 * @note Does not call pilot_calcStats().
 *
 *    @param pilot Pilot to add the outfit to.
 *    @param outfit Outfit to add to the pilot.
 *    @param s Slot to add ammo to.
 *    @return 0 on success.
 */
int pilot_addOutfitRaw( Pilot* pilot, Outfit* outfit, PilotOutfitSlot *s )
{
   /* Set the outfit. */
   s->outfit   = outfit;
   s->quantity = 1; /* Sort of pointless, but hey. */

   /* Set some default parameters. */
   s->timer    = 0.;

   /* Some per-case scenarios. */
   if (outfit_isFighterBay(outfit)) {
      s->u.ammo.outfit   = NULL;
      s->u.ammo.quantity = 0;
      s->u.ammo.deployed = 0;
   }
   if (outfit_isTurret(outfit)) { /* used to speed up AI */
      pilot_setFlag(pilot, PILOT_HASTURRET);
   }
   if (outfit_isBeam(outfit)) { /* Used to speed up some calculations. */
      s->u.beamid = -1;
      pilot_setFlag(pilot, PILOT_HASBEAMS);
   }
   if (outfit_isLauncher(outfit)) {
      s->u.ammo.outfit   = NULL;
      s->u.ammo.quantity = 0;
      s->u.ammo.deployed = 0; /* Just in case. */
   }

   return 0;
}


/**
 * @brief Tests to see if an outfit can be added.
 *
 *    @param pilot Pilot to add outfit to.
 *    @param outfit Outfit to add.
 *    @param s Slot adding outfit to.
 *    @param warn Whether or not should generate a warning.
 *    @return 0 if can add, -1 if can't.
 */
int pilot_addOutfitTest( Pilot* pilot, Outfit* outfit, PilotOutfitSlot *s, int warn )
{
   const char *str;

   /* See if slot has space. */
   if (s->outfit != NULL) {
      if (warn)
         WARN( "Pilot '%s': trying to add outfit '%s' to slot that already has an outfit",
               pilot->name, outfit->name );
      return -1;
   }
   else if ((outfit_cpu(outfit) > 0) &&
         (pilot->cpu < outfit_cpu(outfit))) {
      if (warn)
         WARN( "Pilot '%s': Not enough CPU to add outfit '%s'",
               pilot->name, outfit->name );
      return -1;
   }
   else if ((str = pilot_canEquip( pilot, s, outfit, 1)) != NULL) {
      if (warn)
         WARN( "Pilot '%s': Trying to add outfit but %s",
               pilot->name, str );
      return -1;
   }
   return 0;
}



/**
 * @brief Adds an outfit to the pilot.
 *
 *    @param pilot Pilot to add the outfit to.
 *    @param outfit Outfit to add to the pilot.
 *    @param s Slot to add ammo to.
 *    @return 0 on success.
 */
int pilot_addOutfit( Pilot* pilot, Outfit* outfit, PilotOutfitSlot *s )
{
   int ret;

   /* Test to see if outfit can be added. */
   ret = pilot_addOutfitTest( pilot, outfit, s, 1 );
   if (ret != 0)
      return -1;

   /* Add outfit. */
   ret = pilot_addOutfitRaw( pilot, outfit, s );

   /* Recalculate the stats */
   pilot_calcStats(pilot);

   return ret;
}


/**
 * @brief Removes an outfit from the pilot without doing any checks.
 *
 * @note Does not run pilot_calcStats().
 *
 *    @param pilot Pilot to remove the outfit from.
 *    @param s Slot to remove.
 *    @return 0 on success.
 */
int pilot_rmOutfitRaw( Pilot* pilot, PilotOutfitSlot *s )
{
   int ret;

   /* Remove the outfit. */
   ret         = (s->outfit==NULL);
   s->outfit   = NULL;

   /* Remove secondary and such if necessary. */
   if (pilot->secondary == s)
      pilot->secondary = NULL;
   if (pilot->afterburner == s)
      pilot->afterburner = NULL;

   return ret;
}


/**
 * @brief Removes an outfit from the pilot.
 *
 *    @param pilot Pilot to remove the outfit from.
 *    @param s Slot to remove.
 *    @return 0 on success.
 */
int pilot_rmOutfit( Pilot* pilot, PilotOutfitSlot *s )
{
   const char *str;
   int ret;

   str = pilot_canEquip( pilot, s, s->outfit, 0 );
   if (str != NULL) {
      WARN("Pilot '%s': Trying to remove outfit but %s",
            pilot->name, str );
      return -1;
   }

   ret = pilot_rmOutfitRaw( pilot, s );

   /* recalculate the stats */
   pilot_calcStats(pilot);

   return ret;
}


/**
 * @brief Pilot sanity check - makes sure stats are sane.
 *
 *    @param p Pilot to check.
 */
const char* pilot_checkSanity( Pilot *p )
{
   if (p->cpu < 0)
      return "Negative CPU";

   /* Movement. */
   if (p->thrust < 0)
      return "Negative Thrust";
   if (p->speed < 0)
      return "Negative Speed";
   if (p->turn < 0)
      return "Negative Turn";

   /* Health. */
   if (p->armour_max < 0)
      return "Negative Armour";
   if (p->armour_regen < 0)
      return "Negative Armour Regeneration";
   if (p->shield_max < 0)
      return "Negative Shield";
   if (p->shield_regen < 0)
      return "Negative Shield Regeneration";
   if (p->energy_max < 0)
      return "Negative Energy";
   if (p->energy_regen < 0)
      return "Negative Energy Regeneration";

   /* Misc. */
   if (p->fuel_max < 0)
      return "Negative Fuel Maximum";

   /* All OK. */
   return NULL;
}


/**
 * @brief Checks to see if can equip/remove an outfit from a slot.
 *
 *    @return NULL if can swap, or error message if can't.
 */
const char* pilot_canEquip( Pilot *p, PilotOutfitSlot *s, Outfit *o, int add )
{
   /* Just in case. */
   if ((p==NULL) || (o==NULL))
      return "Nothing selected.";

   /* Check slot type. */
   if ((s != NULL) && !outfit_fitsSlot( o, &s->slot ))
      return "Does not fit slot.";

   /* Adding outfit. */
   if (add) {
      if ((outfit_cpu(o) > 0) && (p->cpu < outfit_cpu(o)))
         return "Insufficient CPU";

      /* Can't add more than one afterburner. */
      if (outfit_isAfterburner(o) &&
            (p->afterburner != NULL))
         return "Already have an afterburner";

      /* Must not drive some things negative. */
      if (outfit_isMod(o)) {
         /*
          * Movement.
          */
         if (((o->u.mod.thrust + o->u.mod.thrust_rel * p->ship->thrust) < 0) &&
               (fabs(o->u.mod.thrust + o->u.mod.thrust_rel * p->ship->thrust) > p->thrust))
            return "Insufficient thrust";
         if (((o->u.mod.speed + o->u.mod.speed_rel * p->ship->speed) < 0) &&
               (fabs(o->u.mod.speed + o->u.mod.speed_rel * p->ship->speed) > p->speed))
            return "Insufficient speed";
         if (((o->u.mod.turn + o->u.mod.turn_rel * p->ship->turn * p->ship->mass/p->solid->mass) < 0) &&
               (fabs(o->u.mod.turn + o->u.mod.turn_rel * p->ship->turn * p->ship->mass/p->solid->mass) > p->turn_base))
            return "Insufficient turn";

         /*
          * Health.
          */
         /* Max. */
         if ((o->u.mod.armour < 0) &&
               (fabs(o->u.mod.armour) > p->armour_max))
            return "Insufficient armour";
         if ((o->u.mod.armour_rel < 0.) &&
               (fabs(o->u.mod.armour_rel * p->ship->armour) > p->armour_max))
            return "Insufficient armour";
         if ((o->u.mod.shield < 0) &&
               (fabs(o->u.mod.shield) > p->shield_max))
            return "Insufficient shield";
         if ((o->u.mod.shield_rel < 0.) &&
               (fabs(o->u.mod.shield_rel * p->ship->shield) > p->shield_max))
            return "Insufficient shield";
         if ((o->u.mod.energy < 0) &&
               (fabs(o->u.mod.energy) > p->armour_max))
            return "Insufficient energy";
         if ((o->u.mod.energy_rel < 0.) &&
               (fabs(o->u.mod.energy_rel * p->ship->energy) > p->energy_max))
            return "Insufficient energy";
         /* Regen. */
         if ((o->u.mod.armour_regen < 0) &&
               (fabs(o->u.mod.armour_regen) > p->armour_regen))
            return "Insufficient energy regeneration";
         if ((o->u.mod.shield_regen < 0) &&
               (fabs(o->u.mod.shield_regen) > p->shield_regen))
            return "Insufficient shield regeneration";
         if ((o->u.mod.energy_regen < 0) &&
               (fabs(o->u.mod.energy_regen) > p->energy_regen))
            return "Insufficient energy regeneration";

         /*
          * Misc.
          */
         if ((o->u.mod.fuel < 0) &&
               (fabs(o->u.mod.fuel) > p->fuel_max))
            return "Insufficient fuel";
         if ((o->u.mod.cargo < 0) &&
               (fabs(o->u.mod.cargo) > p->cargo_free))
            return "Insufficient cargo space";
      }
   }
   /* Removing outfit. */
   else {
      if ((outfit_cpu(o) < 0) && (p->cpu < fabs(outfit_cpu(o))))
         return "Lower CPU usage first";

      /* Must not drive some things negative. */
      if (outfit_isMod(o)) {
         /*
          * Movement.
          */
         if (((o->u.mod.thrust + o->u.mod.thrust_rel * p->ship->thrust) > 0) &&
               (o->u.mod.thrust + o->u.mod.thrust_rel * p->ship->thrust > p->thrust))
            return "Increase thrust first";
         if (((o->u.mod.speed + o->u.mod.speed_rel * p->ship->speed) > 0) &&
               (o->u.mod.speed + o->u.mod.speed_rel * p->ship->speed > p->speed))
            return "Increase speed first";
         if (((o->u.mod.turn + o->u.mod.turn_rel * p->ship->turn * p->ship->mass/p->solid->mass) > 0) &&
               (fabs(o->u.mod.turn + o->u.mod.turn_rel * p->ship->turn * p->ship->mass/p->solid->mass) > p->turn_base))
            return "Increase turn first";

         /*
          * Health.
          */
         /* Max. */
         if ((o->u.mod.armour > 0) &&
               (o->u.mod.armour > p->armour_max))
            return "Increase armour first";
         if ((o->u.mod.shield > 0) &&
               (o->u.mod.shield > p->shield_max))
            return "Increase shield first";
         if ((o->u.mod.energy > 0) &&
               (o->u.mod.energy > p->energy_max))
            return "Increase energy first";
         /* Regen. */
         if ((o->u.mod.armour_regen > 0) &&
               (o->u.mod.armour_regen > p->armour_regen))
            return "Lower energy usage first";
         if ((o->u.mod.shield_regen > 0) &&
               (o->u.mod.shield_regen > p->shield_regen))
            return "Lower shield usage first";
         if ((o->u.mod.energy_regen > 0) &&
               (o->u.mod.energy_regen > p->energy_regen))
            return "Lower energy usage first";

         /*
          * Misc.
          */
         if ((o->u.mod.fuel > 0) &&
               (o->u.mod.fuel > p->fuel_max))
            return "Increase fuel first";
         if ((o->u.mod.cargo > 0) &&
               (o->u.mod.cargo > p->cargo_free))
            return "Increase free cargo space first";

      }
      else if (outfit_isFighterBay(o)) {
         if (s->u.ammo.deployed > 0)
            return "Recall the fighters first";
      }
   }

   /* Can equip. */
   return NULL;
}


/**
 * @brief Adds some ammo to the pilot stock.
 *
 *    @param pilot Pilot to add ammo to.
 *    @param s Slot to add ammo to.
 *    @param ammo Ammo to add.
 *    @param quantity Amount to add.
 *    @return Amount actually added.
 */
int pilot_addAmmo( Pilot* pilot, PilotOutfitSlot *s, Outfit* ammo, int quantity )
{
   int q, max;
   (void) pilot;

   /* Failure cases. */
   if (s->outfit == NULL) {
      WARN("Pilot '%s': Trying to add ammo to unequiped slot.", pilot->name );
      return 0;
   }
   else if (!outfit_isLauncher(s->outfit) && !outfit_isFighterBay(s->outfit)) {
      WARN("Pilot '%s': Trying to add ammo to non-launcher/fighterbay type outfit '%s'",
            pilot->name, s->outfit->name);
      return 0;
   }
   else if (!outfit_isAmmo(ammo) && !outfit_isFighter(ammo)) {
      WARN( "Pilot '%s': Trying to add non-ammo/fighter type outfit '%s' as ammo.",
            pilot->name, ammo->name );
      return 0;
   }
   else if (outfit_isLauncher(s->outfit) && outfit_isFighter(ammo)) {
      WARN("Pilot '%s': Trying to add fighter '%s' as launcher '%s' ammo",
            pilot->name, ammo->name, s->outfit->name );
      return 0;
   }
   else if (outfit_isFighterBay(s->outfit) && outfit_isAmmo(ammo)) {
      WARN("Pilot '%s': Trying to add ammo '%s' as fighter bay '%s' ammo",
            pilot->name, ammo->name, s->outfit->name );
      return 0;
   }
   else if ((s->u.ammo.outfit != NULL) && (s->u.ammo.quantity > 0) &&
         (s->u.ammo.outfit != ammo)) {
      WARN("Pilot '%s': Trying to add ammo to outfit that already has ammo.",
            pilot->name );
      return 0;
   }

   /* Set the ammo type. */
   s->u.ammo.outfit    = ammo;

   /* Add the ammo. */
   max                 = outfit_amount(s->outfit) - s->u.ammo.deployed;
   q                   = s->u.ammo.quantity; /* Amount have. */
   s->u.ammo.quantity += quantity;
   s->u.ammo.quantity  = MIN( max, s->u.ammo.quantity );
   q                   = s->u.ammo.quantity - q; /* Amount actually added. */
   pilot->mass_outfit += q * s->u.ammo.outfit->mass;
   pilot_updateMass( pilot );

   return q;
}


/**
 * @brief Removes some ammo from the pilot stock.
 *
 *    @param pilot Pilot to remove ammo from.
 *    @param s Slot to remove ammo from.
 *    @param quantity Amount to remove.
 *    @return Amount actually removed.
 */
int pilot_rmAmmo( Pilot* pilot, PilotOutfitSlot *s, int quantity )
{
   (void) pilot;
   int q;

   /* Failure cases. */
   if (s->outfit == NULL) {
      WARN("Pilot '%s': Trying to remove ammo from unequiped slot.", pilot->name );
      return 0;
   }
   else if (!outfit_isLauncher(s->outfit) && !outfit_isFighterBay(s->outfit)) {
      WARN("Pilot '%s': Trying to remove ammo from non-launcher/fighter bay type outfit '%s'",
            pilot->name, s->outfit->name);
      return 0;
   }

   /* No ammo already. */
   if (s->u.ammo.outfit == NULL) {
      return 0;
   }

   /* Remove ammo. */
   q                   = MIN( quantity, s->u.ammo.quantity );
   s->u.ammo.quantity -= q;
   pilot->mass_outfit -= q * s->u.ammo.outfit->mass;
   pilot_updateMass( pilot );
   /* We don't set the outfit to null so it "remembers" old ammo. */

   return q;
}


/**
 * @brief Gets all the outfits in nice text form.
 *
 *    @param pilot Pilot to get the outfits from.
 */
char* pilot_getOutfits( Pilot* pilot )
{
   int i;
   char *buf;
   int p, len;

   len = 1024;

   buf = malloc(sizeof(char)*len);
   buf[0] = '\0';
   p = 0;
   for (i=1; i<pilot->noutfits; i++) {
      if (pilot->outfits[i]->outfit == NULL)
         continue;
      p += snprintf( &buf[p], len-p, (p==0) ? "%s" : ", %s",
            pilot->outfits[i]->outfit->name );
   }

   if (p==0)
      p += snprintf( &buf[p], len-p, "None" );

   return buf;
}


/**
 * @brief Recalculates the pilot's stats based on his outfits.
 *
 *    @param pilot Pilot to recalculate his stats.
 */
void pilot_calcStats( Pilot* pilot )
{
   int i;
   double q;
   double wrange, wspeed;
   int nweaps;
   Outfit* o;
   PilotOutfitSlot *slot;
   double ac, sc, ec, fc; /* temporary health coeficients to set */
   double arel, srel, erel; /* relative health bonuses. */
   ShipStats *s;
   int nfirerate_turret, nfirerate_forward;
   int njammers;
   int ew_ndetect, ew_nhide;

   /* Comfortability. */
   s = &pilot->stats;

   /*
    * set up the basic stuff
    */
   /* mass */
   pilot->solid->mass   = pilot->ship->mass;
   /* movement */
   pilot->thrust        = pilot->ship->thrust;
   pilot->turn_base     = pilot->ship->turn;
   pilot->speed         = pilot->ship->speed;
   /* cpu */
   pilot->cpu_max       = pilot->ship->cpu;
   pilot->cpu           = pilot->cpu_max;
   /* health */
   ac = pilot->armour / pilot->armour_max;
   sc = pilot->shield / pilot->shield_max;
   ec = pilot->energy / pilot->energy_max;
   fc = pilot->fuel   / pilot->fuel_max;
   pilot->armour_max    = pilot->ship->armour;
   pilot->shield_max    = pilot->ship->shield;
   pilot->fuel_max      = pilot->ship->fuel;
   pilot->armour_regen  = pilot->ship->armour_regen;
   pilot->shield_regen  = pilot->ship->shield_regen;
   /* Energy. */
   pilot->energy_max    = pilot->ship->energy;
   pilot->energy_regen  = pilot->ship->energy_regen;
   /* Jamming */
   pilot->jam_range     = 0.;
   pilot->jam_chance    = 0.;
   /* Stats. */
   memcpy( s, &pilot->ship->stats, sizeof(ShipStats) );

   /* cargo has to be reset */
   pilot_calcCargo(pilot);

   /*
    * now add outfit changes
    */
   nfirerate_forward = nfirerate_turret = 0;
   nweaps               = 0;
   wrange = wspeed      = 0.;
   pilot->mass_outfit   = 0.;
   njammers             = 0;
   ew_ndetect           = 0;
   ew_nhide             = 0;
   pilot->jam_range     = 0.;
   pilot->jam_chance    = 0.;
   arel                 = 0.;
   srel                 = 0.;
   erel                 = 0.;
   for (i=0; i<pilot->noutfits; i++) {
      slot = pilot->outfits[i];
      o    = slot->outfit;

      if (o==NULL)
         continue;

      q = (double) slot->quantity;

      /* Subtract CPU. */
      pilot->cpu           -= outfit_cpu(o) * q;
      if (outfit_cpu(o) < 0.)
         pilot->cpu_max    -= outfit_cpu(o) * q;

      /* Add mass. */
      pilot->mass_outfit   += o->mass;

      if (outfit_isMod(o)) { /* Modification */
         /* movement */
         pilot->thrust        += o->u.mod.thrust * pilot->ship->mass * q;
         pilot->thrust        += o->u.mod.thrust_rel * pilot->ship->thrust * q;
         pilot->turn_base     += o->u.mod.turn * q;
         pilot->turn_base     += o->u.mod.turn_rel * pilot->ship->turn * q;
         pilot->speed         += o->u.mod.speed * q;
         pilot->speed         += o->u.mod.speed_rel * pilot->ship->speed * q;
         /* health */
         pilot->armour_max    += o->u.mod.armour * q;
         pilot->armour_regen  += o->u.mod.armour_regen * q;
         arel                 += o->u.mod.armour_rel * q;
         pilot->shield_max    += o->u.mod.shield * q;
         pilot->shield_regen  += o->u.mod.shield_regen * q;
         srel                 += o->u.mod.shield_rel * q;
         pilot->energy_max    += o->u.mod.energy * q;
         pilot->energy_regen  += o->u.mod.energy_regen * q;
         erel                 += o->u.mod.energy_rel * q;
         /* fuel */
         pilot->fuel_max      += o->u.mod.fuel * q;
         /* misc */
         pilot->cargo_free    += o->u.mod.cargo * q;
         pilot->mass_outfit   += o->u.mod.mass_rel * pilot->ship->mass * q;
         /*
          * Stats.
          */
         /* Scout. */
         if (o->u.mod.stats.ew_hide != 0.) {
            s->ew_hide           += o->u.mod.stats.ew_hide * q;
            ew_nhide++;
         }
         if (o->u.mod.stats.ew_detect != 0.) {
            s->ew_detect         += o->u.mod.stats.ew_detect * q;
            ew_ndetect++;
         }
         /* Fighter. */
         s->accuracy_forward  += o->u.mod.stats.accuracy_forward * q;
         s->damage_forward    += o->u.mod.stats.damage_forward * q;
         s->energy_forward    += o->u.mod.stats.energy_forward * q;
         if (o->u.mod.stats.firerate_forward != 0.) {
            s->firerate_forward  += o->u.mod.stats.firerate_forward * q;
            nfirerate_forward    += q;
         }
         /* Cruiser. */
         s->accuracy_turret   += o->u.mod.stats.accuracy_turret * q;
         s->damage_turret     += o->u.mod.stats.damage_turret * q;
         s->energy_turret     += o->u.mod.stats.energy_turret * q;
         if (o->u.mod.stats.firerate_turret != 0.) {
            s->firerate_turret   += o->u.mod.stats.firerate_turret * q;
            if (o->u.mod.stats.firerate_turret > 0.) /* Only modulate bonuses. */
               nfirerate_turret     += q;
         }
         /* Freighter. */
         s->jump_delay        += o->u.mod.stats.jump_delay * q;
      }
      else if (outfit_isAfterburner(o)) /* Afterburner */
         pilot->afterburner = pilot->outfits[i]; /* Set afterburner */
      else if (outfit_isJammer(o)) { /* Jammer */
         pilot->jam_range        += o->u.jam.range * q;
         pilot->jam_chance       += o->u.jam.chance * q;
         pilot->energy_regen     -= o->u.jam.energy * q;
         njammers                += q;;
      }
      if ((outfit_isWeapon(o) || outfit_isTurret(o)) && /* Primary weapon */
            !outfit_isProp(o,OUTFIT_PROP_WEAP_SECONDARY)) {
         nweaps++;
         wrange += outfit_range(o);
         wspeed += outfit_speed(o);
      }
      /* Add ammo mass. */
      if (outfit_ammo(o) != NULL) {
         if (slot->u.ammo.outfit != NULL)
            pilot->mass_outfit += slot->u.ammo.quantity * slot->u.ammo.outfit->mass;
      }
   }

   /* Set final energy tau. */
   pilot->energy_tau = pilot->energy_max / pilot->energy_regen;

   /* Set weapon range and speed */
   if (nweaps > 0) {
      pilot->weap_range = wrange / (double)nweaps;
      pilot->weap_speed = wspeed / (double)nweaps;
   }
   else {
      pilot->weap_range = 0.;
      pilot->weap_speed = 0.;
   }

   /*
    * Calculate jammers.
    *
    * Range is averaged.
    * Diminishing return on chance.
    *  chance = p * exp( -0.2 * (n-1) )
    *  1x 20% -> 20%
    *  2x 20% -> 32%
    *  2x 40% -> 65%
    *  6x 40% -> 88%
    */
   if (njammers > 1) {
      pilot->jam_range  /= (double)njammers;
      pilot->jam_chance *= exp( -0.2 * (double)(njammers-1) );
   }

   /*
    * Electronic warfare setting base parameters.
    */
   s->ew_hide           = 1. + s->ew_hide/100. * exp( -0.2 * (double)(ew_nhide-1) );
   s->ew_detect         = 1. + s->ew_detect/100. * exp( -0.2 * (double)(ew_ndetect-1) );
   pilot->ew_base_hide  = s->ew_hide;
   pilot->ew_detect     = s->ew_detect;

   /*
    * Normalize stats.
    */
   /* Fighter. */
   s->accuracy_forward  = s->accuracy_forward/100. + 1.;
   s->damage_forward    = s->damage_forward/100. + 1.;
   s->energy_forward    = s->energy_forward/100. + 1.;
   /* Fire rate:
    *  amount = p * exp( -0.15 * (n-1) )
    *  1x 15% -> 15%
    *  2x 15% -> 25.82%
    *  3x 15% -> 33.33%
    *  6x 15% -> 42.51%
    */
   s->firerate_forward  = s->firerate_forward/100.;
   if (nfirerate_forward > 0)
      s->firerate_forward *= exp( -0.15 * (double)(nfirerate_forward-1) );
   s->firerate_forward += 1.;
   /* Cruiser. */
   s->accuracy_turret   = s->accuracy_turret/100. + 1.;
   s->damage_turret     = s->damage_turret/100. + 1.;
   s->energy_turret     = s->energy_turret/100. + 1.;
   s->firerate_turret   = s->firerate_turret/100.;
   if (nfirerate_turret > 0)
      s->firerate_turret  *= exp( -0.15 * (double)(nfirerate_turret-1) );
   s->firerate_turret  += 1.;
   /* Freighter. */
   s->jump_delay        = s->jump_delay/100. + 1.;

   /* Increase health by relative bonuses. */
   pilot->armour_max += arel * pilot->ship->armour;
   pilot->shield_max += srel * pilot->ship->shield;
   pilot->energy_max += erel * pilot->ship->energy;

   /* Give the pilot his health proportion back */
   pilot->armour = ac * pilot->armour_max;
   pilot->shield = sc * pilot->shield_max;
   pilot->energy = ec * pilot->energy_max;
   pilot->fuel   = fc * pilot->fuel_max;

   /* Calculate mass. */
   pilot->solid->mass = pilot->ship->mass + pilot->mass_cargo + pilot->mass_outfit;

   /* Modulate by mass. */
   pilot_updateMass( pilot );
}


/**
 * @brief Updates the pilot stats after mass change.
 */
static void pilot_updateMass( Pilot *pilot )
{
   pilot->turn = pilot->turn_base * pilot->ship->mass / pilot->solid->mass;

   /* Need to recalculate electronic warfare mass change. */
   pilot->ew_mass = 1. / (1. + sqrt( pilot->solid->mass ) / 20.); /* Smaller the more mass you have. */
   pilot->ew_hide = pilot->ew_mass * pilot->ew_base_hide;
}


/**
 * @brief Gets how many of the commodity the player.p has.
 *
 *    @param commodityname Commodity to check how many the player.p owns.
 *    @return The number of commodities owned matching commodityname.
 */
int pilot_cargoOwned( Pilot* pilot, const char* commodityname )
{
   int i;

   for (i=0; i<pilot->ncommodities; i++)
      if (!pilot->commodities[i].id &&
            strcmp(commodityname, pilot->commodities[i].commodity->name)==0)
         return pilot->commodities[i].quantity;
   return 0;
}


/**
>>>>>>> b8e65e3c
 * @brief Gets the pilot's free cargo space.
 *
 *    @param p Pilot to get the free space of.
 *    @return Free cargo space on pilot.
 */
int pilot_cargoFree( Pilot* p )
{
   return p->cargo_free;
}


/**
 * @brief Moves cargo from one pilot to another.
 *
 * At the end has dest have exactly the same cargo as src and leaves src with none.
 *
 *    @param dest Destination pilot.
 *    @param src Source pilot.
 *    @return 0 on success.
 */
int pilot_moveCargo( Pilot* dest, Pilot* src )
{
   int i;

   /* Nothing to copy, success! */
   if (src->ncommodities == 0)
      return 0;

   /* Check if it fits. */
   if (pilot_cargoUsed(src) > pilot_cargoFree(dest)) {
      WARN("Unable to copy cargo over from pilot '%s' to '%s'", src->name, dest->name );
      return -1;
   }

   /* Allocate new space. */
   i = dest->ncommodities;
   dest->ncommodities += src->ncommodities;
   dest->commodities   = realloc( dest->commodities,
         sizeof(PilotCommodity)*dest->ncommodities);

   /* Copy over. */
   memmove( &dest->commodities[0], &src->commodities[0],
         sizeof(PilotCommodity) * src->ncommodities);

   /* Clean src. */
   if (src->commodities != NULL)
      free(src->commodities);
   src->ncommodities = 0;
   src->commodities  = NULL;

   return 0;
}


/**
 * @brief Adds a cargo raw.
 *
 * Does not check if currently exists.
 *
 *    @param pilot Pilot to add cargo to.
 *    @param cargo Cargo to add.
 *    @param quantity Quantity to add.
 *    @param id Mission ID to add (0 in none).
 */
static int pilot_addCargoRaw( Pilot* pilot, Commodity* cargo,
      int quantity, unsigned int id )
{
   int i, f, q;

   q = quantity;

   /* If not mission cargo check to see if already exists. */
   if (id == 0) {
      for (i=0; i<pilot->ncommodities; i++)
         if (!pilot->commodities[i].id &&
               (pilot->commodities[i].commodity == cargo)) {

            /* Check to see how much to add. */
            f = pilot_cargoFree(pilot);
            if (f < quantity)
               q = f;

            /* Tweak results. */
            pilot->commodities[i].quantity += q;
            pilot->cargo_free              -= q;
            pilot->mass_cargo              += q;
            pilot->solid->mass             += q;
            pilot_updateMass( pilot );
            if (pilot_isPlayer(pilot))
               gui_setCargo();
            return q;
         }
   }

   /* Create the memory space. */
   pilot->commodities = realloc( pilot->commodities,
         sizeof(PilotCommodity) * (pilot->ncommodities+1));
   pilot->commodities[ pilot->ncommodities ].commodity = cargo;

   /* See how much to add. */
   f = pilot_cargoFree(pilot);
   if (f < quantity)
      q = f;

   /* Set parameters. */
   pilot->commodities[ pilot->ncommodities ].id       = id;
   pilot->commodities[ pilot->ncommodities ].quantity = q;

   /* Tweak pilot. */
   pilot->cargo_free    -= q;
   pilot->mass_cargo    += q;
   pilot->solid->mass   += q;
   pilot->ncommodities++;
   pilot_updateMass( pilot );
   if (pilot_isPlayer(pilot))
      gui_setCargo();

   return q;
}


/**
 * @brief Tries to add quantity of cargo to pilot.
 *
 *    @param pilot Pilot to add cargo to.
 *    @param cargo Cargo to add.
 *    @param quantity Quantity to add.
 *    @return Quantity actually added.
 */
int pilot_addCargo( Pilot* pilot, Commodity* cargo, int quantity )
{
   return pilot_addCargoRaw( pilot, cargo, quantity, 0 );
}


/**
 * @brief Gets how much cargo ship has on board.
 *
 *    @param pilot Pilot to get used cargo space of.
 *    @return The used cargo space by pilot.
 */
int pilot_cargoUsed( Pilot* pilot )
{
   int i, q;

   q = 0;
   for (i=0; i<pilot->ncommodities; i++)
      q += pilot->commodities[i].quantity;

   return q;
}


/**
 * @brief Calculates how much cargo ship has left and such.
 *
 *    @param pilot Pilot to calculate free cargo space of.
 */
void pilot_calcCargo( Pilot* pilot )
{
   pilot->mass_cargo  = pilot_cargoUsed( pilot );
   pilot->cargo_free  = pilot->ship->cap_cargo - pilot->mass_cargo;
   pilot->solid->mass = pilot->ship->mass + pilot->mass_cargo + pilot->mass_outfit;
   pilot_updateMass( pilot );
}


/**
 * @brief Adds special mission cargo, can't sell it and such.
 *
 *    @param pilot Pilot to add it to.
 *    @param cargo Commodity to add.
 *    @param quantity Quantity to add.
 *    @return The Mission Cargo ID of created cargo.
 */
unsigned int pilot_addMissionCargo( Pilot* pilot, Commodity* cargo, int quantity )
{
   int i;
   unsigned int id, max_id;
   int q;
   q = quantity;

   /* Get ID. */
   id = ++mission_cargo_id;

   /* Check for collisions with pilot and set ID generator to the max. */
   max_id = 0;
   for (i=0; i<pilot->ncommodities; i++)
      if (pilot->commodities[i].id > max_id)
         max_id = pilot->commodities[i].id;
   if (max_id >= id) {
      mission_cargo_id = max_id;
      id = ++mission_cargo_id;
   }

   /* Add the cargo. */
   pilot_addCargoRaw( pilot, cargo, quantity, id );

   return id;
}


/**
 * @brief Removes special mission cargo based on id.
 *
 *    @param pilot Pilot to remove cargo from.
 *    @param cargo_id ID of the cargo to remove.
 *    @param jettison Should jettison the cargo?
 *    @return 0 on success (cargo removed).
 */
int pilot_rmMissionCargo( Pilot* pilot, unsigned int cargo_id, int jettison )
{
   int i;

   /* check if pilot has it */
   for (i=0; i<pilot->ncommodities; i++)
      if (pilot->commodities[i].id == cargo_id)
         break;
   if (i>=pilot->ncommodities)
      return 1; /* pilot doesn't have it */

   if (jettison)
      commodity_Jettison( pilot->id, pilot->commodities[i].commodity,
            pilot->commodities[i].quantity );

   /* remove cargo */
   pilot->cargo_free    += pilot->commodities[i].quantity;
   pilot->mass_cargo    -= pilot->commodities[i].quantity;
   pilot->solid->mass   -= pilot->commodities[i].quantity;
   pilot->ncommodities--;
   if (pilot->ncommodities <= 0) {
      if (pilot->commodities != NULL) {
         free( pilot->commodities );
         pilot->commodities   = NULL;
      }
      pilot->ncommodities  = 0;
   }
   else {
      memmove( &pilot->commodities[i], &pilot->commodities[i+1],
            sizeof(PilotCommodity) * (pilot->ncommodities-i) );
      pilot->commodities = realloc( pilot->commodities,
            sizeof(PilotCommodity) * pilot->ncommodities );
   }

   /* Update mass. */
   pilot_updateMass( pilot );
   gui_setCargo();

   return 0;
}


/**
 * @brief Tries to get rid of quantity cargo from pilot.  Can remove mission cargo.
 *
 *    @param pilot Pilot to get rid of cargo.
 *    @param cargo Cargo to get rid of.
 *    @param quantity Amount of cargo to get rid of.
 *    @param cleanup Whether we're cleaning up or not (removes mission cargo).
 *    @return Amount of cargo gotten rid of.
 */
static int pilot_rmCargoRaw( Pilot* pilot, Commodity* cargo, int quantity, int cleanup )
{
   int i;
   int q;

   /* check if pilot has it */
   q = quantity;
   for (i=0; i<pilot->ncommodities; i++)
      if (pilot->commodities[i].commodity == cargo) {

         /* Must not be mission cargo unless cleaning up. */
         if (!cleanup && (pilot->commodities[i].id != 0))
            continue;

         if (quantity >= pilot->commodities[i].quantity) {
            q = pilot->commodities[i].quantity;

            /* remove cargo */
            pilot->ncommodities--;
            if (pilot->ncommodities <= 0) {
               if (pilot->commodities != NULL) {
                  free( pilot->commodities );
                  pilot->commodities   = NULL;
               }
               pilot->ncommodities  = 0;
            }
            else {
               memmove( &pilot->commodities[i], &pilot->commodities[i+1],
                     sizeof(PilotCommodity) * (pilot->ncommodities-i) );
               pilot->commodities = realloc( pilot->commodities,
                     sizeof(PilotCommodity) * pilot->ncommodities );
            }
         }
         else
            pilot->commodities[i].quantity -= q;
         pilot->cargo_free    += q;
         pilot->mass_cargo    -= q;
         pilot->solid->mass   -= q;
         pilot_updateMass( pilot );
         if (pilot_isPlayer(pilot))
            gui_setCargo();
         return q;
      }
   return 0; /* pilot didn't have it */
}

/**
 * @brief Tries to get rid of quantity cargo from pilot.
 *
 *    @param pilot Pilot to get rid of cargo.
 *    @param cargo Cargo to get rid of.
 *    @param quantity Amount of cargo to get rid of.
 *    @return Amount of cargo gotten rid of.
 */
int pilot_rmCargo( Pilot* pilot, Commodity* cargo, int quantity )
{
   return pilot_rmCargoRaw( pilot, cargo, quantity, 0 );
}


/**
 * @brief Calculates the hyperspace delay for a pilot.
 *
 *    @param p Pilot to calculate hyperspace delay for.
 *    @return Average hyperspace delay (in STU).
 */
double pilot_hyperspaceDelay( Pilot *p )
{
   double val;

   /* Calculate jump delay. */
   val  = pow( p->solid->mass, 1./2.5 ) / 5.;

   /* Modulate by stats. */
   val *= p->stats.jump_delay;

   return val;
}


/**
 * @brief Adds a hook to the pilot.
 *
 *    @param pilot Pilot to add the hook to.
 *    @param type Type of the hook to add.
 *    @param hook ID of the hook to add.
 */
void pilot_addHook( Pilot *pilot, int type, unsigned int hook )
{
   pilot->nhooks++;
   pilot->hooks = realloc( pilot->hooks, sizeof(PilotHook) * pilot->nhooks );
   pilot->hooks[pilot->nhooks-1].type  = type;
   pilot->hooks[pilot->nhooks-1].id    = hook;
}


/**
 * @brief Adds a pilot global hook.
 */
void pilots_addGlobalHook( int type, unsigned int hook )
{
   PilotHook *phook;

   /* Allocate memory. */
   if (pilot_globalHooks == NULL) {
      pilot_globalHooks = array_create( PilotHook );
   }

   /* Create the new hook. */
   phook       = &array_grow( &pilot_globalHooks );
   phook->type = type;
   phook->id   = hook;
}


/**
 * @brief Removes a pilot global hook.
 */
void pilots_rmGlobalHook( unsigned int hook )
{
   int i;

   /* Must exist pilot hook.s */
   if (pilot_globalHooks == NULL )
      return;

   for (i=0; i<array_size(pilot_globalHooks); i++) {
      if (pilot_globalHooks[i].id == hook) {
         array_erase( &pilot_globalHooks, &pilot_globalHooks[i], &pilot_globalHooks[i+1] );
         return;
      }
   }
}


/**
 * @brief Removes all the pilot global hooks.
 */
void pilots_clearGlobalHooks (void)
{
   /* Must exist pilot hook.s */
   if (pilot_globalHooks == NULL )
      return;

   array_erase( &pilot_globalHooks, pilot_globalHooks, &pilot_globalHooks[ array_size(pilot_globalHooks)-1 ] );
}


/**
 * @brief Removes a hook from all the pilots.
 *
 *    @param hook Hook to remove.
 */
void pilots_rmHook( unsigned int hook )
{
   int i, j;
   Pilot *p;

   /* Remove global hook first. */
   pilots_rmGlobalHook( hook );

   for (i=0; i<pilot_nstack; i++) {
      p = pilot_stack[i];

      /* Must have hooks. */
      if (p->nhooks <= 0)
         continue;

      for (j=0; j<p->nhooks; j++) {

         /* Hook not found. */
         if (p->hooks[j].id != hook)
            continue;

         p->nhooks--;
         memmove( &p->hooks[j], &p->hooks[j+1], sizeof(PilotHook) * (p->nhooks-j) );
         j--; /* Dun like it but we have to keep iterator sane. */
      }
   }
}


/**
 * @brief Clears the pilots hooks.
 *
 *    @param p Pilot to clear his hooks.
 */
void pilot_clearHooks( Pilot *p )
{
   int i;

   if (p->nhooks <= 0)
      return;

   /* Remove the hooks. */
   for (i=0; i<p->nhooks; i++)
      hook_rm( p->hooks[i].id );

   /* Clear the hooks. */
   free(p->hooks);
   p->hooks  = NULL;
   p->nhooks = 0;
}


/**
 * @brief Checks to see if the pilot has at least a certain amount of credits.
 *
 *    @param p Pilot to check to see if he has enough credits.
 *    @param amount Amount to check for.
 *    @return 1 if he has enough, 0 otherwise.
 */
int pilot_hasCredits( Pilot *p, int amount )
{
   unsigned long ul;
   if (amount < 0)
      return 1;
   ul = amount;
   return (ul <= p->credits);
}


/**
 * @brief Modifies the amount of credits the pilot has.
 *
 *    @param p Pilot to modify amount of credits of.
 *    @param amount QUantity of credits to give/take.
 *    @return Amount of credits the pilot has.
 */
unsigned long pilot_modCredits( Pilot *p, int amount )
{
   unsigned long ul;

   ul = (unsigned long) ABS(amount);

   if (amount > 0) {
      if (ULONG_MAX-p->credits < ul)
         p->credits = ULONG_MAX;
      else
         p->credits += ul;
   }
   else if (amount < 0) {
      if (ul > p->credits)
         p->credits = 0;
      else
         p->credits -= ul;
   }
   return p->credits;
}


/**
 * @brief Initialize pilot.
 *
 *    @param pilot Pilot to initialise.
 *    @param ship Ship pilot will be flying.
 *    @param name Pilot's name, if NULL ship's name will be used.
 *    @param faction Faction of the pilot.
 *    @param ai Name of the AI profile to use for the pilot.
 *    @param dir Initial direction to face (radians).
 *    @param pos Initial position.
 *    @param vel Initial velocity.
 *    @param flags Used for tweaking the pilot.
 */
void pilot_init( Pilot* pilot, Ship* ship, const char* name, int faction, const char *ai,
      const double dir, const Vector2d* pos, const Vector2d* vel,
      const PilotFlags flags, const int systemFleet )
{
   int i, p;

   /* Clear memory. */
   memset(pilot, 0, sizeof(Pilot));

   if (pilot_isFlagRaw(flags, PILOT_PLAYER)) /* Set player ID, should probably be fixed to something sane someday. */
      pilot->id = PLAYER_ID;
   else
      pilot->id = ++pilot_id; /* new unique pilot id based on pilot_id, can't be 0 */

   /* Defaults. */
   pilot->autoweap = 1;

   /* Basic information. */
   pilot->ship = ship;
   pilot->name = strdup( (name==NULL) ? ship->name : name );

   /* faction */
   pilot->faction = faction;

   /* System fleet. */
   pilot->systemFleet = systemFleet;

   /* solid */
   pilot->solid = solid_create(ship->mass, dir, pos, vel);

   /* First pass to make sure requirements make sense. */
   pilot->armour = pilot->armour_max = 1.; /* hack to have full armour */
   pilot->shield = pilot->shield_max = 1.; /* ditto shield */
   pilot->energy = pilot->energy_max = 1.; /* ditto energy */
   pilot->fuel   = pilot->fuel_max   = 1.; /* ditto fuel */
   pilot_calcStats(pilot);

   /* Allocate outfit memory. */
   /* Slot types. */
   pilot->outfit_nstructure    = ship->outfit_nstructure;
   pilot->outfit_structure     = calloc( ship->outfit_nstructure, sizeof(PilotOutfitSlot) );
   pilot->outfit_nutility = ship->outfit_nutility;
   pilot->outfit_utility  = calloc( ship->outfit_nutility, sizeof(PilotOutfitSlot) );
   pilot->outfit_nweapon   = ship->outfit_nweapon;
   pilot->outfit_weapon    = calloc( ship->outfit_nweapon, sizeof(PilotOutfitSlot) );
   /* Global. */
   pilot->noutfits = pilot->outfit_nstructure + pilot->outfit_nutility + pilot->outfit_nweapon;
   pilot->outfits  = calloc( pilot->noutfits, sizeof(PilotOutfitSlot*) );
   /* First pass copy data. */
   p = 0;
   for (i=0; i<pilot->outfit_nstructure; i++) {
      pilot->outfit_structure[i].slot.type = OUTFIT_SLOT_STRUCTURE;
      pilot->outfit_structure[i].slot.size = ship->outfit_structure[i].slot.size;
      pilot->outfits[p] = &pilot->outfit_structure[i];
      memcpy( &pilot->outfits[p]->mount, &ship->outfit_structure[i].mount, sizeof(ShipMount) );
      p++;
   }
   for (i=0; i<pilot->outfit_nutility; i++) {
      pilot->outfit_utility[i].slot.type = OUTFIT_SLOT_UTILITY;
      pilot->outfit_utility[i].slot.size = ship->outfit_utility[i].slot.size;
      pilot->outfits[p] = &pilot->outfit_utility[i];
      memcpy( &pilot->outfits[p]->mount, &ship->outfit_utility[i].mount, sizeof(ShipMount) );
      p++;
   }
   for (i=0; i<pilot->outfit_nweapon; i++) {
      pilot->outfit_weapon[i].slot.type = OUTFIT_SLOT_WEAPON;
      pilot->outfit_weapon[i].slot.size = ship->outfit_weapon[i].slot.size;
      pilot->outfits[p] = &pilot->outfit_weapon[i];
      memcpy( &pilot->outfits[p]->mount, &ship->outfit_weapon[i].mount, sizeof(ShipMount) );
      p++;
   }

   /* cargo - must be set before calcStats */
   pilot->cargo_free = pilot->ship->cap_cargo; /* should get redone with calcCargo */

   /* set the pilot stats based on his ship and outfits */
   pilot_calcStats(pilot);

   /* Sanity check. */
#ifdef DEBUGGING
   const char *str = pilot_checkSanity( pilot );
   if (str != NULL)
      DEBUG( "Pilot '%s' failed sanity check: %s", pilot->name, str );
#endif /* DEBUGGING */

   /* set flags and functions */
   if (pilot_isFlagRaw(flags, PILOT_PLAYER)) {
      pilot->think            = player_think; /* players don't need to think! :P */
      pilot->update           = player_update; /* Players get special update. */
      pilot->render           = NULL; /* render will get called from player_think */
      pilot->render_overlay   = NULL;
      pilot_setFlag(pilot,PILOT_PLAYER); /* it is a player! */
      if (!pilot_isFlagRaw( flags, PILOT_EMPTY )) /* Sort of a hack. */
         player.p = pilot;
   }
   else {
      pilot->think            = ai_think;
      pilot->update           = pilot_update;
      pilot->render           = pilot_render;
      pilot->render_overlay   = pilot_renderOverlay;
   }

   /* Set enter hyperspace flag if needed. */
   if (pilot_isFlagRaw( flags, PILOT_HYP_END ))
      pilot_setFlag(pilot, PILOT_HYP_END);

   /* Escort stuff. */
   if (pilot_isFlagRaw( flags, PILOT_ESCORT )) {
      pilot_setFlag(pilot,PILOT_ESCORT);
      if (pilot_isFlagRaw( flags, PILOT_CARRIED ))
         pilot_setFlag(pilot,PILOT_CARRIED);
   }

   /* Clear timers. */
   pilot_clearTimers(pilot);

   /* Update the x and y sprite positions. */
   gl_getSpriteFromDir( &pilot->tsx, &pilot->tsy,
         pilot->ship->gfx_space, pilot->solid->dir );

   /* Targets. */
   pilot->target           = pilot->id; /* Self = no target. */
   pilot->nav_planet       = -1;
   pilot->nav_hyperspace   = -1;

   /* Check takeoff. */
   if (pilot_isFlagRaw( flags, PILOT_TAKEOFF )) {
      pilot_setFlag( pilot, PILOT_TAKEOFF );
      pilot->ptimer = PILOT_TAKEOFF_DELAY;
   }

   /* AI */
   if (ai != NULL)
      ai_pinit( pilot, ai ); /* Must run before ai_create */
}


/**
 * @brief Creates a new pilot
 *
 * See pilot_init for parameters.
 *
 *    @return Pilot's id.
 *
 * @sa pilot_init
 */
unsigned int pilot_create( Ship* ship, const char* name, int faction, const char *ai,
      const double dir, const Vector2d* pos, const Vector2d* vel,
      const PilotFlags flags, const int systemFleet )
{
   Pilot *dyn;

   /* Allocate pilot memory. */
   dyn = malloc(sizeof(Pilot));
   if (dyn == NULL) {
      WARN("Unable to allocate memory");
      return 0;
   }

   /* See if memory needs to grow */
   if (pilot_nstack+1 > pilot_mstack) { /* needs to grow */
      if (pilot_mstack == 0)
         pilot_mstack = PILOT_CHUNK_MIN;
      else
         pilot_mstack += MIN( pilot_mstack, PILOT_CHUNK_MAX );
      pilot_stack = realloc( pilot_stack, pilot_mstack*sizeof(Pilot*) );
   }

   /* Set the pilot in the stack -- must be there before initializing */
   pilot_stack[pilot_nstack] = dyn;
   pilot_nstack++; /* there's a new pilot */

   /* Initialize the pilot. */
   pilot_init( dyn, ship, name, faction, ai, dir, pos, vel, flags, systemFleet );

   return dyn->id;
}


/**
 * @brief Creates a pilot without adding it to the stack.
 *
 *    @param ship Ship for the pilot to use.
 *    @param name Name of the pilot ship (NULL uses ship name).
 *    @param faction Faction of the ship.
 *    @param ai AI to use.
 *    @param flags Flags for tweaking, PILOT_EMPTY is added.
 *    @return Pointer to the new pilot (not added to stack).
 */
Pilot* pilot_createEmpty( Ship* ship, const char* name,
      int faction, const char *ai, PilotFlags flags )
{
   Pilot* dyn;
   dyn = malloc(sizeof(Pilot));
   if (dyn == NULL) {
      WARN("Unable to allocate memory");
      return 0;
   }
   pilot_setFlagRaw( flags, PILOT_EMPTY );
   pilot_init( dyn, ship, name, faction, ai, 0., NULL, NULL, flags, -1 );
   return dyn;
}


/**
 * @brief Copies src pilot to dest.
 *
 *    @param src Pilot to copy.
 *    @return Copy of src.
 */
Pilot* pilot_copy( Pilot* src )
{
   int i, p;
   Pilot *dest = malloc(sizeof(Pilot));

   /* Copy data over, we'll have to reset all the pointers though. */
   memcpy( dest, src, sizeof(Pilot) );

   /* Copy names. */
   if (src->name)
      dest->name = strdup(src->name);
   if (src->title)
      dest->title = strdup(src->title);

   /* Copy solid. */
   dest->solid = malloc(sizeof(Solid));
   memcpy( dest->solid, src->solid, sizeof(Solid) );

   /* Copy outfits. */
   dest->noutfits = src->noutfits;
   dest->outfits  = malloc( sizeof(PilotOutfitSlot*) * dest->noutfits );
   dest->outfit_nstructure = src->outfit_nstructure;
   dest->outfit_structure  = malloc( sizeof(PilotOutfitSlot) * dest->outfit_nstructure );
   memcpy( dest->outfit_structure, src->outfit_structure,
         sizeof(PilotOutfitSlot) * dest->outfit_nstructure );
   dest->outfit_nutility = src->outfit_nutility;
   dest->outfit_utility  = malloc( sizeof(PilotOutfitSlot) * dest->outfit_nutility );
   memcpy( dest->outfit_utility, src->outfit_utility,
         sizeof(PilotOutfitSlot) * dest->outfit_nutility );
   dest->outfit_nweapon = src->outfit_nweapon;
   dest->outfit_weapon  = malloc( sizeof(PilotOutfitSlot) * dest->outfit_nweapon );
   memcpy( dest->outfit_weapon, src->outfit_weapon,
         sizeof(PilotOutfitSlot) * dest->outfit_nweapon );
   p = 0;
   for (i=0; i<dest->outfit_nstructure; i++)
      dest->outfits[p++] = &dest->outfit_structure[i];
   for (i=0; i<dest->outfit_nutility; i++)
      dest->outfits[p++] = &dest->outfit_utility[i];
   for (i=0; i<dest->outfit_nweapon; i++)
      dest->outfits[p++] = &dest->outfit_weapon[i];
   dest->secondary   = NULL;
   dest->afterburner = NULL;

   /* Hooks get cleared. */
   dest->hooks          = NULL;
   dest->nhooks         = 0;

   /* Copy has no escorts. */
   dest->escorts        = NULL;
   dest->nescorts       = 0;

   /* AI is not copied. */
   dest->task           = NULL;

   /* Set pointers and friends to NULL. */
   /* Commodities. */
   dest->commodities    = NULL;
   dest->ncommodities   = 0;
   /* Calculate stats. */
   pilot_calcStats(dest);

   /* Copy commodities. */
   for (i=0; i<src->ncommodities; i++)
      pilot_addCargoRaw( dest, src->commodities[i].commodity,
            src->commodities[i].quantity, src->commodities[i].id );

   return dest;
}


/**
 * @brief Frees and cleans up a pilot
 *
 *    @param p Pilot to free.
 */
void pilot_free( Pilot* p )
{
   int i;

   /* Clear up pilot hooks. */
   pilot_clearHooks(p);

   /* If hostile, must remove counter. */
   pilot_rmHostile(p);

   /* Free outfits. */
   if (p->outfits != NULL)
      free(p->outfits);
   if (p->outfit_structure != NULL)
      free(p->outfit_structure);
   if (p->outfit_utility != NULL)
      free(p->outfit_utility);
   if (p->outfit_weapon != NULL)
      free(p->outfit_weapon);

   /* Remove commodities. */
   while (p->commodities != NULL)
      pilot_rmCargoRaw( p, p->commodities[0].commodity,
            p->commodities[0].quantity, 1 );

   /* Free name and title. */
   if (p->name != NULL)
      free(p->name);
   if (p->title != NULL)
      free(p->title);

   /* Clean up data. */
   if (p->ai != NULL)
      ai_destroy(p); /* Must be destroyed first if applicable. */
   /* Case if pilot is the player. */
   if (player.p==p)
      player.p = NULL;
   solid_free(p->solid);
   if (p->mounted != NULL)
      free(p->mounted);

   /* Free escorts. */
   for (i=0; i<p->nescorts; i++)
      free(p->escorts[i].ship);
   if (p->escorts)
      free(p->escorts);

   /* Free comm message. */
   if (p->comm_msg != NULL)
      free(p->comm_msg);

#ifdef DEBUGGING
   memset( p, 0, sizeof(Pilot) );
#endif /* DEBUGGING */

   free(p);
}


/**
 * @brief Destroys pilot from stack
 *
 *    @param p Pilot to destroy.
 */
void pilot_destroy(Pilot* p)
{
   int i;

   /* find the pilot */
   for (i=0; i < pilot_nstack; i++)
      if (pilot_stack[i]==p)
         break;

   /* Remove faction if necessary. */
   if (p->presence > 0) {
      system_rmCurrentPresence( cur_system, p->faction, p->presence );
      p->presence = 0;
   }

   /* pilot is eliminated */
   pilot_free(p);
   pilot_nstack--;

   /* copy other pilots down */
   memmove(&pilot_stack[i], &pilot_stack[i+1], (pilot_nstack-i)*sizeof(Pilot*));
}


/**
 * @brief Frees the pilot stack.
 */
void pilots_free (void)
{
   int i;

   /* Clear global hooks. */
   if (pilot_globalHooks != NULL) {
      pilots_clearGlobalHooks();
      array_free( pilot_globalHooks );
      pilot_globalHooks = NULL;
   }

   /* Free pilots. */
   for (i=0; i < pilot_nstack; i++)
      pilot_free(pilot_stack[i]);
   free(pilot_stack);
   pilot_stack = NULL;
   player.p = NULL;
   pilot_nstack = 0;
}


/**
 * @brief Cleans up the pilot stack - leaves the player.
 */
void pilots_clean (void)
{
   int i;
   for (i=0; i < pilot_nstack; i++)
      /* we'll set player.p at privileged position */
      if ((player.p != NULL) && (pilot_stack[i] == player.p)) {
         pilot_stack[0] = player.p;
         pilot_stack[0]->lockons = 0; /* Clear lockons. */
      }
      else /* rest get killed */
         pilot_free(pilot_stack[i]);

   if (player.p != NULL) { /* set stack to 1 if pilot exists */
      pilot_nstack = 1;
      pilot_clearTimers( player.p ); /* Reset the player's timers. */
   }

   /* Clear global hooks. */
   pilots_clearGlobalHooks();
}


/**
 * @brief Clears all the pilots except the player.
 */
void pilots_clear (void)
{
   int i;
   for (i=0; i < pilot_nstack; i++)
      if (!pilot_isPlayer( pilot_stack[i] ))
         pilot_delete( pilot_stack[i] );
}


/**
 * @brief Even cleans up the player.
 */
void pilots_cleanAll (void)
{
   pilots_clean();
   if (player.p != NULL) {
      pilot_free(player.p);
      player.p = NULL;
   }
   pilot_nstack = 0;
}


/**
 * @brief Updates the system's base sensor range.
 */
void pilot_updateSensorRange (void)
{
   /* Calculate the sensor sensor_curRange. */
   /* 0    ->   5000.0
    * 250  ->   2222.22222222
    * 500  ->   1428.57142857
    * 750  ->   1052.63157895
    * 1000 ->    833.333333333 */
   sensor_curRange  = 10000;
   sensor_curRange /= ((cur_system->interference + 200) / 100.);

   /* Speeds up calculations. */
   sensor_curRange = pow2(sensor_curRange);
}


/**
 * @brief Updates all the pilots.
 *
 *    @param dt Delta tick for the update.
 */
void pilots_update( double dt )
{
   int i;
   Pilot *p;

   /* Now update all the pilots. */
   for ( i=0; i < pilot_nstack; i++ ) {
      p = pilot_stack[i];

      /* Destroy pilot and go on. */
      if (pilot_isFlag(p, PILOT_DELETE)) {
         pilot_destroy(p);
         continue;
      }

      /* Invisible, not doing anything. */
      if (pilot_isFlag(p, PILOT_INVISIBLE))
         continue;

      /* See if should think. */
      if (p->think && !pilot_isDisabled(p) && !pilot_isFlag(p,PILOT_DEAD)) {

         /* Hyperspace gets special treatment */
         if (pilot_isFlag(p, PILOT_HYP_PREP))
            pilot_hyperspace(p, dt);
         /* Entering hyperspace. */
         else if (pilot_isFlag(p, PILOT_HYP_END)) {
            if (VMOD(p->solid->vel) < 2*p->speed)
               pilot_rmFlag(p, PILOT_HYP_END);
         }
         /* Must not be boarding to think. */
         else if (!pilot_isFlag(p, PILOT_BOARDING) &&
               !pilot_isFlag(p, PILOT_REFUELBOARDING) &&
               /* Must not be landing nor taking off. */
               !pilot_isFlag(p, PILOT_LANDING) &&
               !pilot_isFlag(p, PILOT_TAKEOFF))
            p->think(p, dt);
      }

      /* Just update the pilot. */
      if (p->update) /* update */
         p->update( p, dt );
   }
}


/**
 * @brief Renders all the pilots.
 *
 *    @param dt Current delta tick.
 */
void pilots_render( double dt )
{
   int i;
   for (i=0; i<pilot_nstack; i++) {

      /* Invisible, not doing anything. */
      if (pilot_isFlag(pilot_stack[i], PILOT_INVISIBLE))
         continue;

      if (pilot_stack[i]->render != NULL) /* render */
         pilot_stack[i]->render(pilot_stack[i], dt);
   }
}


/**
 * @brief Renders all the pilots overlays.
 *
 *    @param dt Current delta tick.
 */
void pilots_renderOverlay( double dt )
{
   int i;
   for (i=0; i<pilot_nstack; i++) {

      /* Invisible, not doing anything. */
      if (pilot_isFlag(pilot_stack[i], PILOT_INVISIBLE))
         continue;

      if (pilot_stack[i]->render_overlay != NULL) /* render */
         pilot_stack[i]->render_overlay(pilot_stack[i], dt);
   }
}


/**
 * @brief Clears the pilot's timers.
 *
 *    @param pilot Pilot to clear timers of.
 */
void pilot_clearTimers( Pilot *pilot )
{
   int i;
   PilotOutfitSlot *o;

   pilot->ptimer = 0.;
   pilot->tcontrol = 0.;
   for (i=0; i<MAX_AI_TIMERS; i++)
      pilot->timer[i] = 0.;
   for (i=0; i<pilot->noutfits; i++) {
      o = pilot->outfits[i];
      if (o->timer > 0.)
         o->timer = 0.;
   }
}


/**
 * @brief Updates the systemFleet of all pilots.
 *
 * @param index Index number that was deleted.
 */
void pilots_updateSystemFleet( const int deletedIndex ) {
   int i;

   for(i = 0; i < pilot_nstack; i++)
      if(pilot_stack[i]->systemFleet >= deletedIndex)
         pilot_stack[i]->systemFleet--;

   return;
}<|MERGE_RESOLUTION|>--- conflicted
+++ resolved
@@ -1619,760 +1619,10 @@
 
 
 /**
-<<<<<<< HEAD
-=======
- * @brief Adds an outfit to the pilot, ignoring CPU or other limits.
- *
- * @note Does not call pilot_calcStats().
- *
- *    @param pilot Pilot to add the outfit to.
- *    @param outfit Outfit to add to the pilot.
- *    @param s Slot to add ammo to.
- *    @return 0 on success.
- */
-int pilot_addOutfitRaw( Pilot* pilot, Outfit* outfit, PilotOutfitSlot *s )
-{
-   /* Set the outfit. */
-   s->outfit   = outfit;
-   s->quantity = 1; /* Sort of pointless, but hey. */
-
-   /* Set some default parameters. */
-   s->timer    = 0.;
-
-   /* Some per-case scenarios. */
-   if (outfit_isFighterBay(outfit)) {
-      s->u.ammo.outfit   = NULL;
-      s->u.ammo.quantity = 0;
-      s->u.ammo.deployed = 0;
-   }
-   if (outfit_isTurret(outfit)) { /* used to speed up AI */
-      pilot_setFlag(pilot, PILOT_HASTURRET);
-   }
-   if (outfit_isBeam(outfit)) { /* Used to speed up some calculations. */
-      s->u.beamid = -1;
-      pilot_setFlag(pilot, PILOT_HASBEAMS);
-   }
-   if (outfit_isLauncher(outfit)) {
-      s->u.ammo.outfit   = NULL;
-      s->u.ammo.quantity = 0;
-      s->u.ammo.deployed = 0; /* Just in case. */
-   }
-
-   return 0;
-}
-
-
-/**
- * @brief Tests to see if an outfit can be added.
- *
- *    @param pilot Pilot to add outfit to.
- *    @param outfit Outfit to add.
- *    @param s Slot adding outfit to.
- *    @param warn Whether or not should generate a warning.
- *    @return 0 if can add, -1 if can't.
- */
-int pilot_addOutfitTest( Pilot* pilot, Outfit* outfit, PilotOutfitSlot *s, int warn )
-{
-   const char *str;
-
-   /* See if slot has space. */
-   if (s->outfit != NULL) {
-      if (warn)
-         WARN( "Pilot '%s': trying to add outfit '%s' to slot that already has an outfit",
-               pilot->name, outfit->name );
-      return -1;
-   }
-   else if ((outfit_cpu(outfit) > 0) &&
-         (pilot->cpu < outfit_cpu(outfit))) {
-      if (warn)
-         WARN( "Pilot '%s': Not enough CPU to add outfit '%s'",
-               pilot->name, outfit->name );
-      return -1;
-   }
-   else if ((str = pilot_canEquip( pilot, s, outfit, 1)) != NULL) {
-      if (warn)
-         WARN( "Pilot '%s': Trying to add outfit but %s",
-               pilot->name, str );
-      return -1;
-   }
-   return 0;
-}
-
-
-
-/**
- * @brief Adds an outfit to the pilot.
- *
- *    @param pilot Pilot to add the outfit to.
- *    @param outfit Outfit to add to the pilot.
- *    @param s Slot to add ammo to.
- *    @return 0 on success.
- */
-int pilot_addOutfit( Pilot* pilot, Outfit* outfit, PilotOutfitSlot *s )
-{
-   int ret;
-
-   /* Test to see if outfit can be added. */
-   ret = pilot_addOutfitTest( pilot, outfit, s, 1 );
-   if (ret != 0)
-      return -1;
-
-   /* Add outfit. */
-   ret = pilot_addOutfitRaw( pilot, outfit, s );
-
-   /* Recalculate the stats */
-   pilot_calcStats(pilot);
-
-   return ret;
-}
-
-
-/**
- * @brief Removes an outfit from the pilot without doing any checks.
- *
- * @note Does not run pilot_calcStats().
- *
- *    @param pilot Pilot to remove the outfit from.
- *    @param s Slot to remove.
- *    @return 0 on success.
- */
-int pilot_rmOutfitRaw( Pilot* pilot, PilotOutfitSlot *s )
-{
-   int ret;
-
-   /* Remove the outfit. */
-   ret         = (s->outfit==NULL);
-   s->outfit   = NULL;
-
-   /* Remove secondary and such if necessary. */
-   if (pilot->secondary == s)
-      pilot->secondary = NULL;
-   if (pilot->afterburner == s)
-      pilot->afterburner = NULL;
-
-   return ret;
-}
-
-
-/**
- * @brief Removes an outfit from the pilot.
- *
- *    @param pilot Pilot to remove the outfit from.
- *    @param s Slot to remove.
- *    @return 0 on success.
- */
-int pilot_rmOutfit( Pilot* pilot, PilotOutfitSlot *s )
-{
-   const char *str;
-   int ret;
-
-   str = pilot_canEquip( pilot, s, s->outfit, 0 );
-   if (str != NULL) {
-      WARN("Pilot '%s': Trying to remove outfit but %s",
-            pilot->name, str );
-      return -1;
-   }
-
-   ret = pilot_rmOutfitRaw( pilot, s );
-
-   /* recalculate the stats */
-   pilot_calcStats(pilot);
-
-   return ret;
-}
-
-
-/**
- * @brief Pilot sanity check - makes sure stats are sane.
- *
- *    @param p Pilot to check.
- */
-const char* pilot_checkSanity( Pilot *p )
-{
-   if (p->cpu < 0)
-      return "Negative CPU";
-
-   /* Movement. */
-   if (p->thrust < 0)
-      return "Negative Thrust";
-   if (p->speed < 0)
-      return "Negative Speed";
-   if (p->turn < 0)
-      return "Negative Turn";
-
-   /* Health. */
-   if (p->armour_max < 0)
-      return "Negative Armour";
-   if (p->armour_regen < 0)
-      return "Negative Armour Regeneration";
-   if (p->shield_max < 0)
-      return "Negative Shield";
-   if (p->shield_regen < 0)
-      return "Negative Shield Regeneration";
-   if (p->energy_max < 0)
-      return "Negative Energy";
-   if (p->energy_regen < 0)
-      return "Negative Energy Regeneration";
-
-   /* Misc. */
-   if (p->fuel_max < 0)
-      return "Negative Fuel Maximum";
-
-   /* All OK. */
-   return NULL;
-}
-
-
-/**
- * @brief Checks to see if can equip/remove an outfit from a slot.
- *
- *    @return NULL if can swap, or error message if can't.
- */
-const char* pilot_canEquip( Pilot *p, PilotOutfitSlot *s, Outfit *o, int add )
-{
-   /* Just in case. */
-   if ((p==NULL) || (o==NULL))
-      return "Nothing selected.";
-
-   /* Check slot type. */
-   if ((s != NULL) && !outfit_fitsSlot( o, &s->slot ))
-      return "Does not fit slot.";
-
-   /* Adding outfit. */
-   if (add) {
-      if ((outfit_cpu(o) > 0) && (p->cpu < outfit_cpu(o)))
-         return "Insufficient CPU";
-
-      /* Can't add more than one afterburner. */
-      if (outfit_isAfterburner(o) &&
-            (p->afterburner != NULL))
-         return "Already have an afterburner";
-
-      /* Must not drive some things negative. */
-      if (outfit_isMod(o)) {
-         /*
-          * Movement.
-          */
-         if (((o->u.mod.thrust + o->u.mod.thrust_rel * p->ship->thrust) < 0) &&
-               (fabs(o->u.mod.thrust + o->u.mod.thrust_rel * p->ship->thrust) > p->thrust))
-            return "Insufficient thrust";
-         if (((o->u.mod.speed + o->u.mod.speed_rel * p->ship->speed) < 0) &&
-               (fabs(o->u.mod.speed + o->u.mod.speed_rel * p->ship->speed) > p->speed))
-            return "Insufficient speed";
-         if (((o->u.mod.turn + o->u.mod.turn_rel * p->ship->turn * p->ship->mass/p->solid->mass) < 0) &&
-               (fabs(o->u.mod.turn + o->u.mod.turn_rel * p->ship->turn * p->ship->mass/p->solid->mass) > p->turn_base))
-            return "Insufficient turn";
-
-         /*
-          * Health.
-          */
-         /* Max. */
-         if ((o->u.mod.armour < 0) &&
-               (fabs(o->u.mod.armour) > p->armour_max))
-            return "Insufficient armour";
-         if ((o->u.mod.armour_rel < 0.) &&
-               (fabs(o->u.mod.armour_rel * p->ship->armour) > p->armour_max))
-            return "Insufficient armour";
-         if ((o->u.mod.shield < 0) &&
-               (fabs(o->u.mod.shield) > p->shield_max))
-            return "Insufficient shield";
-         if ((o->u.mod.shield_rel < 0.) &&
-               (fabs(o->u.mod.shield_rel * p->ship->shield) > p->shield_max))
-            return "Insufficient shield";
-         if ((o->u.mod.energy < 0) &&
-               (fabs(o->u.mod.energy) > p->armour_max))
-            return "Insufficient energy";
-         if ((o->u.mod.energy_rel < 0.) &&
-               (fabs(o->u.mod.energy_rel * p->ship->energy) > p->energy_max))
-            return "Insufficient energy";
-         /* Regen. */
-         if ((o->u.mod.armour_regen < 0) &&
-               (fabs(o->u.mod.armour_regen) > p->armour_regen))
-            return "Insufficient energy regeneration";
-         if ((o->u.mod.shield_regen < 0) &&
-               (fabs(o->u.mod.shield_regen) > p->shield_regen))
-            return "Insufficient shield regeneration";
-         if ((o->u.mod.energy_regen < 0) &&
-               (fabs(o->u.mod.energy_regen) > p->energy_regen))
-            return "Insufficient energy regeneration";
-
-         /*
-          * Misc.
-          */
-         if ((o->u.mod.fuel < 0) &&
-               (fabs(o->u.mod.fuel) > p->fuel_max))
-            return "Insufficient fuel";
-         if ((o->u.mod.cargo < 0) &&
-               (fabs(o->u.mod.cargo) > p->cargo_free))
-            return "Insufficient cargo space";
-      }
-   }
-   /* Removing outfit. */
-   else {
-      if ((outfit_cpu(o) < 0) && (p->cpu < fabs(outfit_cpu(o))))
-         return "Lower CPU usage first";
-
-      /* Must not drive some things negative. */
-      if (outfit_isMod(o)) {
-         /*
-          * Movement.
-          */
-         if (((o->u.mod.thrust + o->u.mod.thrust_rel * p->ship->thrust) > 0) &&
-               (o->u.mod.thrust + o->u.mod.thrust_rel * p->ship->thrust > p->thrust))
-            return "Increase thrust first";
-         if (((o->u.mod.speed + o->u.mod.speed_rel * p->ship->speed) > 0) &&
-               (o->u.mod.speed + o->u.mod.speed_rel * p->ship->speed > p->speed))
-            return "Increase speed first";
-         if (((o->u.mod.turn + o->u.mod.turn_rel * p->ship->turn * p->ship->mass/p->solid->mass) > 0) &&
-               (fabs(o->u.mod.turn + o->u.mod.turn_rel * p->ship->turn * p->ship->mass/p->solid->mass) > p->turn_base))
-            return "Increase turn first";
-
-         /*
-          * Health.
-          */
-         /* Max. */
-         if ((o->u.mod.armour > 0) &&
-               (o->u.mod.armour > p->armour_max))
-            return "Increase armour first";
-         if ((o->u.mod.shield > 0) &&
-               (o->u.mod.shield > p->shield_max))
-            return "Increase shield first";
-         if ((o->u.mod.energy > 0) &&
-               (o->u.mod.energy > p->energy_max))
-            return "Increase energy first";
-         /* Regen. */
-         if ((o->u.mod.armour_regen > 0) &&
-               (o->u.mod.armour_regen > p->armour_regen))
-            return "Lower energy usage first";
-         if ((o->u.mod.shield_regen > 0) &&
-               (o->u.mod.shield_regen > p->shield_regen))
-            return "Lower shield usage first";
-         if ((o->u.mod.energy_regen > 0) &&
-               (o->u.mod.energy_regen > p->energy_regen))
-            return "Lower energy usage first";
-
-         /*
-          * Misc.
-          */
-         if ((o->u.mod.fuel > 0) &&
-               (o->u.mod.fuel > p->fuel_max))
-            return "Increase fuel first";
-         if ((o->u.mod.cargo > 0) &&
-               (o->u.mod.cargo > p->cargo_free))
-            return "Increase free cargo space first";
-
-      }
-      else if (outfit_isFighterBay(o)) {
-         if (s->u.ammo.deployed > 0)
-            return "Recall the fighters first";
-      }
-   }
-
-   /* Can equip. */
-   return NULL;
-}
-
-
-/**
- * @brief Adds some ammo to the pilot stock.
- *
- *    @param pilot Pilot to add ammo to.
- *    @param s Slot to add ammo to.
- *    @param ammo Ammo to add.
- *    @param quantity Amount to add.
- *    @return Amount actually added.
- */
-int pilot_addAmmo( Pilot* pilot, PilotOutfitSlot *s, Outfit* ammo, int quantity )
-{
-   int q, max;
-   (void) pilot;
-
-   /* Failure cases. */
-   if (s->outfit == NULL) {
-      WARN("Pilot '%s': Trying to add ammo to unequiped slot.", pilot->name );
-      return 0;
-   }
-   else if (!outfit_isLauncher(s->outfit) && !outfit_isFighterBay(s->outfit)) {
-      WARN("Pilot '%s': Trying to add ammo to non-launcher/fighterbay type outfit '%s'",
-            pilot->name, s->outfit->name);
-      return 0;
-   }
-   else if (!outfit_isAmmo(ammo) && !outfit_isFighter(ammo)) {
-      WARN( "Pilot '%s': Trying to add non-ammo/fighter type outfit '%s' as ammo.",
-            pilot->name, ammo->name );
-      return 0;
-   }
-   else if (outfit_isLauncher(s->outfit) && outfit_isFighter(ammo)) {
-      WARN("Pilot '%s': Trying to add fighter '%s' as launcher '%s' ammo",
-            pilot->name, ammo->name, s->outfit->name );
-      return 0;
-   }
-   else if (outfit_isFighterBay(s->outfit) && outfit_isAmmo(ammo)) {
-      WARN("Pilot '%s': Trying to add ammo '%s' as fighter bay '%s' ammo",
-            pilot->name, ammo->name, s->outfit->name );
-      return 0;
-   }
-   else if ((s->u.ammo.outfit != NULL) && (s->u.ammo.quantity > 0) &&
-         (s->u.ammo.outfit != ammo)) {
-      WARN("Pilot '%s': Trying to add ammo to outfit that already has ammo.",
-            pilot->name );
-      return 0;
-   }
-
-   /* Set the ammo type. */
-   s->u.ammo.outfit    = ammo;
-
-   /* Add the ammo. */
-   max                 = outfit_amount(s->outfit) - s->u.ammo.deployed;
-   q                   = s->u.ammo.quantity; /* Amount have. */
-   s->u.ammo.quantity += quantity;
-   s->u.ammo.quantity  = MIN( max, s->u.ammo.quantity );
-   q                   = s->u.ammo.quantity - q; /* Amount actually added. */
-   pilot->mass_outfit += q * s->u.ammo.outfit->mass;
-   pilot_updateMass( pilot );
-
-   return q;
-}
-
-
-/**
- * @brief Removes some ammo from the pilot stock.
- *
- *    @param pilot Pilot to remove ammo from.
- *    @param s Slot to remove ammo from.
- *    @param quantity Amount to remove.
- *    @return Amount actually removed.
- */
-int pilot_rmAmmo( Pilot* pilot, PilotOutfitSlot *s, int quantity )
-{
-   (void) pilot;
-   int q;
-
-   /* Failure cases. */
-   if (s->outfit == NULL) {
-      WARN("Pilot '%s': Trying to remove ammo from unequiped slot.", pilot->name );
-      return 0;
-   }
-   else if (!outfit_isLauncher(s->outfit) && !outfit_isFighterBay(s->outfit)) {
-      WARN("Pilot '%s': Trying to remove ammo from non-launcher/fighter bay type outfit '%s'",
-            pilot->name, s->outfit->name);
-      return 0;
-   }
-
-   /* No ammo already. */
-   if (s->u.ammo.outfit == NULL) {
-      return 0;
-   }
-
-   /* Remove ammo. */
-   q                   = MIN( quantity, s->u.ammo.quantity );
-   s->u.ammo.quantity -= q;
-   pilot->mass_outfit -= q * s->u.ammo.outfit->mass;
-   pilot_updateMass( pilot );
-   /* We don't set the outfit to null so it "remembers" old ammo. */
-
-   return q;
-}
-
-
-/**
- * @brief Gets all the outfits in nice text form.
- *
- *    @param pilot Pilot to get the outfits from.
- */
-char* pilot_getOutfits( Pilot* pilot )
-{
-   int i;
-   char *buf;
-   int p, len;
-
-   len = 1024;
-
-   buf = malloc(sizeof(char)*len);
-   buf[0] = '\0';
-   p = 0;
-   for (i=1; i<pilot->noutfits; i++) {
-      if (pilot->outfits[i]->outfit == NULL)
-         continue;
-      p += snprintf( &buf[p], len-p, (p==0) ? "%s" : ", %s",
-            pilot->outfits[i]->outfit->name );
-   }
-
-   if (p==0)
-      p += snprintf( &buf[p], len-p, "None" );
-
-   return buf;
-}
-
-
-/**
- * @brief Recalculates the pilot's stats based on his outfits.
- *
- *    @param pilot Pilot to recalculate his stats.
- */
-void pilot_calcStats( Pilot* pilot )
-{
-   int i;
-   double q;
-   double wrange, wspeed;
-   int nweaps;
-   Outfit* o;
-   PilotOutfitSlot *slot;
-   double ac, sc, ec, fc; /* temporary health coeficients to set */
-   double arel, srel, erel; /* relative health bonuses. */
-   ShipStats *s;
-   int nfirerate_turret, nfirerate_forward;
-   int njammers;
-   int ew_ndetect, ew_nhide;
-
-   /* Comfortability. */
-   s = &pilot->stats;
-
-   /*
-    * set up the basic stuff
-    */
-   /* mass */
-   pilot->solid->mass   = pilot->ship->mass;
-   /* movement */
-   pilot->thrust        = pilot->ship->thrust;
-   pilot->turn_base     = pilot->ship->turn;
-   pilot->speed         = pilot->ship->speed;
-   /* cpu */
-   pilot->cpu_max       = pilot->ship->cpu;
-   pilot->cpu           = pilot->cpu_max;
-   /* health */
-   ac = pilot->armour / pilot->armour_max;
-   sc = pilot->shield / pilot->shield_max;
-   ec = pilot->energy / pilot->energy_max;
-   fc = pilot->fuel   / pilot->fuel_max;
-   pilot->armour_max    = pilot->ship->armour;
-   pilot->shield_max    = pilot->ship->shield;
-   pilot->fuel_max      = pilot->ship->fuel;
-   pilot->armour_regen  = pilot->ship->armour_regen;
-   pilot->shield_regen  = pilot->ship->shield_regen;
-   /* Energy. */
-   pilot->energy_max    = pilot->ship->energy;
-   pilot->energy_regen  = pilot->ship->energy_regen;
-   /* Jamming */
-   pilot->jam_range     = 0.;
-   pilot->jam_chance    = 0.;
-   /* Stats. */
-   memcpy( s, &pilot->ship->stats, sizeof(ShipStats) );
-
-   /* cargo has to be reset */
-   pilot_calcCargo(pilot);
-
-   /*
-    * now add outfit changes
-    */
-   nfirerate_forward = nfirerate_turret = 0;
-   nweaps               = 0;
-   wrange = wspeed      = 0.;
-   pilot->mass_outfit   = 0.;
-   njammers             = 0;
-   ew_ndetect           = 0;
-   ew_nhide             = 0;
-   pilot->jam_range     = 0.;
-   pilot->jam_chance    = 0.;
-   arel                 = 0.;
-   srel                 = 0.;
-   erel                 = 0.;
-   for (i=0; i<pilot->noutfits; i++) {
-      slot = pilot->outfits[i];
-      o    = slot->outfit;
-
-      if (o==NULL)
-         continue;
-
-      q = (double) slot->quantity;
-
-      /* Subtract CPU. */
-      pilot->cpu           -= outfit_cpu(o) * q;
-      if (outfit_cpu(o) < 0.)
-         pilot->cpu_max    -= outfit_cpu(o) * q;
-
-      /* Add mass. */
-      pilot->mass_outfit   += o->mass;
-
-      if (outfit_isMod(o)) { /* Modification */
-         /* movement */
-         pilot->thrust        += o->u.mod.thrust * pilot->ship->mass * q;
-         pilot->thrust        += o->u.mod.thrust_rel * pilot->ship->thrust * q;
-         pilot->turn_base     += o->u.mod.turn * q;
-         pilot->turn_base     += o->u.mod.turn_rel * pilot->ship->turn * q;
-         pilot->speed         += o->u.mod.speed * q;
-         pilot->speed         += o->u.mod.speed_rel * pilot->ship->speed * q;
-         /* health */
-         pilot->armour_max    += o->u.mod.armour * q;
-         pilot->armour_regen  += o->u.mod.armour_regen * q;
-         arel                 += o->u.mod.armour_rel * q;
-         pilot->shield_max    += o->u.mod.shield * q;
-         pilot->shield_regen  += o->u.mod.shield_regen * q;
-         srel                 += o->u.mod.shield_rel * q;
-         pilot->energy_max    += o->u.mod.energy * q;
-         pilot->energy_regen  += o->u.mod.energy_regen * q;
-         erel                 += o->u.mod.energy_rel * q;
-         /* fuel */
-         pilot->fuel_max      += o->u.mod.fuel * q;
-         /* misc */
-         pilot->cargo_free    += o->u.mod.cargo * q;
-         pilot->mass_outfit   += o->u.mod.mass_rel * pilot->ship->mass * q;
-         /*
-          * Stats.
-          */
-         /* Scout. */
-         if (o->u.mod.stats.ew_hide != 0.) {
-            s->ew_hide           += o->u.mod.stats.ew_hide * q;
-            ew_nhide++;
-         }
-         if (o->u.mod.stats.ew_detect != 0.) {
-            s->ew_detect         += o->u.mod.stats.ew_detect * q;
-            ew_ndetect++;
-         }
-         /* Fighter. */
-         s->accuracy_forward  += o->u.mod.stats.accuracy_forward * q;
-         s->damage_forward    += o->u.mod.stats.damage_forward * q;
-         s->energy_forward    += o->u.mod.stats.energy_forward * q;
-         if (o->u.mod.stats.firerate_forward != 0.) {
-            s->firerate_forward  += o->u.mod.stats.firerate_forward * q;
-            nfirerate_forward    += q;
-         }
-         /* Cruiser. */
-         s->accuracy_turret   += o->u.mod.stats.accuracy_turret * q;
-         s->damage_turret     += o->u.mod.stats.damage_turret * q;
-         s->energy_turret     += o->u.mod.stats.energy_turret * q;
-         if (o->u.mod.stats.firerate_turret != 0.) {
-            s->firerate_turret   += o->u.mod.stats.firerate_turret * q;
-            if (o->u.mod.stats.firerate_turret > 0.) /* Only modulate bonuses. */
-               nfirerate_turret     += q;
-         }
-         /* Freighter. */
-         s->jump_delay        += o->u.mod.stats.jump_delay * q;
-      }
-      else if (outfit_isAfterburner(o)) /* Afterburner */
-         pilot->afterburner = pilot->outfits[i]; /* Set afterburner */
-      else if (outfit_isJammer(o)) { /* Jammer */
-         pilot->jam_range        += o->u.jam.range * q;
-         pilot->jam_chance       += o->u.jam.chance * q;
-         pilot->energy_regen     -= o->u.jam.energy * q;
-         njammers                += q;;
-      }
-      if ((outfit_isWeapon(o) || outfit_isTurret(o)) && /* Primary weapon */
-            !outfit_isProp(o,OUTFIT_PROP_WEAP_SECONDARY)) {
-         nweaps++;
-         wrange += outfit_range(o);
-         wspeed += outfit_speed(o);
-      }
-      /* Add ammo mass. */
-      if (outfit_ammo(o) != NULL) {
-         if (slot->u.ammo.outfit != NULL)
-            pilot->mass_outfit += slot->u.ammo.quantity * slot->u.ammo.outfit->mass;
-      }
-   }
-
-   /* Set final energy tau. */
-   pilot->energy_tau = pilot->energy_max / pilot->energy_regen;
-
-   /* Set weapon range and speed */
-   if (nweaps > 0) {
-      pilot->weap_range = wrange / (double)nweaps;
-      pilot->weap_speed = wspeed / (double)nweaps;
-   }
-   else {
-      pilot->weap_range = 0.;
-      pilot->weap_speed = 0.;
-   }
-
-   /*
-    * Calculate jammers.
-    *
-    * Range is averaged.
-    * Diminishing return on chance.
-    *  chance = p * exp( -0.2 * (n-1) )
-    *  1x 20% -> 20%
-    *  2x 20% -> 32%
-    *  2x 40% -> 65%
-    *  6x 40% -> 88%
-    */
-   if (njammers > 1) {
-      pilot->jam_range  /= (double)njammers;
-      pilot->jam_chance *= exp( -0.2 * (double)(njammers-1) );
-   }
-
-   /*
-    * Electronic warfare setting base parameters.
-    */
-   s->ew_hide           = 1. + s->ew_hide/100. * exp( -0.2 * (double)(ew_nhide-1) );
-   s->ew_detect         = 1. + s->ew_detect/100. * exp( -0.2 * (double)(ew_ndetect-1) );
-   pilot->ew_base_hide  = s->ew_hide;
-   pilot->ew_detect     = s->ew_detect;
-
-   /*
-    * Normalize stats.
-    */
-   /* Fighter. */
-   s->accuracy_forward  = s->accuracy_forward/100. + 1.;
-   s->damage_forward    = s->damage_forward/100. + 1.;
-   s->energy_forward    = s->energy_forward/100. + 1.;
-   /* Fire rate:
-    *  amount = p * exp( -0.15 * (n-1) )
-    *  1x 15% -> 15%
-    *  2x 15% -> 25.82%
-    *  3x 15% -> 33.33%
-    *  6x 15% -> 42.51%
-    */
-   s->firerate_forward  = s->firerate_forward/100.;
-   if (nfirerate_forward > 0)
-      s->firerate_forward *= exp( -0.15 * (double)(nfirerate_forward-1) );
-   s->firerate_forward += 1.;
-   /* Cruiser. */
-   s->accuracy_turret   = s->accuracy_turret/100. + 1.;
-   s->damage_turret     = s->damage_turret/100. + 1.;
-   s->energy_turret     = s->energy_turret/100. + 1.;
-   s->firerate_turret   = s->firerate_turret/100.;
-   if (nfirerate_turret > 0)
-      s->firerate_turret  *= exp( -0.15 * (double)(nfirerate_turret-1) );
-   s->firerate_turret  += 1.;
-   /* Freighter. */
-   s->jump_delay        = s->jump_delay/100. + 1.;
-
-   /* Increase health by relative bonuses. */
-   pilot->armour_max += arel * pilot->ship->armour;
-   pilot->shield_max += srel * pilot->ship->shield;
-   pilot->energy_max += erel * pilot->ship->energy;
-
-   /* Give the pilot his health proportion back */
-   pilot->armour = ac * pilot->armour_max;
-   pilot->shield = sc * pilot->shield_max;
-   pilot->energy = ec * pilot->energy_max;
-   pilot->fuel   = fc * pilot->fuel_max;
-
-   /* Calculate mass. */
-   pilot->solid->mass = pilot->ship->mass + pilot->mass_cargo + pilot->mass_outfit;
-
-   /* Modulate by mass. */
-   pilot_updateMass( pilot );
-}
-
-
-/**
- * @brief Updates the pilot stats after mass change.
- */
-static void pilot_updateMass( Pilot *pilot )
-{
-   pilot->turn = pilot->turn_base * pilot->ship->mass / pilot->solid->mass;
-
-   /* Need to recalculate electronic warfare mass change. */
-   pilot->ew_mass = 1. / (1. + sqrt( pilot->solid->mass ) / 20.); /* Smaller the more mass you have. */
-   pilot->ew_hide = pilot->ew_mass * pilot->ew_base_hide;
-}
-
-
-/**
  * @brief Gets how many of the commodity the player.p has.
  *
- *    @param commodityname Commodity to check how many the player.p owns.
- *    @return The number of commodities owned matching commodityname.
+ * @param commodityname Commodity to check how many the player.p owns.
+ * @return The number of commodities owned matching commodityname.
  */
 int pilot_cargoOwned( Pilot* pilot, const char* commodityname )
 {
@@ -2387,7 +1637,6 @@
 
 
 /**
->>>>>>> b8e65e3c
  * @brief Gets the pilot's free cargo space.
  *
  *    @param p Pilot to get the free space of.
