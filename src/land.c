--- conflicted
+++ resolved
@@ -392,11 +392,7 @@
    /* Remove commodity. */
    q = pilot_cargoRm( player.p, com, q );
    player_modCredits( price );
-<<<<<<< HEAD
-=======
-   land_checkAddRefuel();
-
->>>>>>> b2cc6b34
+
    commodity_update(wid, NULL);
 
    /* Run hooks. */
@@ -1352,34 +1348,12 @@
          LAND_BUTTON_WIDTH, LAND_BUTTON_HEIGHT, "btnTakeoff",
          "Take Off", land_buttonTakeoff, SDLK_t );
 
-<<<<<<< HEAD
    /* Add "no refueling" notice if needed. */
    if (!planet_hasService(land_planet, PLANET_SERVICE_REFUEL)) {
       window_addText( land_windows[0], -20, 20 + (LAND_BUTTON_HEIGHT + 20) + 20,
                200, gl_defFont.h, 1, "txtRefuel",
                &gl_defFont, &cBlack, "No refueling services." );
    }
-=======
-   /*
-    * Checkboxes.
-    */
-   window_addCheckbox( wid, -20, 20 + 2*(LAND_BUTTON_HEIGHT + 20) + 40,
-         175, 20, "chkRefuel", "Automatic Refuel",
-         land_toggleRefuel, conf.autorefuel );
-   land_toggleRefuel( wid, "chkRefuel" );
-
-   if (!land_planet->ncommodities)
-      return;
-}
-
-
-/**
- * @brief Refuel was toggled.
- */
-static void land_toggleRefuel( unsigned int wid, char *name )
-{
-   conf.autorefuel = window_checkboxState( wid, name );
->>>>>>> b2cc6b34
 }
 
 
