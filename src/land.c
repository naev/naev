/*
 * See Licensing and Copyright notice in naev.h
 */

/**
 * @file land.c
 *
 * @brief Handles all the landing menus and actions.
 */


#include "land.h"

#include "naev.h"

#include <stdlib.h>
#include <stdio.h>
#include "nstring.h"
#include <math.h>

#include "land_outfits.h"
#include "land_shipyard.h"

#include "log.h"
#include "toolkit.h"
#include "dialogue.h"
#include "player.h"
#include "rng.h"
#include "music.h"
#include "economy.h"
#include "hook.h"
#include "mission.h"
#include "ntime.h"
#include "save.h"
#include "map.h"
#include "news.h"
#include "escort.h"
#include "event.h"
#include "conf.h"
#include "gui.h"
#include "equipment.h"
#include "npc.h"
#include "camera.h"
#include "menu.h"
#include "ndata.h"


/* global/main window */
#define LAND_WIDTH   800 /**< Land window width. */
#define LAND_HEIGHT  600 /**< Land window height. */
#define PORTRAIT_WIDTH 200
#define PORTRAIT_HEIGHT 150


/*
 * we use visited flags to not duplicate missions generated
 */
#define VISITED_LAND          (1<<0) /**< Player already landed. */
#define VISITED_COMMODITY     (1<<1) /**< Player already visited commodities. */
#define VISITED_BAR           (1<<2) /**< Player already visited bar. */
#define VISITED_OUTFITS       (1<<3) /**< Player already visited outfits. */
#define VISITED_SHIPYARD      (1<<4) /**< Player already visited shipyard. */
#define VISITED_EQUIPMENT     (1<<5) /**< Player already visited equipment. */
#define VISITED_MISSION       (1<<6) /**< Player already visited mission computer. */
#define visited(f)            (land_visited |= (f)) /**< Mark place is visited. */
#define has_visited(f)        (land_visited & (f)) /**< Check if player has visited. */
static unsigned int land_visited = 0; /**< Contains what the player visited. */


/*
 * land variables
 */
int landed = 0; /**< Is player landed. */
static int land_takeoff = 0; /**< Takeoff. */
int land_loaded = 0; /**< Finished loading? */
static unsigned int land_wid = 0; /**< Land window ID. */
static int land_regen = 0; /**< Whether or not regenning. */
static const char *land_windowNames[LAND_NUMWINDOWS] = {
   "Landing Main",
   "Spaceport Bar",
   "Missions",
   "Outfits",
   "Shipyard",
   "Equipment",
   "Commodity"
};
static int land_windowsMap[LAND_NUMWINDOWS]; /**< Mapping of windows. */
static unsigned int *land_windows = NULL; /**< Landed window ids. */
Planet* land_planet = NULL; /**< Planet player landed at. */
static glTexture *gfx_exterior = NULL; /**< Exterior graphic of the landed planet. */

/*
 * mission computer stack
 */
static Mission* mission_computer = NULL; /**< Missions at the computer. */
static int mission_ncomputer = 0; /**< Number of missions at the computer. */

/*
 * Bar stuff.
 */
static glTexture *mission_portrait = NULL; /**< Mission portrait. */

/*
 * player stuff
 */
static int last_window = 0; /**< Default window. */
int commodity_mod = 1;


/*
 * Error handling.
 */
static char errorlist[512];
static char errorreason[512];
static int errorappend;
static char *errorlist_ptr;

extern void refresh_pl_prices(Planet *pl); /* refresh the prices of a planet */

/*
 * prototypes
 */
static void land_createMainTab( unsigned int wid );
static void land_cleanupWindow( unsigned int wid, char *name );
static void land_changeTab( unsigned int wid, char *wgt, int tab );
/* commodity exchange */
static void commodity_exchange_open( unsigned int wid );
static void commodity_update( unsigned int wid, char* str );
static void commodity_buy( unsigned int wid, char* str );
static void commodity_sell( unsigned int wid, char* str );
static int commodity_canBuy( char *name );
static int commodity_canSell( char *name );
static void commodity_renderMod( double bx, double by, double w, double h, void *data );
/* spaceport bar */
static void bar_getDim( int wid,
      int *w, int *h, int *iw, int *ih, int *bw, int *bh );
static void bar_open( unsigned int wid );
static int bar_genList( unsigned int wid );
static void bar_update( unsigned int wid, char* str );
static void bar_close( unsigned int wid, char* str );
static void bar_approach( unsigned int wid, char* str );
static int news_load (void);
/* mission computer */
static void misn_open( unsigned int wid );
static void misn_close( unsigned int wid, char *name );
static void misn_accept( unsigned int wid, char* str );
static void misn_genList( unsigned int wid, int first );
static void misn_update( unsigned int wid, char* str );
/* refuel */
static credits_t refuel_price (void);
static void spaceport_refuel( unsigned int wid, char *str );
static void land_toggleRefuel( unsigned int wid, char *name );


/**
 * @brief Queue a takeoff.
 */
void land_queueTakeoff (void)
{
   land_takeoff = 1;
}


/**
 * @brief Check to see if finished loading.
 */
int land_doneLoading (void)
{
   if (landed && land_loaded)
      return 1;
   return 0;
}


/**
 * @brief Opens the local market window.
 */
static void commodity_exchange_open( unsigned int wid )
{
   int i, ngoods;
   char **goods;
   int w, h;

   /* Get window dimensions. */
   window_dimWindow( wid, &w, &h );

   /* buttons */
   window_addButtonKey( wid, -20, 20,
         LAND_BUTTON_WIDTH, LAND_BUTTON_HEIGHT, "btnCommodityClose",
         "Take Off", land_buttonTakeoff, SDLK_t );
   window_addButtonKey( wid, -40-((LAND_BUTTON_WIDTH-20)/2), 20*2 + LAND_BUTTON_HEIGHT,
         (LAND_BUTTON_WIDTH-20)/2, LAND_BUTTON_HEIGHT, "btnCommodityBuy",
         "Buy", commodity_buy, SDLK_b );
   window_addButtonKey( wid, -20, 20*2 + LAND_BUTTON_HEIGHT,
         (LAND_BUTTON_WIDTH-20)/2, LAND_BUTTON_HEIGHT, "btnCommoditySell",
         "Sell", commodity_sell, SDLK_s );

      /* cust draws the modifier */ 
   window_addCust( wid, -40-((LAND_BUTTON_WIDTH-20)/2)+90, 60 + 2*LAND_BUTTON_HEIGHT,
         (LAND_BUTTON_WIDTH-20)+10, LAND_BUTTON_HEIGHT*2, "cstMod", 0, commodity_renderMod, NULL, NULL );

   /* text */
   window_addText( wid, -20, -40, LAND_BUTTON_WIDTH, 110, 0,
         "txtSInfo", &gl_smallFont, &cDConsole,
         "You have:\n"
         "Market Price:\n"
         "\n"
         "Free Space:\n" );
   window_addText( wid, -20, -40, LAND_BUTTON_WIDTH/2+10, 100, 0,
         "txtDInfo", &gl_smallFont, &cBlack, NULL );
   window_addText( wid, -40, -140, LAND_BUTTON_WIDTH-20,
         h-140-LAND_BUTTON_HEIGHT, 0,
         "txtDesc", &gl_smallFont, &cBlack, NULL );

   /* goods list */
   if (land_planet->ncommodities > 0) {
      goods = malloc(sizeof(char*) * land_planet->ncommodities);
      for (i=0; i<land_planet->ncommodities; i++)
         goods[i] = strdup(land_planet->commodities[i]->name);
      ngoods = land_planet->ncommodities;
   }
   else {
      goods    = malloc( sizeof(char*) );
      goods[0] = strdup("None");
      ngoods   = 1;
   }
   window_addList( wid, 20, -40,
         w-LAND_BUTTON_WIDTH-60, h-80-LAND_BUTTON_HEIGHT,
         "lstGoods", goods, ngoods, 0, commodity_update );
   /* Set default keyboard focuse to the list */
   window_setFocus( wid , "lstGoods" );
}
/**
 * @brief Updates the commodity window.
 *    @param wid Window to update.
 *    @param str Unused.
 */
static void commodity_update( unsigned int wid, char* str )
{
   (void)str;
   char buf[PATH_MAX];
   char *comname;
   Commodity *com;

   comname = toolkit_getList( wid, "lstGoods" );
   if ((comname==NULL) || (strcmp( comname, "None" )==0)) {
      nsnprintf( buf, PATH_MAX,
         "NA Tons\n"
         "NA Credits/Ton\n"
         "\n"
         "NA Tons\n" );
      window_modifyText( wid, "txtDInfo", buf );
      window_modifyText( wid, "txtDesc", "No outfits available." );
      window_disableButton( wid, "btnCommodityBuy" );
      window_disableButton( wid, "btnCommoditySell" );
      return;
   }

   /* modify text */
   com = commodity_get( comname );
   nsnprintf( buf, PATH_MAX,
         "%d Tons\n"
         "%"CREDITS_PRI"\n   Credits/Ton"
         "\n"
         "%d Tons\n",
         pilot_cargoOwned( player.p, comname ),
         planet_commodityPrice( land_planet, com ),
         pilot_cargoFree(player.p));
   window_modifyText( wid, "txtDInfo", buf );
   window_modifyText( wid, "txtDesc", com->description );

   /* Button enabling/disabling */
   if (commodity_canBuy( comname ))
      window_enableButton( wid, "btnCommodityBuy" );
   else
      window_disableButtonSoft( wid, "btnCommodityBuy" );

   if (commodity_canSell( comname ))
      window_enableButton( wid, "btnCommoditySell" );
   else
      window_disableButtonSoft( wid, "btnCommoditySell" );
}

static int commodity_canBuy( char *name )
{
   int failure;
   Commodity *com;
   char buf[ECON_CRED_STRLEN];

   failure = 0;
   com = commodity_get( name );

   if (strcmp(name, "None")==0){
<<<<<<< HEAD
      printf("is none, returning\n");  //rm me
=======
      printf("commodity is \"None\", returning\n");
>>>>>>> f196e612
      return 0;
   }
   if (!player_hasCredits( planet_commodityPrice(land_planet, com) )) {
      credits2str( buf, planet_commodityPrice(land_planet, com) - player.p->credits, 2 );
      land_errDialogueBuild("You need %s more credits.", buf );
      failure = 1;
   }
   if (pilot_cargoFree(player.p) == 0) {
      land_errDialogueBuild("You don't have any space!");
      failure = 1;
   }

   return !failure;
}

static int commodity_canSell( char *name )
{
   int failure;
   Commodity *com;

   failure = 0;
   com = commodity_get( name );

   if (pilot_cargoOwned( player.p, name ) <= 0) {
      land_errDialogueBuild("You don't have any %s", com->name );
      failure = 1;
   }

   return !failure;
}


/**
 * @brief Buys the selected commodity.
 *    @param wid Window buying from.
 *    @param str Unused.
 */
static void commodity_buy( unsigned int wid, char* str )
{
   (void)str;
   char *comname;
   Commodity *com;
   unsigned int q;
   credits_t price;
   HookParam hparam[3];

   comname = toolkit_getList( wid, "lstGoods" );

   /* Check if you can make the transaction */
   if (land_errDialogue( comname, "buyCommodity" ))
      return;

   /* Get selected. */
   com   = commodity_get( comname );
   q = commodity_getMod();
   q = (q*planet_commodityPrice(land_planet, com) < player_modCredits(0) ) ? q : player_modCredits(0)/(credits_t)planet_commodityPrice(land_planet, com);
   q = (q <= (unsigned int) pilot_cargoFree(player.p)) ? q : (unsigned int) pilot_cargoFree(player.p);
   price = q*planet_commodityPrice(land_planet, com);

   /* Make the buy. */
   q = pilot_cargoAdd( player.p, com, q );
   player_modCredits( -price );
   land_checkAddRefuel();
   commodity_update(wid, NULL);

   /* Run hooks. */
   hparam[0].type    = HOOK_PARAM_STRING;
   hparam[0].u.str   = comname;
   hparam[1].type    = HOOK_PARAM_NUMBER;
   hparam[1].u.num   = q;
   hparam[2].type    = HOOK_PARAM_SENTINEL;
   hooks_runParam( "comm_buy", hparam );
   if (land_takeoff)
      takeoff(1);
}


/**
 * @brief Attempts to sell a commodity.
 *    @param wid Window selling commodity from.
 *    @param str Unused.
 */
static void commodity_sell( unsigned int wid, char* str )
{
   (void)str;
   char *comname;
   Commodity *com;
   unsigned int q;
   credits_t price;
   HookParam hparam[3];

   comname = toolkit_getList( wid, "lstGoods" );

   /* Check if you can make the transaction. */
   if (land_errDialogue( comname, "sellCommodity" ))
      return;

   /* Get parameters. */
   q = (commodity_getMod() < pilot_cargoOwned( player.p, comname )) ? commodity_getMod() : pilot_cargoOwned( player.p, comname );
   com   = commodity_get( comname );
   price = q*planet_commodityPrice(land_planet, com);

   /* Remove commodity. */
   q = pilot_cargoRm( player.p, com, q );
   player_modCredits( price );
   land_checkAddRefuel();

   commodity_update(wid, NULL);

   /* Run hooks. */
   hparam[0].type    = HOOK_PARAM_STRING;
   hparam[0].u.str   = comname;
   hparam[1].type    = HOOK_PARAM_NUMBER;
   hparam[1].u.num   = q;
   hparam[2].type    = HOOK_PARAM_SENTINEL;
   hooks_runParam( "comm_sell", hparam );
   if (land_takeoff)
      takeoff(1);
}

/**
 * @brief Gets the current modifier status.
 *    @return The amount modifier when buying or selling commodities.
 */
int commodity_getMod (void)
{
   SDLMod mods;
   int q;

   mods = SDL_GetModState();
   q = 1;
   if (mods & (KMOD_LCTRL | KMOD_RCTRL))
      q *= 5;
   if (mods & (KMOD_LSHIFT | KMOD_RSHIFT))
      q *= 10;

   return q;
}
/**
 * @brief Renders the commodity buying modifier.
 *    @param bx Base X position to render at.
 *    @param by Base Y position to render at.
 *    @param w Width to render at.
 *    @param h Height to render at.
 */
static void commodity_renderMod( double bx, double by, double w, double h, void *data )
{
   (void) data;
   (void) h;
   int bq, sq; /* buy q, sell q */
   char buf[64];
   credits_t price_tobuy;
   credits_t price_tosell;
   char *comm_name = toolkit_getList( land_getWid(LAND_WINDOW_COMMODITY), "lstGoods" );

      /* amount buying is max( num can afford, available space, modifier  ) */
   if (strcmp(comm_name, "None")!=0){
      Commodity *comm = commodity_get( comm_name );
      bq = commodity_getMod();
      bq = (bq*planet_commodityPrice(land_planet, comm) < player_modCredits(0) ) ? bq : (int)(player_modCredits(0)/planet_commodityPrice(land_planet, comm));
      bq = (bq <= pilot_cargoFree(player.p)) ? bq : pilot_cargoFree(player.p);
      sq =  (commodity_getMod() < pilot_cargoOwned( player.p, comm_name )) ? commodity_getMod() : pilot_cargoOwned( player.p, comm_name );
      if (bq != commodity_mod) {
         commodity_update( land_getWid(LAND_WINDOW_COMMODITY), NULL );
         commodity_mod = bq;
      }
      price_tobuy = bq*planet_commodityPrice(land_planet, comm);
      price_tosell = sq*planet_commodityPrice(land_planet, comm);
   } 
   else
      bq = sq = price_tobuy = price_tosell = 0;

   nsnprintf( buf, 64, "buy:%d tons, sell:%d tons",bq,sq);
   gl_printMid( &gl_smallFont, w, bx, by+35, &cBlack, buf );
<<<<<<< HEAD
   nsnprintf( buf, 64, "buy price:%li", price_tobuy );
   gl_printMid( &gl_smallFont, w, bx, by+20, &cBlack, buf );
   nsnprintf( buf, 64, "sell price:%li", price_tosell );
=======
   nsnprintf( buf, 64, "buy price:%lli", price_tobuy );
   gl_printMid( &gl_smallFont, w, bx, by+20, &cBlack, buf );
   nsnprintf( buf, 64, "sell price:%lli", price_tosell );
>>>>>>> f196e612
   gl_printMid( &gl_smallFont, w, bx, by+5, &cBlack, buf );
}

/**
 * @brief Makes sure it's sane to change ships in the equipment view.
 *    @param shipname Ship being changed to.
 */
int can_swapEquipment( char* shipname )
{
   int failure = 0;
   char *loc = player_getLoc(shipname);
   Pilot *newship;
   newship = player_getShip(shipname);

   if (strcmp(shipname,player.p->name)==0) { /* Already onboard. */
      land_errDialogueBuild( "You're already onboard the %s.", shipname );
      failure = 1;
   }
   if (strcmp(loc,land_planet->name)) { /* Ship isn't here. */
      dialogue_alert( "You must transport the ship to %s to be able to get in.",
            land_planet->name );
      failure = 1;
   }
   if (pilot_cargoUsed(player.p) > (pilot_cargoFree(newship) + pilot_cargoUsed(newship))) { /* Current ship has too much cargo. */
      land_errDialogueBuild( "You have %d tons more cargo than the new ship can hold.",
            pilot_cargoUsed(player.p) - pilot_cargoFree(newship), shipname );
      failure = 1;
   }
   if (pilot_hasDeployed(player.p)) { /* Escorts are in space. */
      land_errDialogueBuild( "You can't strand your fighters in space.");
      failure = 1;
   }
   return !failure;
}


/**
 * @brief Generates error dialogues used by several landing tabs.
 *    @param name Name of the ship, outfit or commodity being acted upon.
 *    @param type Type of action.
 */
int land_errDialogue( char* name, char* type )
{
   errorlist_ptr = NULL;
   if (strcmp(type,"tradeShip")==0)
      shipyard_canTrade( name );
   else if (strcmp(type,"buyShip")==0)
      shipyard_canBuy( name );
   else if (strcmp(type,"swapEquipment")==0)
      can_swapEquipment( name );
   else if (strcmp(type,"swap")==0)
      can_swap( name );
   else if (strcmp(type,"sellShip")==0)
      can_sell( name );
   else if (strcmp(type,"buyOutfit")==0)
      outfit_canBuy( name );
   else if (strcmp(type,"sellOutfit")==0)
      outfit_canSell( name );
   else if (strcmp(type,"buyCommodity")==0)
      commodity_canBuy( name );
   else if (strcmp(type,"sellCommodity")==0)
      commodity_canSell( name );
   if (errorlist_ptr != NULL) {
      dialogue_alert( "%s", errorlist );
      return 1;
   }
   return 0;
}

/**
 * @brief Generates error dialogues used by several landing tabs.
 *    @param fmt String with printf-like formatting
 */
void land_errDialogueBuild( const char *fmt, ... )
{
   va_list ap;

   if (fmt == NULL)
      return;
   else { /* get the message */
      va_start(ap, fmt);
      vsnprintf(errorreason, 512, fmt, ap);
      va_end(ap);
   }

   if (errorlist_ptr == NULL) /* Initialize on first run. */
      errorappend = nsnprintf( errorlist, sizeof(errorlist), "%s", errorreason );
   else /* Append newest error to the existing list. */
      nsnprintf( &errorlist[errorappend],  sizeof(errorlist)-errorappend, "\n%s", errorreason );
   errorlist_ptr = errorlist;
}


/**
 * @brief Gets the dimensions of the spaceport bar window.
 */
static void bar_getDim( int wid,
      int *w, int *h, int *iw, int *ih, int *bw, int *bh )
{
   /* Get window dimensions. */
   window_dimWindow( wid, w, h );

   /* Calculate dimensions of portraits. */
   *iw = 300 + (*w - 800);
   *ih = *h - 60;

   /* Calculate button dimensions. */
   *bw = (*w - *iw - 80)/2;
   *bh = LAND_BUTTON_HEIGHT;
}
/**
 * @brief Opens the spaceport bar window.
 */
static void bar_open( unsigned int wid )
{
   int w, h, iw, ih, bw, bh, dh, th;

   /* Set window functions. */
   window_onClose( wid, bar_close );

   /* Get dimensions. */
   bar_getDim( wid, &w, &h, &iw, &ih, &bw, &bh );
   dh = gl_printHeightRaw( &gl_smallFont, w - iw - 60, land_planet->bar_description );

   /* Buttons */
   window_addButtonKey( wid, -20, 20,
         bw, bh, "btnCloseBar",
         "Take Off", land_buttonTakeoff, SDLK_t );
   window_addButtonKey( wid, -20 - bw - 20, 20,
         bw, bh, "btnApproach",
         "Approach", bar_approach, SDLK_a );

   /* Bar description. */
   window_addText( wid, iw + 40, -40,
         w - iw - 60, dh, 0,
         "txtDescription", &gl_smallFont, &cBlack,
         land_planet->bar_description );

   /* Add portrait text. */
   th = -40 - dh - 40;
   window_addText( wid, iw + 40, th,
         w - iw - 60, gl_defFont.h, 1,
         "txtPortrait", &gl_defFont, &cDConsole, NULL );

   /* Add mission description text. */
   th -= 20 + PORTRAIT_HEIGHT + 20 + 20;
   window_addText( wid, iw + 60, th,
         w - iw - 100, h + th - (2*bh+60), 0,
         "txtMission", &gl_smallFont, &cBlack, NULL );

   /* Generate the mission list. */
   bar_genList( wid );
   /* Set default keyboard focuse to the list */
   window_setFocus( wid , "iarMissions" );
}

/**
 * @brief Generates the mission list for the bar.
 *
 *    @param wid Window to create mission list for.
 */
static int bar_genList( unsigned int wid )
{
   glTexture **portraits;
   char **names, *focused;
   int w, h, iw, ih, bw, bh;
   int n;

   /* Get dimensions. */
   bar_getDim( wid, &w, &h, &iw, &ih, &bw, &bh );

   /* Save focus. */
   focused = strdup(window_getFocus(wid));

   /* Destroy widget if already exists. */
   if (widget_exists( wid, "iarMissions" ))
      window_destroyWidget( wid, "iarMissions" );

   /* We sort just in case. */
   npc_sort();

   /* Set up missions. */
   if (mission_portrait == NULL)
      mission_portrait = gl_newImage( PORTRAIT_GFX_PATH"news.png", 0 );
   n = npc_getArraySize();
   if (n <= 0) {
      n            = 1;
      portraits    = malloc(sizeof(glTexture*));
      portraits[0] = mission_portrait;
      names        = malloc(sizeof(char*));
      names[0]     = strdup("News");
   }
   else {
      n            = n+1;
      portraits    = malloc( sizeof(glTexture*) * n );
      portraits[0] = mission_portrait;
      npc_getTextureArray( &portraits[1], n-1 );
      names        = malloc( sizeof(char*) * n );
      names[0]     = strdup("News");
      npc_getNameArray( &names[1], n-1 );
   }
   window_addImageArray( wid, 20, -40,
         iw, ih, "iarMissions", 100, 75,
         portraits, names, n, bar_update, NULL );

   /* write the outfits stuff */
   bar_update( wid, NULL );

   /* Restore focus. */
   window_setFocus( wid, focused );
   free(focused);

   return 0;
}
/**
 * @brief Regenerates the bar list.
 */
void bar_regen (void)
{
   if (!landed)
      return;
   bar_genList( land_getWid(LAND_WINDOW_BAR) );
}
/**
 * @brief Updates the missions in the spaceport bar.
 *    @param wid Window to update the outfits in.
 *    @param str Unused.
 */
static void bar_update( unsigned int wid, char* str )
{
   (void) str;
   int pos;
   int w, h, iw, ih, bw, bh, dh;

   /* Get dimensions. */
   bar_getDim( wid, &w, &h, &iw, &ih, &bw, &bh );
   dh = gl_printHeightRaw( &gl_smallFont, w - iw - 60, land_planet->bar_description );

   /* Get array. */
   pos = toolkit_getImageArrayPos( wid, "iarMissions" );

   /* See if is news. */
   if (pos==0) { /* News selected. */
      /* Destroy news widget if needed. */
      if (widget_exists(wid, "cstNews"))
         window_destroyWidget( wid, "cstNews" );

      /* Destroy portrait. */
      if (widget_exists(wid, "imgPortrait"))
         window_destroyWidget(wid, "imgPortrait");

      /* Disable button. */
      window_disableButton( wid, "btnApproach" );

      /* Clear text. */
      window_modifyText(  wid, "txtPortrait", NULL );
      window_modifyText(  wid, "txtMission",  NULL );

      /* Create news. */
      news_widget( wid, iw + 60, -40 - (40 + dh),
            w - iw - 100, h - 40 - (dh+20) - 40 - bh - 20 );
      return;
   }

   /* Shift to ignore news now. */
   pos--;

   /* Destroy news widget if needed. */
   if (widget_exists(wid, "cstNews"))
      window_destroyWidget( wid, "cstNews" );

   /* Create widgets if needed. */
   if (!widget_exists(wid, "imgPortrait"))
      window_addImage( wid, iw + 40 + (w-iw-60-PORTRAIT_WIDTH)/2,
            -(40 + dh + 40 + gl_defFont.h + 20 + PORTRAIT_HEIGHT),
            0, 0, "imgPortrait", NULL, 1 );

   /* Enable button. */
   window_enableButton( wid, "btnApproach" );

   /* Set portrait. */
   window_modifyText(  wid, "txtPortrait", npc_getName( pos ) );
   window_modifyImage( wid, "imgPortrait", npc_getTexture( pos ), 0, 0 );

   /* Set mission description. */
   window_modifyText(  wid, "txtMission", npc_getDesc( pos ));
}
/**
 * @brief Closes the mission computer window.
 *    @param wid Window to close.
 *    @param name Unused.
 */
static void bar_close( unsigned int wid, char *name )
{
   (void) wid;
   (void) name;

   /* Must not be regenerating. */
   if (land_regen) {
      land_regen--;
      return;
   }

   if (mission_portrait != NULL)
      gl_freeTexture(mission_portrait);
   mission_portrait = NULL;
}
/**
 * @brief Approaches guy in mission computer.
 */
static void bar_approach( unsigned int wid, char *str )
{
   (void) str;
   int pos, n;

   /* Get position. */
   pos = toolkit_getImageArrayPos( wid, "iarMissions" );

   /* Should never happen, but in case news is selected */
   if (pos == 0)
      return;

   /* Ignore news. */
   pos--;

   n = npc_getArraySize();
   npc_approach( pos );
   bar_genList( wid ); /* Always just in case. */
   if (n == npc_getArraySize())
      toolkit_setImageArrayPos( wid, "iarMissions", pos+1 );

   /* Reset markers. */
   mission_sysMark();

   /* Mission forced take off. */
   if (land_takeoff)
      takeoff(0);
}
/**
 * @brief Loads the news.
 *
 * @return 0 on success.
 */
static int news_load (void)
{
   generate_news(faction_name(land_planet->faction));
   return 0;
}



/**
 * @brief Opens the mission computer window.
 */
static void misn_open( unsigned int wid )
{
   int w, h;
   int y;

   /* Get window dimensions. */
   window_dimWindow( wid, &w, &h );

   /* Set window functions. */
   window_onClose( wid, misn_close );

   /* buttons */
   window_addButtonKey( wid, -20, 20,
         LAND_BUTTON_WIDTH,LAND_BUTTON_HEIGHT, "btnCloseMission",
         "Take Off", land_buttonTakeoff, SDLK_t );
   window_addButtonKey( wid, -20, 40+LAND_BUTTON_HEIGHT,
         LAND_BUTTON_WIDTH,LAND_BUTTON_HEIGHT, "btnAcceptMission",
         "Accept Mission", misn_accept, SDLK_a );

   /* text */
   y = -60;
   window_addText( wid, w/2 + 10, y,
         w/2 - 30, 40, 0,
         "txtSDate", NULL, &cDConsole,
         "Date:\n"
         "Free Space:");
   window_addText( wid, w/2 + 110, y,
         w/2 - 90, 40, 0,
         "txtDate", NULL, &cBlack, NULL );
   y -= 2 * gl_defFont.h + 50;
   window_addText( wid, w/2 + 10, y,
         w/2 - 30, 20, 0,
         "txtSReward", &gl_smallFont, &cDConsole, "Reward:" );
   window_addText( wid, w/2 + 70, y,
         w/2 - 90, 20, 0,
         "txtReward", &gl_smallFont, &cBlack, NULL );
   y -= 20;
   window_addText( wid, w/2 + 10, y,
         w/2 - 30, h/2-90, 0,
         "txtDesc", &gl_smallFont, &cBlack, NULL );

   /* map */
   map_show( wid, 20, 20,
         w/2 - 30, h/2 - 35, 0.75 );

   misn_genList(wid, 1);
   /* Set default keyboard focuse to the list */
   window_setFocus( wid , "lstMission" );
}
/**
 * @brief Closes the mission computer window.
 *    @param wid Window to close.
 *    @param name Unused.
 */
static void misn_close( unsigned int wid, char *name )
{
   (void) wid;
   (void) name;

   /* Remove computer markers just in case. */
   space_clearComputerMarkers();
}
/**
 * @brief Accepts the selected mission.
 *    @param wid Window of the mission computer.
 *    @param str Unused.
 */
static void misn_accept( unsigned int wid, char* str )
{
   (void) str;
   char* misn_name;
   Mission* misn;
   int pos;
   int i, ret;

   misn_name = toolkit_getList( wid, "lstMission" );

   /* Make sure you have missions. */
   if (strcmp(misn_name,"No Missions")==0)
      return;

   /* Make sure player can accept the mission. */
   for (i=0; i<MISSION_MAX; i++)
      if (player_missions[i].data == NULL) break;
   if (i >= MISSION_MAX) {
      dialogue_alert("You have too many active missions.");
      return;
   }

   if (dialogue_YesNo("Accept Mission",
         "Are you sure you want to accept this mission?")) {
      pos = toolkit_getListPos( wid, "lstMission" );
      misn = &mission_computer[pos];
      ret = mission_accept( misn );
      if ((ret==0) || (ret==2) || (ret==-1)) { /* success in accepting the mission */
         if (ret==-1)
            mission_cleanup( &mission_computer[pos] );
         memmove( &mission_computer[pos], &mission_computer[pos+1],
               sizeof(Mission) * (mission_ncomputer-pos-1) );
         mission_ncomputer--;

         /* Regenerate list. */
         misn_genList(wid, 0);
         /* Add position persistancey after a mission has been accepted */
         /* NOTE: toolkit_setListPos protects us from a bad position by clamping */
         toolkit_setListPos( wid, "lstMission", pos-1 ); /*looks better without the -1, makes more sense with*/
      }

      /* Reset markers. */
      mission_sysMark();
   }
}
/**
 * @brief Generates the mission list.
 *    @param wid Window to generate the mission list for.
 *    @param first Is it the first time generated?
 */
static void misn_genList( unsigned int wid, int first )
{
   int i,j;
   char** misn_names, *focused;
   int w,h;

   /* Save focus. */
   focused = strdup(window_getFocus(wid));

   if (!first)
      window_destroyWidget( wid, "lstMission" );

   /* Get window dimensions. */
   window_dimWindow( wid, &w, &h );

   /* list */
   j = 1; /* make sure we don't accidentally free the memory twice. */
   misn_names = NULL;
   if (mission_ncomputer > 0) { /* there are missions */
      misn_names = malloc(sizeof(char*) * mission_ncomputer);
      j = 0;
      for (i=0; i<mission_ncomputer; i++)
         if (mission_computer[i].title != NULL)
            misn_names[j++] = strdup(mission_computer[i].title);
   }
   if ((misn_names==NULL) || (mission_ncomputer==0) || (j==0)) { /* no missions. */
      if (j==0)
         free(misn_names);
      misn_names = malloc(sizeof(char*));
      misn_names[0] = strdup("No Missions");
      j = 1;
   }
   window_addList( wid, 20, -40,
         w/2 - 30, h/2 - 35,
         "lstMission", misn_names, j, 0, misn_update );

   /* Restore focus. */
   window_setFocus( wid, focused );
   free(focused);
   /* duplicateed the save focus functionaility from the bar */
}
/**
 * @brief Updates the mission list.
 *    @param wid Window of the mission computer.
 *    @param str Unused.
 */
static void misn_update( unsigned int wid, char* str )
{
   (void) str;
   char *active_misn;
   Mission* misn;
   char txt[256], *buf;

   /* Clear computer markers. */
   space_clearComputerMarkers();

   /* Update date stuff. */
   buf = ntime_pretty( 0, 2 );
   nsnprintf( txt, sizeof(txt), "%s\n%d Tons", buf, player.p->cargo_free );
   free(buf);
   window_modifyText( wid, "txtDate", txt );

   active_misn = toolkit_getList( wid, "lstMission" );
   if (strcmp(active_misn,"No Missions")==0) {
      window_modifyText( wid, "txtReward", "None" );
      window_modifyText( wid, "txtDesc",
            "There are no missions available here." );
      window_disableButton( wid, "btnAcceptMission" );
      return;
   }

   misn = &mission_computer[ toolkit_getListPos( wid, "lstMission" ) ];
   mission_sysComputerMark( misn );
   if (misn->markers != NULL)
      map_center( system_getIndex( misn->markers[0].sys )->name );
   window_modifyText( wid, "txtReward", misn->reward );
   window_modifyText( wid, "txtDesc", misn->desc );
   window_enableButton( wid, "btnAcceptMission" );
}


/**
 * @brief Gets how much it will cost to refuel the player.
 *    @return Refuel price.
 */
static credits_t refuel_price (void)
{
   return (credits_t)((player.p->fuel_max - player.p->fuel)*3);
}


/**
 * @brief Refuels the player.
 *    @param wid Land window.
 *    @param str Unused.
 */
static void spaceport_refuel( unsigned int wid, char *str )
{
   (void)str;
   credits_t price;

   price = refuel_price();

   if (!player_hasCredits( price )) { /* player is out of money after landing */
      dialogue_alert("You seem to not have enough credits to refuel your ship." );
      return;
   }

   player_modCredits( -price );
   player.p->fuel      = player.p->fuel_max;
   if (widget_exists( land_windows[0], "btnRefuel" )) {
      window_destroyWidget( wid, "btnRefuel" );
      window_destroyWidget( wid, "txtRefuel" );
   }
}


/**
 * @brief Checks if should add the refuel button and does if needed.
 */
void land_checkAddRefuel (void)
{
   char buf[ECON_CRED_STRLEN], cred[ECON_CRED_STRLEN];
   unsigned int w;

   /* Check to see if fuel conditions are met. */
   if (!planet_hasService(land_planet, PLANET_SERVICE_REFUEL)) {
      if (!widget_exists( land_windows[0], "txtRefuel" ))
         window_addText( land_windows[0], -20, 20 + (LAND_BUTTON_HEIGHT + 20) + 20,
                  200, gl_defFont.h, 1, "txtRefuel",
                  &gl_defFont, &cBlack, "No refueling services." );
      return;
   }

   /* Full fuel. */
   if (player.p->fuel >= player.p->fuel_max) {
      if (widget_exists( land_windows[0], "btnRefuel" ))
         window_destroyWidget( land_windows[0], "btnRefuel" );
      if (widget_exists( land_windows[0], "txtRefuel" ))
         window_destroyWidget( land_windows[0], "txtRefuel" );
      return;
   }

   /* Autorefuel. */
   if (conf.autorefuel) {
      spaceport_refuel( land_windows[0], "btnRefuel" );
      w = land_getWid( LAND_WINDOW_EQUIPMENT );
      if (w > 0)
         equipment_updateShips( w, NULL ); /* Must update counter. */
      if (player.p->fuel >= player.p->fuel_max)
         return;
   }

   /* Just enable button if it exists. */
   if (widget_exists( land_windows[0], "btnRefuel" )) {
      window_enableButton( land_windows[0], "btnRefuel");
      credits2str( cred, player.p->credits, 2 );
      nsnprintf( buf, sizeof(buf), "Credits: %s", cred );
      window_modifyText( land_windows[0], "txtRefuel", buf );
   }
   /* Else create it. */
   else {
      /* Refuel button. */
      credits2str( cred, refuel_price(), 2 );
      nsnprintf( buf, sizeof(buf), "Refuel %s", cred );
      window_addButton( land_windows[0], -20, 20 + (LAND_BUTTON_HEIGHT + 20),
            LAND_BUTTON_WIDTH,LAND_BUTTON_HEIGHT, "btnRefuel",
            buf, spaceport_refuel );
      /* Player credits. */
      credits2str( cred, player.p->credits, 2 );
      nsnprintf( buf, sizeof(buf), "Credits: %s", cred );
      window_addText( land_windows[0], -20, 20 + 2*(LAND_BUTTON_HEIGHT + 20),
            LAND_BUTTON_WIDTH, gl_smallFont.h, 1, "txtRefuel",
            &gl_smallFont, &cBlack, buf );
   }

   /* Make sure player can click it. */
   if (!player_hasCredits( refuel_price() ))
      window_disableButton( land_windows[0], "btnRefuel" );
}


/**
 * @brief Wrapper for takeoff mission button.
 *
 *    @param wid Window causing takeoff.
 *    @param unused Unused.
 */
void land_buttonTakeoff( unsigned int wid, char *unused )
{
   (void) wid;
   (void) unused;
   /* We'll want the time delay. */
   takeoff(1);
}


/**
 * @brief Cleans up the land window.
 *
 *    @param wid Window closing.
 *    @param name Unused.
 */
static void land_cleanupWindow( unsigned int wid, char *name )
{
   (void) wid;
   (void) name;

   /* Must not be regenerating. */
   if (land_regen) {
      land_regen--;
      return;
   }

   /* Clean up possible stray graphic. */
   if (gfx_exterior != NULL) {
      gl_freeTexture( gfx_exterior );
      gfx_exterior = NULL;
   }
}


/**
 * @brief Gets the WID of a window by type.
 *
 *    @param window Type of window to get wid (LAND_WINDOW_MAIN, ...).
 *    @return 0 on error, otherwise the wid of the window.
 */
unsigned int land_getWid( int window )
{
   if (land_windowsMap[window] == -1)
      return 0;
   return land_windows[ land_windowsMap[window] ];
}


/**
 * @brief Recreates the land windows.
 *
 *    @param load Is loading game?
 *    @param changetab Should it change to the last open tab?
 */
void land_genWindows( int load, int changetab )
{
   int i, j;
   const char *names[LAND_NUMWINDOWS];
   int w, h;
   Planet *p;
   int regen;

   /* Destroy old window if exists. */
   if (land_wid > 0) {
      land_regen = 2; /* Mark we're regenning. */
      window_destroy(land_wid);
   }
   land_loaded = 0;

   /* Get planet. */
   p     = land_planet;
   regen = landed;

   /* Create window. */
   if ((gl_screen.rw < 1024) || (gl_screen.rh < 768)) {
      w = -1; /* Fullscreen. */
      h = -1;
   }
   else {
      w = 800 + 0.5 * (SCREEN_W - 800);
      h = 600 + 0.5 * (SCREEN_H - 600);
   }
   land_wid = window_create( p->name, -1, -1, w, h );
   window_onClose( land_wid, land_cleanupWindow );

   /* Set window map to invalid. */
   for (i=0; i<LAND_NUMWINDOWS; i++)
      land_windowsMap[i] = -1;

   /* See what is available. */
   j = 0;
   /* Main. */
   land_windowsMap[LAND_WINDOW_MAIN] = j;
   names[j++] = land_windowNames[LAND_WINDOW_MAIN];
   /* Bar. */
   if (planet_hasService(land_planet, PLANET_SERVICE_BAR)) {
      land_windowsMap[LAND_WINDOW_BAR] = j;
      names[j++] = land_windowNames[LAND_WINDOW_BAR];
   }
   /* Missions. */
   if (planet_hasService(land_planet, PLANET_SERVICE_MISSIONS)) {
      land_windowsMap[LAND_WINDOW_MISSION] = j;
      names[j++] = land_windowNames[LAND_WINDOW_MISSION];
   }
   /* Outfits. */
   if (planet_hasService(land_planet, PLANET_SERVICE_OUTFITS)) {
      land_windowsMap[LAND_WINDOW_OUTFITS] = j;
      names[j++] = land_windowNames[LAND_WINDOW_OUTFITS];
   }
   /* Shipyard. */
   if (planet_hasService(land_planet, PLANET_SERVICE_SHIPYARD)) {
      land_windowsMap[LAND_WINDOW_SHIPYARD] = j;
      names[j++] = land_windowNames[LAND_WINDOW_SHIPYARD];
   }
   /* Equipment. */
   if (planet_hasService(land_planet, PLANET_SERVICE_OUTFITS) ||
         planet_hasService(land_planet, PLANET_SERVICE_SHIPYARD)) {
      land_windowsMap[LAND_WINDOW_EQUIPMENT] = j;
      names[j++] = land_windowNames[LAND_WINDOW_EQUIPMENT];
   }
   /* Commodity. */
   if (planet_hasService(land_planet, PLANET_SERVICE_COMMODITY)) {
      land_windowsMap[LAND_WINDOW_COMMODITY] = j;
      names[j++] = land_windowNames[LAND_WINDOW_COMMODITY];
   }

   /* Create tabbed window. */
   land_windows = window_addTabbedWindow( land_wid, -1, -1, -1, -1, "tabLand", j, names, 0 );

   /*
    * Order here is very important:
    *
    *  1) Create main tab - must have decent background.
    *  2) Set landed, play music and run land hooks - so hooks run well.
    *  3) Generate missions - so that campaigns are fluid.
    *  4) Create other tabs - lists depend on NPC and missions.
    */

   /* 1) Create main tab. */
   land_createMainTab( land_getWid(LAND_WINDOW_MAIN) );

   /* 2) Set as landed and run hooks. */
   if (!regen) {
      landed = 1;
      music_choose("land"); /* Must be before hooks in case hooks change music. */
      if (!load) {
         hooks_run("land");
      }
      events_trigger( EVENT_TRIGGER_LAND );

      /* 3) Generate computer and bar missions. */
      if (planet_hasService(land_planet, PLANET_SERVICE_MISSIONS))
         mission_computer = missions_genList( &mission_ncomputer,
               land_planet->faction, land_planet->name, cur_system->name,
               MIS_AVAIL_COMPUTER );
      if (planet_hasService(land_planet, PLANET_SERVICE_BAR))
         npc_generate(); /* Generate bar npc. */
   }

   /* 4) Create other tabs. */
   /* Basic - bar + missions */
   if (planet_hasService(land_planet, PLANET_SERVICE_BAR))
      bar_open( land_getWid(LAND_WINDOW_BAR) );
   if (planet_hasService(land_planet, PLANET_SERVICE_MISSIONS))
      misn_open( land_getWid(LAND_WINDOW_MISSION) );
   /* Outfits. */
   if (planet_hasService(land_planet, PLANET_SERVICE_OUTFITS))
      outfits_open( land_getWid(LAND_WINDOW_OUTFITS) );
   /* Shipyard. */
   if (planet_hasService(land_planet, PLANET_SERVICE_SHIPYARD))
      shipyard_open( land_getWid(LAND_WINDOW_SHIPYARD) );
   /* Equipment. */
   if (planet_hasService(land_planet, PLANET_SERVICE_OUTFITS) ||
         planet_hasService(land_planet, PLANET_SERVICE_SHIPYARD))
      equipment_open( land_getWid(LAND_WINDOW_EQUIPMENT) );
   /* Commodity. */
   if (planet_hasService(land_planet, PLANET_SERVICE_COMMODITY))
      commodity_exchange_open( land_getWid(LAND_WINDOW_COMMODITY) );

   if (!regen) {
      /* Reset markers if needed. */
      mission_sysMark();

      /* Check land missions. */
      if (!has_visited(VISITED_LAND)) {
         missions_run(MIS_AVAIL_LAND, land_planet->faction,
               land_planet->name, cur_system->name);
         visited(VISITED_LAND);
      }
   }

   /* Go to last open tab. */
   window_tabWinOnChange( land_wid, "tabLand", land_changeTab );
   if (changetab && land_windowsMap[ last_window ] != -1)
      window_tabWinSetActive( land_wid, "tabLand", land_windowsMap[ last_window ] );

   /* Add fuel button if needed - AFTER missions pay :). */
   land_checkAddRefuel();

   /* Finished loading. */
   land_loaded = 1;
}


/**
 * @brief Sets the land window tab.
 *
 *    @param Tab to set like LAND_WINDOW_COMMODITY.
 *    @return 0 on success.
 */
int land_setWindow( int window )
{
   if (land_windowsMap[ window ] < 0)
      return -1;
   window_tabWinSetActive( land_wid, "tabLand", land_windowsMap[window] );
   return 0;
}


/**
 * @brief Opens up all the land dialogue stuff.
 *    @param p Planet to open stuff for.
 *    @param load Whether or not loading the game.
 */
void land( Planet* p, int load )
{

   /* Do not land twice. */
   if (landed)
      return;

   /* Resets the player's heat. */
   pilot_heatReset( player.p );

   /* Heal the player so GUI shows player at full everything. */
   pilot_healLanded( player.p );

   /* Stop player sounds. */
   player_soundStop();

   /* Load stuff */
   land_planet = p;
   gfx_exterior = gl_newImage( p->gfx_exterior, 0 );

   /* Generate the news. */
   if (planet_hasService(land_planet, PLANET_SERVICE_BAR))
      news_load();
   /* refresh economy prices */
   econ_updateprices();

   /* Clear the NPC. */
   npc_clear();

   /* Create all the windows. */
   land_genWindows( load, 0 );

   /* Hack so that load can run player.takeoff(). */
   if (load)
      hooks_run( "load" );

   /* Mission forced take off. */
   if (land_takeoff)
      takeoff(0);
}


/**
 * @brief Creates the main tab.
 *
 *    @param wid Window to create main tab.
 */
static void land_createMainTab( unsigned int wid )
{
   glTexture *logo;
   int offset;
   int w,h;

   /* Get window dimensions. */
   window_dimWindow( wid, &w, &h );

   /*
    * Faction logo.
    */
   offset = 20;
   if (land_planet->faction != -1) {
      logo = faction_logoSmall(land_planet->faction);
      if (logo != NULL) {
         window_addImage( wid, 440 + (w-460-logo->w)/2, -20,
               0, 0, "imgFaction", logo, 0 );
         offset = 84;
      }
   }

   /*
    * Pretty display.
    */
   window_addImage( wid, 20, -40, 0, 0, "imgPlanet", gfx_exterior, 1 );
   window_addText( wid, 440, -20-offset,
         w-460, h-20-offset-60-LAND_BUTTON_HEIGHT*2, 0,
         "txtPlanetDesc", &gl_smallFont, &cBlack, land_planet->description);

   /*
    * buttons
    */
   /* first column */
   window_addButtonKey( wid, -20, 20,
         LAND_BUTTON_WIDTH, LAND_BUTTON_HEIGHT, "btnTakeoff",
         "Take Off", land_buttonTakeoff, SDLK_t );

   /*
    * Checkboxes.
    */
   window_addCheckbox( wid, -20, 20 + 2*(LAND_BUTTON_HEIGHT + 20) + 40,
         175, 20, "chkRefuel", "Automatic Refuel",
         land_toggleRefuel, conf.autorefuel );
   land_toggleRefuel( wid, "chkRefuel" );

   if (!land_planet->ncommodities)
      return;
}


/**
 * @brief Refuel was toggled.
 */
static void land_toggleRefuel( unsigned int wid, char *name )
{
   conf.autorefuel = window_checkboxState( wid, name );
}


/**
 * @brief Saves the last place the player was.
 *
 *    @param wid Unused.
 *    @param wgt Unused.
 *    @param tab Tab changed to.
 */
static void land_changeTab( unsigned int wid, char *wgt, int tab )
{
   int i;
   (void) wid;
   (void) wgt;
   unsigned int w;
   const char *torun_hook;
   unsigned int to_visit;

   /* Sane defaults. */
   torun_hook = NULL;
   to_visit   = 0;

   /* Find what switched. */
   for (i=0; i<LAND_NUMWINDOWS; i++) {
      if (land_windowsMap[i] == tab) {
         last_window = i;
         w = land_getWid( i );

         /* Must regenerate outfits. */
         switch (i) {
            case LAND_WINDOW_MAIN:
               land_checkAddRefuel();
               break;
            case LAND_WINDOW_OUTFITS:
               outfits_update( w, NULL );
               outfits_updateQuantities( w );
               to_visit   = VISITED_OUTFITS;
               torun_hook = "outfits";
               break;
            case LAND_WINDOW_SHIPYARD:
               shipyard_update( w, NULL );
               to_visit   = VISITED_SHIPYARD;
               torun_hook = "shipyard";
               break;
            case LAND_WINDOW_BAR:
               bar_update( w, NULL );
               to_visit   = VISITED_BAR;
               torun_hook = "bar";
               break;
            case LAND_WINDOW_MISSION:
               misn_update( w, NULL );
               to_visit   = VISITED_MISSION;
               torun_hook = "mission";
               break;
            case LAND_WINDOW_COMMODITY:
               commodity_update( w, NULL );
               to_visit   = VISITED_COMMODITY;
               torun_hook = "commodity";
               break;
            case LAND_WINDOW_EQUIPMENT:
               equipment_updateShips( w, NULL );
               equipment_updateOutfits( w, NULL );
               to_visit   = VISITED_EQUIPMENT;
               torun_hook = "equipment";
               break;

            default:
               break;
         }

         /* Clear markers if closing Mission Computer. */
         if (i != LAND_WINDOW_MISSION)
            space_clearComputerMarkers();

         break;
      }
   }

   /* Check land missions - always run hooks. */
   /*if ((to_visit != 0) && !has_visited(to_visit)) {*/
   {
      /* Run hooks, run after music in case hook wants to change music. */
      if (torun_hook != NULL)
         if (hooks_run( torun_hook ) > 0)
            bar_genList( land_getWid(LAND_WINDOW_BAR) );

      visited(to_visit);

      if (land_takeoff)
         takeoff(1);
   }
}


/**
 * @brief Makes the player take off if landed.
 *
 *    @param delay Whether or not to have time pass as if the player landed normally.
 */
void takeoff( int delay )
{
   int h;
   char *nt;
   double a, r;

   if (!landed)
      return;

   /* Player's ship is not able to fly. */
   if (!player_canTakeoff()) {
      dialogue_msg( "Ship not fit for flight", "All core outfits must be equiped for takeoff." );
      return;
   }

   /* Clear queued takeoff. */
   land_takeoff = 0;

   /* Refuel if needed. */
   land_checkAddRefuel();

   /* In case we had paused messy sounds. */
   sound_stopAll();

   /* ze music */
   music_choose("takeoff");

   /* to randomize the takeoff a bit */
   a = RNGF() * 2. * M_PI;
   r = RNGF() * land_planet->radius;

   /* no longer authorized to land */
   player_rmFlag(PLAYER_LANDACK);
   pilot_rmFlag(player.p,PILOT_LANDING); /* No longer landing. */

   /* set player to another position with random facing direction and no vel */
   player_warp( land_planet->pos.x + r * cos(a), land_planet->pos.y + r * sin(a) );
   vect_pset( &player.p->solid->vel, 0., 0. );
   player.p->solid->dir = RNGF() * 2. * M_PI;
   cam_setTargetPilot( player.p->id, 0 );

   /* heal the player */
   player.p->armour = player.p->armour_max;
   player.p->shield = player.p->shield_max;
   player.p->energy = player.p->energy_max;
   player.p->stimer = 0.;

   /* initialize the new space */
   h = player.p->nav_hyperspace;
   space_init(NULL);
   player.p->nav_hyperspace = h;

   /* cleanup */
   if (save_all() < 0) /* must be before cleaning up planet */
      dialogue_alert( "Failed to save game! You should exit and check the log to see what happened and then file a bug report!" );

   /* time goes by, triggers hook before takeoff */
   if (delay)
      ntime_inc( ntime_create( 0, 1, 0 ) ); /* 1 STP */
   nt = ntime_pretty( 0, 2 );
   player_message("\epTaking off from %s on %s.", land_planet->name, nt);
   free(nt);

   /* Hooks and stuff. */
   land_cleanup(); /* Cleanup stuff */
   hooks_run("takeoff"); /* Must be run after cleanup since we don't want the
                            missions to think we are landed. */
   if (menu_isOpen(MENU_MAIN))
      return;
   player_addEscorts();
   hooks_run("enter");
   if (menu_isOpen(MENU_MAIN))
      return;
   events_trigger( EVENT_TRIGGER_ENTER );
   missions_run( MIS_AVAIL_SPACE, -1, NULL, NULL );
   if (menu_isOpen(MENU_MAIN))
      return;
   player.p->ptimer = PILOT_TAKEOFF_DELAY;
   pilot_setFlag( player.p, PILOT_TAKEOFF );
   pilot_setThrust( player.p, 0. );
   pilot_setTurn( player.p, 0. );
}


/**
 * @brief Cleans up some land-related variables.
 */
void land_cleanup (void)
{
   int i;

   /* Clean up default stuff. */
   land_regen     = 0;
   land_planet    = NULL;
   landed         = 0;
   land_visited   = 0;

   /* Destroy window. */
   if (land_wid > 0)
      window_destroy(land_wid);
   land_wid       = 0;

   /* Clean up possible stray graphic. */
   if (gfx_exterior != NULL)
      gl_freeTexture( gfx_exterior );
   gfx_exterior   = NULL;

   /* Clean up mission computer. */
   for (i=0; i<mission_ncomputer; i++)
      mission_cleanup( &mission_computer[i] );
   if (mission_computer != NULL)
      free(mission_computer);
   mission_computer  = NULL;
   mission_ncomputer = 0;

   /* Clean up bar missions. */
   npc_freeAll();
}


/**
 * @brief Exits all the landing stuff.
 */
void land_exit (void)
{
   land_cleanup();
   equipment_cleanup();
}

<|MERGE_RESOLUTION|>--- conflicted
+++ resolved
@@ -291,11 +291,7 @@
    com = commodity_get( name );
 
    if (strcmp(name, "None")==0){
-<<<<<<< HEAD
-      printf("is none, returning\n");  //rm me
-=======
       printf("commodity is \"None\", returning\n");
->>>>>>> f196e612
       return 0;
    }
    if (!player_hasCredits( planet_commodityPrice(land_planet, com) )) {
@@ -470,15 +466,9 @@
 
    nsnprintf( buf, 64, "buy:%d tons, sell:%d tons",bq,sq);
    gl_printMid( &gl_smallFont, w, bx, by+35, &cBlack, buf );
-<<<<<<< HEAD
-   nsnprintf( buf, 64, "buy price:%li", price_tobuy );
-   gl_printMid( &gl_smallFont, w, bx, by+20, &cBlack, buf );
-   nsnprintf( buf, 64, "sell price:%li", price_tosell );
-=======
    nsnprintf( buf, 64, "buy price:%lli", price_tobuy );
    gl_printMid( &gl_smallFont, w, bx, by+20, &cBlack, buf );
    nsnprintf( buf, 64, "sell price:%lli", price_tosell );
->>>>>>> f196e612
    gl_printMid( &gl_smallFont, w, bx, by+5, &cBlack, buf );
 }
 
