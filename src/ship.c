/*
 * See Licensing and Copyright notice in naev.h
 */

/**
 * @file ship.c
 *
 * @brief Handles the ship details.
 */


#include "ship.h"

#include "naev.h"

#include <string.h>
#include <limits.h>

#include "nxml.h"

#include "log.h"
#include "ndata.h"
#include "toolkit.h"
#include "array.h"
#include "conf.h"
#include "npng.h"
#include "colour.h"
#include "shipstats.h"
#include "slots.h"


#define XML_ID    "Ships"  /**< XML document identifier */
#define XML_SHIP  "ship" /**< XML individual ship identifier. */

#define SHIP_DATA    "dat/ship.xml" /**< XML file containing ships. */
#define SHIP_GFX     "gfx/ship/" /**< Location of ship graphics. */
#define SHIP_EXT     ".png" /**< Ship graphics extension format. */
#define SHIP_ENGINE  "_engine" /**< Engine graphic extension. */
#define SHIP_TARGET  "_target" /**< Target graphic extension. */
#define SHIP_COMM    "_comm" /**< Communication graphic extension. */

#define VIEW_WIDTH   300 /**< Ship view window width. */
#define VIEW_HEIGHT  300 /**< Ship view window height. */

#define BUTTON_WIDTH  80 /**< Button width in ship view window. */
#define BUTTON_HEIGHT 30 /**< Button height in ship view window. */

#define STATS_DESC_MAX 256 /**< Maximum length for statistics description. */


static Ship* ship_stack = NULL; /**< Stack of ships available in the game. */


/*
 * Prototypes
 */
static int ship_loadGFX( Ship *temp, char *buf, int sx, int sy );
static int ship_parse( Ship *temp, xmlNodePtr parent );


/**
 * @brief Gets a ship based on its name.
 *
 *    @param name Name to match.
 *    @return Ship matching name or NULL if not found.
 */
Ship* ship_get( const char* name )
{
   Ship *temp;
   int i;

   temp = ship_stack;
   for (i=0; i < array_size(ship_stack); i++)
      if (strcmp(temp[i].name, name)==0)
         return &temp[i];

   WARN("Ship %s does not exist", name);
   return NULL;
}


/**
 * @brief Gets a ship based on its name without warning.
 *
 *    @param name Name to match.
 *    @return Ship matching name or NULL if not found.
 */
Ship* ship_getW( const char* name )
{
   Ship *temp;
   int i;

   temp = ship_stack;
   for (i=0; i < array_size(ship_stack); i++)
      if (strcmp(temp[i].name, name)==0)
         return &temp[i];

   return NULL;
}


/**
 * @brief Checks to see if an ship exists matching name (case insensitive).
 */
const char *ship_existsCase( const char* name )
{
   int i;
   for (i=0; i<array_size(ship_stack); i++)
      if (strcasecmp(name,ship_stack[i].name)==0)
         return ship_stack[i].name;
   return NULL;
}




/**
 * @brief Gets all the ships.
 */
Ship* ship_getAll( int *n )
{
   *n = array_size(ship_stack);
   return ship_stack;
}


/**
 * @brief Comparison function for qsort().
 */
int ship_compareTech( const void *arg1, const void *arg2 )
{
   const Ship *s1, *s2;

   /* Get ships. */
   s1 = * (const Ship**) arg1;
   s2 = * (const Ship**) arg2;

   /* Compare class. */
   if (s1->class < s2->class)
      return +1;
   else if (s1->class > s2->class)
      return -1;

   /* Compare price. */
   if (s1->price < s2->price)
      return +1;
   else if (s1->price > s2->price)
      return -1;

   /* Same. */
   return strcmp( s1->name, s2->name );
}


/**
 * @brief Gets the ship's class name in human readable form.
 *
 *    @param s Ship to get the class name from.
 *    @return The human readable class name.
 */
char* ship_class( Ship* s )
{
   switch (s->class) {
      case SHIP_CLASS_NULL:
         return "NULL";

      /* Civilian. */
      case SHIP_CLASS_YACHT:
         return "Yacht";
      case SHIP_CLASS_LUXURY_YACHT:
         return "Luxury Yacht";
      case SHIP_CLASS_CRUISE_SHIP:
         return "Cruise Ship";

      /* Merchant. */
      case SHIP_CLASS_COURIER:
         return "Courier";
      case SHIP_CLASS_ARMOURED_TRANSPORT:
         return "Armoured Transport";
      case SHIP_CLASS_FREIGHTER:
         return "Freighter";
      case SHIP_CLASS_BULK_CARRIER:
         return "Bulk Carrier";

      /* Military. */
      case SHIP_CLASS_SCOUT:
         return "Scout";
      case SHIP_CLASS_FIGHTER:
         return "Fighter";
      case SHIP_CLASS_BOMBER:
         return "Bomber";
      case SHIP_CLASS_CORVETTE:
         return "Corvette";
      case SHIP_CLASS_DESTROYER:
         return "Destroyer";
      case SHIP_CLASS_CRUISER:
         return "Cruiser";
      case SHIP_CLASS_CARRIER:
         return "Carrier";

      /* Robotic. */
      case SHIP_CLASS_DRONE:
         return "Drone";
      case SHIP_CLASS_HEAVY_DRONE:
         return "Heavy Drone";
      case SHIP_CLASS_MOTHERSHIP:
         return "Mothership";

      /* Unknown. */
      default:
         return "Unknown";
   }
}


/**
 * @brief Gets the machine ship class identifier from a human readable string.
 *
 *    @param str String to extract ship class identifier from.
 */
ShipClass ship_classFromString( char* str )
{
   /* Civilian */
   if (strcmp(str,"Yacht")==0)
      return SHIP_CLASS_YACHT;
   else if (strcmp(str,"Luxury Yacht")==0)
      return SHIP_CLASS_LUXURY_YACHT;
   else if (strcmp(str,"Cruise Ship")==0)
      return SHIP_CLASS_CRUISE_SHIP;

   /* Merchant. */
   else if (strcmp(str,"Courier")==0)
      return SHIP_CLASS_COURIER;
   else if (strcmp(str,"Freighter")==0)
      return SHIP_CLASS_FREIGHTER;
   else if (strcmp(str,"Armoured Transport")==0)
      return SHIP_CLASS_ARMOURED_TRANSPORT;
   else if (strcmp(str,"Bulk Carrier")==0)
      return SHIP_CLASS_BULK_CARRIER;

   /* Military */
   else if (strcmp(str,"Scout")==0)
      return SHIP_CLASS_SCOUT;
   else if (strcmp(str,"Fighter")==0)
      return SHIP_CLASS_FIGHTER;
   else if (strcmp(str,"Bomber")==0)
      return SHIP_CLASS_BOMBER;
   else if (strcmp(str,"Corvette")==0)
      return SHIP_CLASS_CORVETTE;
   else if (strcmp(str,"Destroyer")==0)
      return SHIP_CLASS_DESTROYER;
   else if (strcmp(str,"Cruiser")==0)
      return SHIP_CLASS_CRUISER;
   else if (strcmp(str,"Carrier")==0)
      return SHIP_CLASS_CARRIER;

   /* Robotic */
   else if (strcmp(str,"Drone")==0)
      return SHIP_CLASS_DRONE;
   else if (strcmp(str,"Heavy Drone")==0)
      return SHIP_CLASS_HEAVY_DRONE;
   else if (strcmp(str,"Mothership")==0)
      return SHIP_CLASS_MOTHERSHIP;

  /* Unknown */
  return SHIP_CLASS_NULL;
}


/**
 * @brief Gets the ship's base price (no outfits).
 */
credits_t ship_basePrice( const Ship* s )
{
   credits_t price;

   /* Get ship base price. */
   price = s->price;

   if (price < 0) {
      WARN("Negative ship base price!");
      price = 0;
   }

   return price;
}


/**
 * @brief The ship buy price, includes default outfits.
 */
credits_t ship_buyPrice( const Ship* s )
{
   int i;
   credits_t price;
   Outfit *o;

   /* Get base price. */
   price = ship_basePrice(s);

   for (i=0; i<s->outfit_nstructure; i++) {
      o = s->outfit_structure[i].data;
      if (o != NULL)
         price += o->price;
   }
   for (i=0; i<s->outfit_nutility; i++) {
      o = s->outfit_utility[i].data;
      if (o != NULL)
         price += o->price;
   }
   for (i=0; i<s->outfit_nweapon; i++) {
      o = s->outfit_weapon[i].data;
      if (o != NULL)
         price += o->price;
   }

   return price;
}


/**
 * @brief Loads the ship's comm graphic.
 *
 * Must be freed afterwards.
 */
glTexture* ship_loadCommGFX( Ship* s )
{
   return gl_newImage( s->gfx_comm, 0 );
}


/**
 * @brief Generates a target graphic for a ship.
 */
static int ship_genTargetGFX( Ship *temp, SDL_Surface *surface, int sx, int sy )
{
   SDL_Surface *gfx, *gfx_store;
   int potw, poth, potw_store, poth_store;
   int x, y, sw, sh;
   SDL_Rect rtemp, dstrect;
#if 0 /* Required for scanlines. */
   int i, j;
   uint32_t *pix;
   double r, g, b, a;
   double h, s, v;
#endif
   char buf[PATH_MAX];
#if ! SDL_VERSION_ATLEAST(1,3,0)
   Uint32 saved_flags;
#endif /* ! SDL_VERSION_ATLEAST(1,3,0) */

   /* Get sprite size. */
   sw = temp->gfx_space->w / sx;
   sh = temp->gfx_space->h / sy;

   /* POT size. */
   if (gl_needPOT()) {
      potw = gl_pot( sw );
      poth = gl_pot( sh );
      potw_store = gl_pot( SHIP_TARGET_W );
      poth_store = gl_pot( SHIP_TARGET_H );
   }
   else {
      potw = sw;
      poth = sh;
      potw_store = SHIP_TARGET_W;
      poth_store = SHIP_TARGET_H;
   }

   /* Create the surface. */
#if SDL_VERSION_ATLEAST(1,3,0)
   SDL_SetSurfaceBlendMode(surface, SDL_BLENDMODE_NONE);

   /* create the temp POT surface */
   gfx = SDL_CreateRGBSurface( 0, potw, poth,
         surface->format->BytesPerPixel*8, RGBAMASK );
   gfx_store = SDL_CreateRGBSurface( 0, potw_store, poth_store,
         surface->format->BytesPerPixel*8, RGBAMASK );
#else /* SDL_VERSION_ATLEAST(1,3,0) */
   saved_flags = surface->flags & (SDL_SRCALPHA | SDL_RLEACCELOK);
   if ((saved_flags & SDL_SRCALPHA) == SDL_SRCALPHA) {
      SDL_SetAlpha( surface, 0, SDL_ALPHA_OPAQUE );
      SDL_SetColorKey( surface, 0, surface->format->colorkey );
   }

   /* create the temp POT surface */
   gfx = SDL_CreateRGBSurface( SDL_SRCCOLORKEY,
         potw, poth, surface->format->BytesPerPixel*8, RGBAMASK );
   gfx_store = SDL_CreateRGBSurface( SDL_SRCCOLORKEY,
         potw_store, poth_store, surface->format->BytesPerPixel*8, RGBAMASK );
#endif /* SDL_VERSION_ATLEAST(1,3,0) */

   if (gfx == NULL) {
      WARN( "Unable to create ship '%s' targeting surface.", temp->name );
      return -1;
   }

   /* Copy over for target. */
   gl_getSpriteFromDir( &x, &y, temp->gfx_space, M_PI* 5./4. );
   rtemp.x = sw * x;
   rtemp.y = sh * (temp->gfx_space->sy-y-1);
   rtemp.w = sw;
   rtemp.h = sh;
   dstrect.x = 0;
   dstrect.y = 0;
   dstrect.w = rtemp.w;
   dstrect.h = rtemp.h;
   SDL_BlitSurface( surface, &rtemp, gfx, &dstrect );

   /* Copy over for store. */
   dstrect.x = (SHIP_TARGET_W - sw) / 2;
   dstrect.y = (SHIP_TARGET_H - sh) / 2;
   dstrect.w = rtemp.w;
   dstrect.h = rtemp.h;
   SDL_BlitSurface( surface, &rtemp, gfx_store, &dstrect );

#if ! SDL_VERSION_ATLEAST(1,3,0)
   /* set saved alpha */
   if ( (saved_flags & SDL_SRCALPHA) == SDL_SRCALPHA )
      SDL_SetAlpha( surface, 0, 0 );
#endif /* ! SDL_VERSION_ATLEAST(1,3,0) */

   /* Load the store surface. */
   snprintf( buf, sizeof(buf), "%s_gfx_store.png", temp->name );
   temp->gfx_store = gl_loadImagePad( buf, gfx_store, 0, SHIP_TARGET_W, SHIP_TARGET_H, 1, 1, 1 );

#if 0 /* Disabled for now due to issues with larger sprites. */
   /* Some filtering. */
   for (j=0; j<sh; j++) {
      for (i=0; i<sw; i++) {
         pix   = (uint32_t*) ((uint8_t*) gfx->pixels + j*gfx->pitch + i*gfx->format->BytesPerPixel);
         r     = ((double) (*pix & RMASK)) / (double) RMASK;
         g     = ((double) (*pix & GMASK)) / (double) GMASK;
         b     = ((double) (*pix & BMASK)) / (double) BMASK;
         a     = ((double) (*pix & AMASK)) / (double) AMASK;
         if (j%2) /* Add scanlines. */
            a *= 0.5;

         /* Convert to HSV. */
         col_rgb2hsv( &h, &s, &v, r, g, b );

         h  = 0.0;
         s  = 1.0;
         v *= 1.5;

         /* Convert back to RGB. */
         col_hsv2rgb( &r, &g, &b, h, s, v );

         /* Convert to pixel. */
         *pix =   ((uint32_t) (r*RMASK) & RMASK) |
                  ((uint32_t) (g*GMASK) & GMASK) |
                  ((uint32_t) (b*BMASK) & BMASK) |
                  ((uint32_t) (a*AMASK) & AMASK);
      }
   }
#endif

   /* Load the surface. */
   snprintf( buf, sizeof(buf), "%s_gfx_target.png", temp->name );
   temp->gfx_target = gl_loadImagePad( buf, gfx, 0, sw, sh, 1, 1, 1 );

   return 0;
}


/**
 * @brief Loads the graphics for a ship.
 *
 *    @param temp Ship to load into.
 *    @param buf Name of the texture to work with.
 */
static int ship_loadGFX( Ship *temp, char *buf, int sx, int sy )
{
   char base[PATH_MAX], str[PATH_MAX];
   int i;
   png_uint_32 w, h;
   SDL_RWops *rw;
   npng_t *npng;
   SDL_Surface *surface;

   /* Get base path. */
   for (i=0; i<PATH_MAX; i++) {
      if ((buf[i] == '\0') || (buf[i] == '_')) {
         base[i] = '\0';
         break;
      }
      base[i] = buf[i];
   }
   if (i>=PATH_MAX) {
      WARN("Failed to get base path of '%s'.", buf);
      return -1;
   }

   /* Load the space sprite. */
   snprintf( str, PATH_MAX, SHIP_GFX"%s/%s"SHIP_EXT, base, buf );
   rw    = ndata_rwops( str );
   npng  = npng_open( rw );
   npng_dim( npng, &w, &h );
   surface = npng_readSurface( npng, gl_needPOT(), 1 );

   /* Load the texture. */
   temp->gfx_space = gl_loadImagePad( str, surface,
         OPENGL_TEX_MAPTRANS | OPENGL_TEX_MIPMAPS,
         w, h, sx, sy, 0 );

   /* Create the target graphic. */
   ship_genTargetGFX( temp, surface, sx, sy );

   /* Free stuff. */
   npng_close( npng );
   SDL_RWclose( rw );
   SDL_FreeSurface( surface );

   /* Load the engine sprite .*/
   if (conf.engineglow && conf.interpolate) {
      snprintf( str, PATH_MAX, SHIP_GFX"%s/%s"SHIP_ENGINE SHIP_EXT, base, buf );
      temp->gfx_engine = gl_newSprite( str, sx, sy, OPENGL_TEX_MIPMAPS );
      if (temp->gfx_engine == NULL)
         WARN("Ship '%s' does not have an engine sprite (%s).", temp->name, str );
   }

   /* Calculate mount angle. */
   temp->mangle  = 2.*M_PI;
   temp->mangle /= temp->gfx_space->sx * temp->gfx_space->sy;

   /* Get the comm graphic for future loading. */
   snprintf( str, PATH_MAX, SHIP_GFX"%s/%s"SHIP_COMM SHIP_EXT, base, buf );
   temp->gfx_comm = strdup(str);

   return 0;
}


/**
 * @brief Parses a slot for a ship.
 *
 *    @param temp Ship to be parsed.
 *    @param slot Slot being parsed.
 *    @param type Type of the slot.
 *    @param node Node containing the data.
 *    @return 0 on success.
 */
static int ship_parseSlot( Ship *temp, ShipOutfitSlot *slot, OutfitSlotType type, xmlNodePtr node )
{
   OutfitSlotSize base_size;
<<<<<<< HEAD
   char *buf;
=======
   char *buf, *typ;
>>>>>>> 73eb6f77
   Outfit *o;

   /* Parse size. */
   xmlr_attr( node, "size", buf );
   if (buf != NULL)
      base_size = outfit_toSlotSize( buf );
   else {
      if ((temp->class == SHIP_CLASS_BULK_CARRIER) ||
            (temp->class == SHIP_CLASS_CRUISER) ||
            (temp->class == SHIP_CLASS_CARRIER) ||
<<<<<<< HEAD
            (temp->class == SHIP_CLASS_MOTHERSHIP))
         base_size = OUTFIT_SLOT_SIZE_HEAVY;
=======
            (temp->class == SHIP_CLASS_MOTHERSHIP)) {
         typ       = "Heavy";
         base_size = OUTFIT_SLOT_SIZE_HEAVY;
      }
>>>>>>> 73eb6f77
      else if ((temp->class == SHIP_CLASS_CRUISE_SHIP) ||
            (temp->class == SHIP_CLASS_FREIGHTER) ||
            (temp->class == SHIP_CLASS_DESTROYER) ||
            (temp->class == SHIP_CLASS_CORVETTE) ||
            (temp->class == SHIP_CLASS_HEAVY_DRONE) ||
<<<<<<< HEAD
            (temp->class == SHIP_CLASS_ARMOURED_TRANSPORT))
         base_size = OUTFIT_SLOT_SIZE_MEDIUM;
      else
         base_size = OUTFIT_SLOT_SIZE_LIGHT;
=======
            (temp->class == SHIP_CLASS_ARMOURED_TRANSPORT)) {
         typ       = "Medium";
         base_size = OUTFIT_SLOT_SIZE_MEDIUM;
      }
      else {
         typ       = "Light";
         base_size = OUTFIT_SLOT_SIZE_LIGHT;
      }
      WARN("Ship '%s' has implicit slot size, setting to '%s'",temp->name, typ);
>>>>>>> 73eb6f77
   }
   free(buf);

   /* Get mount point for weapons. */
   if (type == OUTFIT_SLOT_WEAPON) {
      xmlr_attr(node,"x",buf);
      if (buf!=NULL) {
         slot->mount.x = atof(buf);
         free(buf);
      }
      else
         WARN("Ship '%s' missing 'x' element of 'weapon' slot.",temp->name);
      xmlr_attr(node,"y",buf);
      if (buf!=NULL) {
         slot->mount.y = atof(buf);
         /* Since we measure in pixels, we have to modify it so it
          *  doesn't get corrected by the ortho correction. */
         slot->mount.y *= M_SQRT2;
         free(buf);
      }
      else
         WARN("Ship '%s' missing 'y' element of 'weapon' slot.",temp->name);
      xmlr_attr(node,"h",buf);
      if (buf!=NULL) {
         slot->mount.h = atof(buf);
         free(buf);
      }
      else
         WARN("Ship '%s' missing 'h' element of 'weapon' slot.",temp->name);
   }

   /* Parse property. */
   xmlr_attr( node, "prop", buf );
   slot->slot.spid = sp_get( buf );
   slot->exclusive = sp_exclusive( slot->slot.spid );
   slot->required  = sp_required( slot->slot.spid );
   free( buf );

   /* Parse default outfit. */
   buf = xml_get(node);
   if (buf != NULL) {
      o = outfit_get( buf );
      if (o == NULL)
         WARN( "Ship '%s' has default outfit '%s' which does not exist.", temp->name, buf );
      slot->data = o;
   }

   /* Set stuff. */
   slot->slot.size = base_size;
   slot->slot.type = type;

   /* Required slots need a default outfit. */
   if (slot->required && (slot->data == NULL))
      WARN("Ship '%s' has required slot without a default outfit.", temp->name);

   return 0;
}

/**
 * @brief Extracts the ingame ship from an XML node.
 *
 *    @param temp Ship to load data into.
 *    @param parent Node to get ship from.
 *    @return 0 on success.
 */
static int ship_parse( Ship *temp, xmlNodePtr parent )
{
   int i;
   xmlNodePtr cur, node;
   int sx, sy;
   char *stmp, *buf;
   int l, m, h;
   ShipStatList *ll;

   /* Clear memory. */
   memset( temp, 0, sizeof(Ship) );

   /* Defaults. */
   ss_statsInit( &temp->stats_array );

   /* Get name. */
   xmlr_attr(parent,"name",temp->name);
   if (temp->name == NULL)
      WARN("Ship in "SHIP_DATA" has invalid or no name");
   
   /* Datat that must be loaded first. */
   node = parent->xmlChildrenNode;
   do { /* load all the data */
      xml_onlyNodes(node);
      if (xml_isNode(node,"class")) {
         temp->class = ship_classFromString( xml_get(node) );
         continue;
      }
   } while (xml_nextNode(node));

   /* Load the rest of the data. */
   node = parent->xmlChildrenNode;
   do { /* load all the data */

      /* Only handle nodes. */
      xml_onlyNodes(node);

      if (xml_isNode(node,"GFX")) {

         /* Get base graphic name. */
         buf = xml_get(node);
         if (buf==NULL) {
            WARN("Ship '%s': GFX element is NULL", temp->name);
            continue;
         }

         /* Get sprite size. */
         xmlr_attr(node, "sx", stmp );
         if (stmp != NULL) {
            sx = atoi(stmp);
            free(stmp);
         }
         else
            sx = 8;
         xmlr_attr(node, "sy", stmp );
         if (stmp != NULL) {
            sy = atoi(stmp);
            free(stmp);
         }
         else
            sy = 8;

         /* Load the graphics. */
         ship_loadGFX( temp, buf, sx, sy );

         continue;
      }

      xmlr_strd(node,"GUI",temp->gui);
      if (xml_isNode(node,"sound")) {
         temp->sound = sound_get( xml_get(node) );
         continue;
      }
      xmlr_strd(node,"base_type",temp->base_type);
      if (xml_isNode(node,"class")) {
         /* Already preemptively loaded, avoids warning. */
         continue;
      }
      xmlr_long(node,"price",temp->price);
      xmlr_strd(node,"license",temp->license);
      xmlr_strd(node,"fabricator",temp->fabricator);
      xmlr_strd(node,"description",temp->description);
      if (xml_isNode(node,"movement")) {
         cur = node->children;
         do {
            xml_onlyNodes(cur);
            xmlr_float(cur,"thrust",temp->thrust);
            xmlr_float(cur,"turn",temp->turn);
            xmlr_float(cur,"speed",temp->speed);
            /* All the xmlr_ stuff have continue cases. */
            WARN("Ship '%s' has unknown movement node '%s'.", temp->name, cur->name);
         } while (xml_nextNode(cur));
         continue;
      }
      if (xml_isNode(node,"health")) {
         cur = node->children;
         do {
            xml_onlyNodes(cur);
            xmlr_float(cur,"absorb",temp->dmg_absorb);
            xmlr_float(cur,"armour",temp->armour);
            xmlr_float(cur,"armour_regen",temp->armour_regen);
            xmlr_float(cur,"shield",temp->shield);
            xmlr_float(cur,"shield_regen",temp->shield_regen);
            xmlr_float(cur,"energy",temp->energy);
            xmlr_float(cur,"energy_regen",temp->energy_regen);
            /* All the xmlr_ stuff have continue cases. */
            WARN("Ship '%s' has unknown health node '%s'.", temp->name, cur->name);
         } while (xml_nextNode(cur));
         continue;
      }
      if (xml_isNode(node,"characteristics")) {
         cur = node->children;
         do {
            xml_onlyNodes(cur);
            xmlr_int(cur,"crew",temp->crew);
            xmlr_float(cur,"mass",temp->mass);
            xmlr_float(cur,"cpu",temp->cpu);
            xmlr_int(cur,"fuel",temp->fuel);
            xmlr_float(cur,"cargo",temp->cap_cargo);
            /* All the xmlr_ stuff have continue cases. */
            WARN("Ship '%s' has unknown characteristic node '%s'.", temp->name, cur->name);
         } while (xml_nextNode(cur));
         continue;
      }
      if (xml_isNode(node,"slots")) {
         /* First pass, get number of mounts. */
         cur = node->children;
         do {
            xml_onlyNodes(cur);
            if (xml_isNode(cur,"structure"))
               temp->outfit_nstructure++;
            else if (xml_isNode(cur,"utility"))
               temp->outfit_nutility++;
            else if (xml_isNode(cur,"weapon"))
               temp->outfit_nweapon++;
            else
               WARN("Ship '%s' has unknown slot node '%s'.", temp->name, cur->name);
         } while (xml_nextNode(cur));

         /* Allocate the space. */
         temp->outfit_structure  = calloc( temp->outfit_nstructure, sizeof(ShipOutfitSlot) );
         temp->outfit_utility    = calloc( temp->outfit_nutility, sizeof(ShipOutfitSlot) );
         temp->outfit_weapon     = calloc( temp->outfit_nweapon, sizeof(ShipOutfitSlot) );
         /* Second pass, initialize the mounts. */
         l = m = h = 0;
         cur = node->children;
         do {
            xml_onlyNodes(cur);
            if (xml_isNode(cur,"structure")) {
               ship_parseSlot( temp, &temp->outfit_structure[l], OUTFIT_SLOT_STRUCTURE, cur );
               l++;
            }
            if (xml_isNode(cur,"utility")) {
               ship_parseSlot( temp, &temp->outfit_utility[m], OUTFIT_SLOT_UTILITY, cur );
               m++;
            }
            if (xml_isNode(cur,"weapon")) {
               ship_parseSlot( temp, &temp->outfit_weapon[h], OUTFIT_SLOT_WEAPON, cur );
               h++;
            }
         } while (xml_nextNode(cur));
         continue;
      }

      /* Parse ship stats. */
      if (xml_isNode(node,"stats")) {
         cur = node->children;
         do {
            xml_onlyNodes(cur);
            ll = ss_listFromXML( cur );
            if (ll != NULL) {
               ll->next    = temp->stats;
               temp->stats = ll;
               continue;
            }
            WARN("Ship '%s' has unknown stat '%s'.", temp->name, cur->name);
         } while (xml_nextNode(cur));

         /* Load array. */
         ss_statsInit( &temp->stats_array );
         ss_statsModFromList( &temp->stats_array, temp->stats, NULL );

         /* Create description. */
         if (temp->stats != NULL) {
            temp->desc_stats = malloc( sizeof(char)*STATS_DESC_MAX );
            i = ss_statsListDesc( temp->stats, temp->desc_stats, STATS_DESC_MAX, 0 );
            if (i <= 0) {
               free( temp->desc_stats );
               temp->desc_stats = NULL;
            }
         }

         continue;
      }

      DEBUG("Ship '%s' has unknown node '%s'.", temp->name, node->name);
   } while (xml_nextNode(node));

   /* Post processing. */
   temp->dmg_absorb   /= 100.;
   temp->turn         *= M_PI / 180.; /* Convert to rad. */

   /* ship validator */
#define MELEMENT(o,s)      if (o) WARN("Ship '%s' missing '"s"' element", temp->name)
   MELEMENT(temp->name==NULL,"name");
   MELEMENT(temp->base_type==NULL,"base_type");
   MELEMENT(temp->gfx_space==NULL,"GFX");
   MELEMENT(temp->gui==NULL,"GUI");
   MELEMENT(temp->class==SHIP_CLASS_NULL,"class");
   MELEMENT(temp->price==0,"price");
   MELEMENT(temp->fabricator==NULL,"fabricator");
   MELEMENT(temp->description==NULL,"description");
   MELEMENT(temp->armour==0.,"armour");
   /*MELEMENT(temp->thrust==0.,"thrust");
   MELEMENT(temp->turn==0.,"turn");
   MELEMENT(temp->speed==0.,"speed");
   MELEMENT(temp->shield==0.,"shield");
   MELEMENT(temp->shield_regen==0.,"shield_regen");
   MELEMENT(temp->energy==0.,"energy");
   MELEMENT(temp->energy_regen==0.,"energy_regen");
   MELEMENT(temp->fuel==0.,"fuel");*/
   MELEMENT(temp->crew==0,"crew");
   MELEMENT(temp->mass==0.,"mass");
   /*MELEMENT(temp->cap_cargo==0,"cargo");
   MELEMENT(temp->cpu==0.,"cpu");*/
#undef MELEMENT

   return 0;
}


/**
 * @brief Loads all the ships in the data files.
 *
 *    @return 0 on success.
 */
int ships_load (void)
{
   uint32_t bufsize;
   char *buf = ndata_read( SHIP_DATA, &bufsize);

   /* Sanity. */
   ss_check();

   xmlNodePtr node;
   xmlDocPtr doc = xmlParseMemory( buf, bufsize );

   node = doc->xmlChildrenNode; /* Ships node */
   if (strcmp((char*)node->name,XML_ID)) {
      ERR("Malformed "SHIP_DATA" file: missing root element '"XML_ID"'");
      return -1;
   }

   node = node->xmlChildrenNode; /* first ship node */
   if (node == NULL) {
      ERR("Malformed "SHIP_DATA" file: does not contain elements");
      return -1;
   }

   ship_stack = array_create(Ship);
   do {
      if (xml_isNode(node, XML_SHIP))
         /* Load the ship. */
         ship_parse(&array_grow(&ship_stack), node);
   } while (xml_nextNode(node));
   array_shrink(&ship_stack);

   xmlFreeDoc(doc);
   free(buf);

   DEBUG("Loaded %d Ship%s", array_size(ship_stack), (array_size(ship_stack)==1) ? "" : "s" );

   return 0;
}


/**
 * @brief Frees all the ships.
 */
void ships_free (void)
{
   Ship *s;
   int i, j;
   for (i = 0; i < array_size(ship_stack); i++) {
      s = &ship_stack[i];

      /* Free stored strings. */
      free(s->name);
      free(s->description);
      free(s->gui);
      free(s->base_type);
      free(s->fabricator);
      free(s->license);
      free(s->desc_stats);

      /* Free outfits. */
      for (j=0; j<s->outfit_nstructure; j++)
         outfit_freeSlot( &s->outfit_structure[j].slot );
      for (j=0; j<s->outfit_nutility; j++)
         outfit_freeSlot( &s->outfit_utility[j].slot );
      for (j=0; j<s->outfit_nweapon; j++)
         outfit_freeSlot( &s->outfit_weapon[j].slot );
      if (s->outfit_structure != NULL)
         free(s->outfit_structure);
      if (s->outfit_utility != NULL)
         free(s->outfit_utility);
      if (s->outfit_weapon != NULL)
         free(s->outfit_weapon);

      /* Free stats. */
      if (s->stats != NULL)
         ss_free( s->stats );

      /* Free graphics. */
      gl_freeTexture(s->gfx_space);
      if (s->gfx_engine != NULL)
         gl_freeTexture(s->gfx_engine);
      if (s->gfx_target != NULL)
         gl_freeTexture(s->gfx_target);
      if (s->gfx_store != NULL)
         gl_freeTexture(s->gfx_store);
      free(s->gfx_comm);
   }

   array_free(ship_stack);
   ship_stack = NULL;
}<|MERGE_RESOLUTION|>--- conflicted
+++ resolved
@@ -543,11 +543,7 @@
 static int ship_parseSlot( Ship *temp, ShipOutfitSlot *slot, OutfitSlotType type, xmlNodePtr node )
 {
    OutfitSlotSize base_size;
-<<<<<<< HEAD
-   char *buf;
-=======
    char *buf, *typ;
->>>>>>> 73eb6f77
    Outfit *o;
 
    /* Parse size. */
@@ -558,26 +554,15 @@
       if ((temp->class == SHIP_CLASS_BULK_CARRIER) ||
             (temp->class == SHIP_CLASS_CRUISER) ||
             (temp->class == SHIP_CLASS_CARRIER) ||
-<<<<<<< HEAD
-            (temp->class == SHIP_CLASS_MOTHERSHIP))
-         base_size = OUTFIT_SLOT_SIZE_HEAVY;
-=======
             (temp->class == SHIP_CLASS_MOTHERSHIP)) {
          typ       = "Heavy";
          base_size = OUTFIT_SLOT_SIZE_HEAVY;
       }
->>>>>>> 73eb6f77
       else if ((temp->class == SHIP_CLASS_CRUISE_SHIP) ||
             (temp->class == SHIP_CLASS_FREIGHTER) ||
             (temp->class == SHIP_CLASS_DESTROYER) ||
             (temp->class == SHIP_CLASS_CORVETTE) ||
             (temp->class == SHIP_CLASS_HEAVY_DRONE) ||
-<<<<<<< HEAD
-            (temp->class == SHIP_CLASS_ARMOURED_TRANSPORT))
-         base_size = OUTFIT_SLOT_SIZE_MEDIUM;
-      else
-         base_size = OUTFIT_SLOT_SIZE_LIGHT;
-=======
             (temp->class == SHIP_CLASS_ARMOURED_TRANSPORT)) {
          typ       = "Medium";
          base_size = OUTFIT_SLOT_SIZE_MEDIUM;
@@ -587,7 +572,6 @@
          base_size = OUTFIT_SLOT_SIZE_LIGHT;
       }
       WARN("Ship '%s' has implicit slot size, setting to '%s'",temp->name, typ);
->>>>>>> 73eb6f77
    }
    free(buf);
 
