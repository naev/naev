/*
 * See Licensing and Copyright notice in naev.h
 */

/**
 * @file ship.c
 *
 * @brief Handles the ship details.
 */


/** @cond */
#include <limits.h>
#include "physfsrwops.h"
#include "SDL_image.h"

#include "naev.h"
/** @endcond */

#include "ship.h"

#include "array.h"
#include "colour.h"
#include "conf.h"
#include "log.h"
#include "ndata.h"
#include "nfile.h"
#include "nstring.h"
#include "nxml.h"
#include "shipstats.h"
#include "slots.h"
#include "toolkit.h"
#include "unistd.h"


#define XML_SHIP  "ship" /**< XML individual ship identifier. */

<<<<<<< HEAD
#define SHIP_EXT     ".png" /**< Ship graphics extension format. */
#define SHIP_3DEXT   ".obj" /**< Ship graphics extension format. */
=======
>>>>>>> b447c887
#define SHIP_ENGINE  "_engine" /**< Engine graphic extension. */
#define SHIP_TARGET  "_target" /**< Target graphic extension. */
#define SHIP_COMM    "_comm" /**< Communication graphic extension. */

#define VIEW_WIDTH   300 /**< Ship view window width. */
#define VIEW_HEIGHT  300 /**< Ship view window height. */

#define BUTTON_WIDTH  80 /**< Button width in ship view window. */
#define BUTTON_HEIGHT 30 /**< Button height in ship view window. */

#define STATS_DESC_MAX 256 /**< Maximum length for statistics description. */


static Ship* ship_stack = NULL; /**< Stack of ships available in the game. */


/*
 * Prototypes
 */
<<<<<<< HEAD
static int ship_loadGFX( Ship *temp, char *buf, int sx, int sy, int engine, int has_3d_model );
=======
static int ship_loadGFX( Ship *temp, const char *buf, int sx, int sy, int engine );
static int ship_loadPLG( Ship *temp, const char *buf, int size_hint );
>>>>>>> b447c887
static int ship_parse( Ship *temp, xmlNodePtr parent );


/**
 * @brief Gets a ship based on its name.
 *
 *    @param name Name to match.
 *    @return Ship matching name or NULL if not found.
 */
Ship* ship_get( const char* name )
{
   Ship *temp;
   int i;

   temp = ship_stack;
   for (i=0; i < array_size(ship_stack); i++)
      if (strcmp(temp[i].name, name)==0)
         return &temp[i];

   WARN(_("Ship %s does not exist"), name);
   return NULL;
}


/**
 * @brief Gets a ship based on its name without warning.
 *
 *    @param name Name to match.
 *    @return Ship matching name or NULL if not found.
 */
Ship* ship_getW( const char* name )
{
   Ship *temp;
   int i;

   temp = ship_stack;
   for (i=0; i < array_size(ship_stack); i++)
      if (strcmp(temp[i].name, name)==0)
         return &temp[i];

   return NULL;
}


/**
 * @brief Checks to see if an ship exists matching name (case insensitive).
 */
const char *ship_existsCase( const char* name )
{
   int i;
   for (i=0; i<array_size(ship_stack); i++)
      if (strcasecmp(name,ship_stack[i].name)==0)
         return ship_stack[i].name;
   return NULL;
}




/**
 * @brief Gets the array (array.h) of all ships.
 */
const Ship* ship_getAll (void)
{
   return ship_stack;
}


/**
 * @brief Comparison function for qsort().
 */
int ship_compareTech( const void *arg1, const void *arg2 )
{
   const Ship *s1, *s2;

   /* Get ships. */
   s1 = * (const Ship**) arg1;
   s2 = * (const Ship**) arg2;

   /* Compare class. */
   if (s1->class < s2->class)
      return +1;
   else if (s1->class > s2->class)
      return -1;

   /* Compare price. */
   if (s1->price < s2->price)
      return +1;
   else if (s1->price > s2->price)
      return -1;

   /* Same. */
   return strcmp( s1->name, s2->name );
}


/**
 * @brief Gets the ship's class name in human readable form.
 *
 *    @param s Ship to get the class name from.
 *    @return The human readable class name.
 */
const char* ship_class( const Ship* s )
{
   return ship_classToString( s->class );
}


/**
 * @brief Gets the ship's display class in human readable form.
 *
 *    @param s Ship to get the display class name from.
 *    @return The human readable display class name.
 */
const char* ship_classDisplay( const Ship* s )
{
   if (s->class_display)
      return s->class_display;
   return ship_class( s );
}


/**
 * @brief Gets the ship class name in human readable form.
 *
 *    @param class Class to get name of.
 *    @return The human readable class name.
 */
const char *ship_classToString( ShipClass class )
{
   switch (class) {
      case SHIP_CLASS_NULL:
         return "NULL";

      /* Civilian. */
      case SHIP_CLASS_YACHT:
         return gettext_noop("Yacht");
      case SHIP_CLASS_COURIER:
         return gettext_noop("Courier");
      case SHIP_CLASS_FREIGHTER:
         return gettext_noop("Freighter");
      case SHIP_CLASS_BULK_CARRIER:
         return gettext_noop("Bulk Carrier");
      case SHIP_CLASS_ARMOURED_TRANSPORT:
         return gettext_noop("Armoured Transport");

      /* Military. */
      case SHIP_CLASS_SCOUT:
         return gettext_noop("Scout");
      case SHIP_CLASS_INTERCEPTOR:
         return gettext_noop("Interceptor");
      case SHIP_CLASS_FIGHTER:
         return gettext_noop("Fighter");
      case SHIP_CLASS_BOMBER:
         return gettext_noop("Bomber");
      case SHIP_CLASS_CORVETTE:
         return gettext_noop("Corvette");
      case SHIP_CLASS_DESTROYER:
         return gettext_noop("Destroyer");
      case SHIP_CLASS_CRUISER:
         return gettext_noop("Cruiser");
      case SHIP_CLASS_BATTLESHIP:
         return gettext_noop("Battleship");
      case SHIP_CLASS_CARRIER:
         return gettext_noop("Carrier");

      /* Unknown. */
      default:
         return gettext_noop("Unknown");
   }
}


#define STRTOSHIP( x, y ) if (strcmp(str,x)==0) return y
/**
 * @brief Gets the machine ship class identifier from a human readable string.
 *
 *    @param str String to extract ship class identifier from.
 */
ShipClass ship_classFromString( const char* str )
{
   if ( str != NULL ) {
      /* Civilian */
      STRTOSHIP( "Yacht",              SHIP_CLASS_YACHT );
      STRTOSHIP( "Courier",            SHIP_CLASS_COURIER );
      STRTOSHIP( "Freighter",          SHIP_CLASS_FREIGHTER );
      STRTOSHIP( "Bulk Carrier",       SHIP_CLASS_BULK_CARRIER );
      STRTOSHIP( "Armoured Transport", SHIP_CLASS_ARMOURED_TRANSPORT );

      /* Military */
      STRTOSHIP( "Scout",              SHIP_CLASS_SCOUT );
      STRTOSHIP( "Interceptor",        SHIP_CLASS_INTERCEPTOR );
      STRTOSHIP( "Fighter",            SHIP_CLASS_FIGHTER );
      STRTOSHIP( "Bomber",             SHIP_CLASS_BOMBER );
      STRTOSHIP( "Corvette",           SHIP_CLASS_CORVETTE );
      STRTOSHIP( "Destroyer",          SHIP_CLASS_DESTROYER );
      STRTOSHIP( "Cruiser",            SHIP_CLASS_CRUISER );
      STRTOSHIP( "Battleship",         SHIP_CLASS_BATTLESHIP);
      STRTOSHIP( "Carrier",            SHIP_CLASS_CARRIER );
   }

  /* Unknown */
  return SHIP_CLASS_NULL;
}
#undef STRTOSHIP


/**
 * @brief Gets the ship's base price (no outfits).
 */
credits_t ship_basePrice( const Ship* s )
{
   credits_t price;

   /* Get ship base price. */
   price = s->price;

   if (price < 0) {
      WARN(_("Negative ship base price!"));
      price = 0;
   }

   return price;
}


/**
 * @brief The ship buy price, includes default outfits.
 */
credits_t ship_buyPrice( const Ship* s )
{
   int i;
   credits_t price;
   Outfit *o;

   /* Get base price. */
   price = ship_basePrice(s);

   for (i=0; i<array_size(s->outfit_structure); i++) {
      o = s->outfit_structure[i].data;
      if (o != NULL)
         price += o->price;
   }
   for (i=0; i<array_size(s->outfit_utility); i++) {
      o = s->outfit_utility[i].data;
      if (o != NULL)
         price += o->price;
   }
   for (i=0; i<array_size(s->outfit_weapon); i++) {
      o = s->outfit_weapon[i].data;
      if (o != NULL)
         price += o->price;
   }

   return price;
}


/**
 * @brief Loads the ship's comm graphic.
 *
 * Must be freed afterwards.
 */
glTexture* ship_loadCommGFX( const Ship* s )
{
   if (s->gfx_comm != NULL)
      return gl_newImage( s->gfx_comm, 0 );
   return NULL;
}


/**
 * @brief Gets the size of the ship.
 *
 *    @brief s Ship to get the size of.
 * @return Size of the ship.
 */
int ship_size( const Ship *s )
{
   switch (s->class) {
      case SHIP_CLASS_YACHT:
      case SHIP_CLASS_SCOUT:
      case SHIP_CLASS_INTERCEPTOR:
         return 1;

      case SHIP_CLASS_COURIER:
      case SHIP_CLASS_FIGHTER:
      case SHIP_CLASS_BOMBER:
         return 2;

      case SHIP_CLASS_FREIGHTER:
      case SHIP_CLASS_CORVETTE:
         return 3;

      case SHIP_CLASS_DESTROYER:
      case SHIP_CLASS_ARMOURED_TRANSPORT:
         return 4;

      case SHIP_CLASS_BULK_CARRIER:
      case SHIP_CLASS_CRUISER:
         return 5;

      case SHIP_CLASS_BATTLESHIP:
      case SHIP_CLASS_CARRIER:
         return 6;

      default:
         return -1;
   }
}


/**
 * @brief Generates a target graphic for a ship.
 */
static int ship_genTargetGFX( Ship *temp, SDL_Surface *surface, int sx, int sy )
{
   SDL_Surface *gfx, *gfx_store;
   int x, y, sw, sh;
   SDL_Rect rtemp, dstrect;
#if 0 /* Required for scanlines. */
   int i, j;
   uint32_t *pix;
   double r, g, b, a;
   double h, s, v;
#endif
   char buf[PATH_MAX];

   /* Get sprite size. */
   sw = temp->gfx_space->w / sx;
   sh = temp->gfx_space->h / sy;

   /* Create the surface. */
   SDL_SetSurfaceBlendMode(surface, SDL_BLENDMODE_NONE);

   /* create the temp POT surface */
   gfx = SDL_CreateRGBSurface( 0, sw, sh,
         surface->format->BytesPerPixel*8, RGBAMASK );
   gfx_store = SDL_CreateRGBSurface( 0, SHIP_TARGET_W, SHIP_TARGET_H,
         surface->format->BytesPerPixel*8, RGBAMASK );

   if (gfx == NULL) {
      WARN( _("Unable to create ship '%s' targeting surface."), temp->name );
      return -1;
   }

   /* Copy over for target. */
   gl_getSpriteFromDir( &x, &y, temp->gfx_space, M_PI* 5./4. );
   rtemp.x = sw * x;
   rtemp.y = sh * y;
   rtemp.w = sw;
   rtemp.h = sh;
   dstrect.x = 0;
   dstrect.y = 0;
   dstrect.w = rtemp.w;
   dstrect.h = rtemp.h;
   SDL_BlitSurface( surface, &rtemp, gfx, &dstrect );

   /* Copy over for store. */
   dstrect.x = (SHIP_TARGET_W - sw) / 2;
   dstrect.y = (SHIP_TARGET_H - sh) / 2;
   dstrect.w = rtemp.w;
   dstrect.h = rtemp.h;
   SDL_BlitSurface( surface, &rtemp, gfx_store, &dstrect );

   /* Load the store surface. */
   snprintf( buf, sizeof(buf), "%s_gfx_store", temp->name );
   temp->gfx_store = gl_loadImagePad( buf, gfx_store, OPENGL_TEX_VFLIP, SHIP_TARGET_W, SHIP_TARGET_H, 1, 1, 1 );

   /* Load the surface. */
   snprintf( buf, sizeof(buf), "%s_gfx_target", temp->name );
   temp->gfx_target = gl_loadImagePad( buf, gfx, OPENGL_TEX_VFLIP, sw, sh, 1, 1, 1 );

   return 0;
}


/**
 * @brief Loads the space graphics for a ship from an image.
 *
 *    @param temp Ship to load into.
 *    @param str Path of the image to use.
 *    @param sx Number of X sprites in image.
 *    @param sy Number of Y sprites in image.
 */
<<<<<<< HEAD
static int ship_loadGFX( Ship *temp, char *buf, int sx, int sy, int engine, int has_3d_model )
=======
static int ship_loadSpaceImage( Ship *temp, char *str, int sx, int sy )
>>>>>>> b447c887
{
   SDL_RWops *rw;
   SDL_Surface *surface;
   int ret;

<<<<<<< HEAD

   /* Get base path. */
   for (i=0; i<PATH_MAX; i++) {
      if ((buf[i] == '\0') || (buf[i] == '_')) {
         base[i] = '\0';
         break;
      }
      base[i] = buf[i];
   }
   if (i>=PATH_MAX) {
      WARN("Failed to get base path of '%s'.", buf);
      return -1;
   }

   /* Load the 3d model */
   if (has_3d_model) {
      snprintf(str, PATH_MAX, SHIP_3DGFX_PATH"%s/%s"SHIP_3DEXT, base, buf);
      temp->gfx_3d = object_loadFromFile(str);
   }

   /* Load the space sprite. */
   nsnprintf( str, PATH_MAX, SHIP_GFX_PATH"%s/%s"SHIP_EXT, base, buf );
   rw    = ndata_rwops( str );
   npng  = npng_open( rw );
   npng_dim( npng, &w, &h );
   surface = npng_readSurface( npng, gl_needPOT(), 1 );
=======
   /* Load the space sprite. */
   rw    = PHYSFSRWOPS_openRead( str );
   if (rw==NULL) {
      WARN(_("Unable to open '%s' for reading!"), str);
      return -1;
   }
   surface = IMG_Load_RW( rw, 0 );
>>>>>>> b447c887

   /* Load the texture. */
   temp->gfx_space = gl_loadImagePadTrans( str, surface, rw,
         OPENGL_TEX_MAPTRANS | OPENGL_TEX_MIPMAPS | OPENGL_TEX_VFLIP,
         surface->w, surface->h, sx, sy, 0 );

   /* Create the target graphic. */
   ret = ship_genTargetGFX( temp, surface, sx, sy );
   if (ret != 0)
      return ret;

   /* Free stuff. */
   SDL_RWclose( rw );
   SDL_FreeSurface( surface );

   /* Calculate mount angle. */
   temp->mangle  = 2.*M_PI;
   temp->mangle /= temp->gfx_space->sx * temp->gfx_space->sy;
   return 0;
}


/**
 * @brief Loads the space graphics for a ship from an image.
 *
 *    @param temp Ship to load into.
 *    @param str Path of the image to use.
 *    @param sx Number of X sprites in image.
 *    @param sy Number of Y sprites in image.
 */
static int ship_loadEngineImage( Ship *temp, char *str, int sx, int sy )
{
   temp->gfx_engine = gl_newSprite( str, sx, sy, OPENGL_TEX_MIPMAPS );
   return (temp->gfx_engine != NULL);
}


/**
 * @brief Loads the graphics for a ship.
 *
 *    @param temp Ship to load into.
 *    @param buf Name of the texture to work with.
 *    @param sx Number of X sprites in image.
 *    @param sy Number of Y sprites in image.
 *    @param engine Whether there is also an engine image to load.
 */
static int ship_loadGFX( Ship *temp, const char *buf, int sx, int sy, int engine )
{
   char str[PATH_MAX], *ext, *base, *delim;

   /* Get base path. */
   delim = strchr( buf, '_' );
   base = delim==NULL ? strdup( buf ) : strndup( buf, delim-buf );

   ext = ".webp";
   snprintf( str, sizeof(str), SHIP_GFX_PATH"%s/%s%s", base, buf, ext );
   if (!PHYSFS_exists(str)) {
      ext = ".png";
      snprintf( str, sizeof(str), SHIP_GFX_PATH"%s/%s%s", base, buf, ext );
   }
   ship_loadSpaceImage( temp, str, sx, sy );

   /* Load the engine sprite .*/
   if (engine) {
      snprintf( str, sizeof(str), SHIP_GFX_PATH"%s/%s"SHIP_ENGINE"%s", base, buf, ext );
      ship_loadEngineImage( temp, str, sx, sy );
      if (temp->gfx_engine == NULL)
         WARN(_("Ship '%s' does not have an engine sprite (%s)."), temp->name, str );
   }

   /* Get the comm graphic for future loading. */
   asprintf( &temp->gfx_comm, SHIP_GFX_PATH"%s/%s"SHIP_COMM"%s", base, buf, ext );
   free( base );

   return 0;
}


/**
 * @brief Loads the collision polygon for a ship.
 *
 *    @param temp Ship to load into.
 *    @param buf Name of the file.
 *    @param size_hint Expected array length required.
 */
static int ship_loadPLG( Ship *temp, const char *buf, int size_hint )
{
   char *file;
   CollPoly *polygon;
   xmlDocPtr doc;
   xmlNodePtr node, cur;

   asprintf( &file, "%s%s.xml", SHIP_POLYGON_PATH, buf );

   /* See if the file does exist. */
   if (!PHYSFS_exists(file)) {
      WARN(_("%s xml collision polygon does not exist!\n \
               Please use the script 'polygon_from_sprite.py' if sprites are used,\n \
               And 'polygonSTL.py' if 3D model is used in game.\n \
               These files can be found in Naev's artwork repo."), file);
      free(file);
      return 0;
   }

   /* Load the XML. */
   doc  = xml_parsePhysFS( file );

   if (doc == NULL) {
      free(file);
      return 0;
   }

   node = doc->xmlChildrenNode; /* First polygon node */
   if (node == NULL) {
      xmlFreeDoc(doc);
      WARN(_("Malformed %s file: does not contain elements"), file);
      free(file);
      return 0;
   }

   free(file);

   do { /* load the polygon data */
      if (xml_isNode(node,"polygons")) {
         cur = node->children;
         temp->polygon = array_create_size( CollPoly, size_hint );
         do {
            if (xml_isNode(cur,"polygon")) {
               polygon = &array_grow( &temp->polygon );
               LoadPolygon( polygon, cur );
            }
         } while (xml_nextNode(cur));
      }
   } while (xml_nextNode(node));

   xmlFreeDoc(doc);
   return 0;
}


/**
 * @brief Parses a slot for a ship.
 *
 *    @param temp Ship to be parsed.
 *    @param slot Slot being parsed.
 *    @param type Type of the slot.
 *    @param node Node containing the data.
 *    @return 0 on success.
 */
static int ship_parseSlot( Ship *temp, ShipOutfitSlot *slot, OutfitSlotType type, xmlNodePtr node )
{
   OutfitSlotSize base_size;
   char *buf;
   Outfit *o;

   /* Initialize. */
   memset( slot, 0, sizeof(ShipOutfitSlot) );
   /* Parse size. */
   xmlr_attr_strd( node, "size", buf );
   if (buf != NULL)
      base_size = outfit_toSlotSize( buf );
   else {
      WARN(_("Ship '%s' has undefined slot size, setting to '%s'"),temp->name, "Small");
      base_size = OUTFIT_SLOT_SIZE_LIGHT;
   }
   free(buf);

   /* Get mount point for weapons. */
   if (type == OUTFIT_SLOT_WEAPON) {
      xmlr_attr_float( node, "x", slot->mount.x );
      xmlr_attr_float( node, "y", slot->mount.y );
      /* Since we measure in pixels, we have to modify it so it
       *  doesn't get corrected by the ortho correction. */
      slot->mount.y *= M_SQRT2;
      xmlr_attr_float( node, "h", slot->mount.h );
   }

   /* Parse property. */
   xmlr_attr_strd( node, "prop", buf );
   if (buf != NULL) {
      slot->slot.spid = sp_get( buf );
      slot->exclusive = sp_exclusive( slot->slot.spid );
      slot->required  = sp_required( slot->slot.spid );
      free( buf );
   }
   //TODO: consider inserting those two parse blocks below inside the parse block above

   /* Parse exclusive flag, default false. */
   xmlr_attr_int( node, "exclusive", slot->exclusive );
   /* TODO: decide if exclusive should even belong in ShipOutfitSlot,
    * remove this hack, and fix slot->exclusive to slot->slot.exclusive
    * in it's two previous occurrences, meaning three lines above and 12
    * lines above */
   /* hack */
   slot->slot.exclusive = slot->exclusive;

   /* Parse required flag, default false. */
   xmlr_attr_int( node, "required", slot->required );

   /* Parse default outfit. */
   buf = xml_get(node);
   if (buf != NULL) {
      o = outfit_get( buf );
      if (o == NULL)
         WARN( _("Ship '%s' has default outfit '%s' which does not exist."), temp->name, buf );
      slot->data = o;
   }

   /* Set stuff. */
   slot->slot.size = base_size;
   slot->slot.type = type;

   /* Required slots need a default outfit. */
   if (slot->required && (slot->data == NULL))
      WARN(_("Ship '%s' has required slot without a default outfit."), temp->name);

   return 0;
}

/**
 * @brief Extracts the in-game ship from an XML node.
 *
 *    @param temp Ship to load data into.
 *    @param parent Node to get ship from.
 *    @return 0 on success.
 */
static int ship_parse( Ship *temp, xmlNodePtr parent )
{
   int i;
   xmlNodePtr cur, node;
   int sx, sy;
   char *buf;
   char str[PATH_MAX];
   int noengine;
   ShipStatList *ll;
   ShipTrailEmitter trail;

   /* Clear memory. */
   memset( temp, 0, sizeof(Ship) );

   /* Defaults. */
   ss_statsInit( &temp->stats_array );

   /* Get name. */
   xmlr_attr_strd( parent, "name", temp->name );
   if (temp->name == NULL)
      WARN( _("Ship in %s has invalid or no name"), SHIP_DATA_PATH );

   /* Datat that must be loaded first. */
   node = parent->xmlChildrenNode;
   do { /* load all the data */
      xml_onlyNodes(node);
      if (xml_isNode(node,"class")) {
         xmlr_attr_strd( node, "display", temp->class_display );
         temp->class = ship_classFromString( xml_get(node) );
         continue;
      }
   } while (xml_nextNode(node));

   /* Default offsets for the engine. */
   temp->trail_emitters = NULL;

   /* Load the rest of the data. */
   node = parent->xmlChildrenNode;
   do { /* load all the data */

      /* Only handle nodes. */
      xml_onlyNodes(node);

      if (xml_isNode(node,"GFX")) {
         int has_3d_model = 0;

         /* Get base graphic name. */
         buf = xml_get(node);
         if (buf==NULL) {
            WARN(_("Ship '%s': GFX element is NULL"), temp->name);
            continue;
         }

         /* Checks for a 3d model */
         xmlr_attr(node, "_3d", stmp);
         if (stmp != NULL) {
            if (strcmp(stmp, "true") == 0)
               has_3d_model = 1;
            free(stmp);
         }

         /* Checks for a 3d scale */
         xmlr_attr(node, "_3d_scale", stmp);
         if (stmp != NULL) {
            temp->gfx_3d_scale = atof(stmp);
            free(stmp);
         }
	 else
             temp->gfx_3d_scale = .01;

         /* Get sprite size. */
         xmlr_attr_int_def( node, "sx", sx, 8 );
         xmlr_attr_int_def( node, "sy", sy, 8 );

         xmlr_attr_int(node, "noengine", noengine );

         /* Load the graphics. */
         ship_loadGFX( temp, buf, sx, sy, !noengine );

         /* Load the polygon. */
         ship_loadPLG( temp, buf, sx*sy );

         /* Validity check: there must be 1 polygon per sprite. */
         if (array_size(temp->polygon) != sx*sy) {
            WARN(_("Ship '%s': the number of collision polygons is wrong.\n \
                    npolygon = %i and sx*sy = %i"),
                    temp->name, array_size(temp->polygon), sx*sy);
         }

         continue;
      }

      if (xml_isNode(node,"gfx_space")) {

         /* Get path */
         buf = xml_get(node);
         if (buf==NULL) {
            WARN(_("Ship '%s': gfx_space element is NULL"), temp->name);
            continue;
         }
         snprintf( str, sizeof(str), GFX_PATH"%s", buf );

         /* Get sprite size. */
         xmlr_attr_int_def( node, "sx", sx, 8 );
         xmlr_attr_int_def( node, "sy", sy, 8 );

         /* Load the graphics. */
         ship_loadSpaceImage( temp, str, sx, sy );

         continue;
      }

      if (xml_isNode(node,"gfx_engine")) {

         /* Get path */
         buf = xml_get(node);
         if (buf==NULL) {
            WARN(_("Ship '%s': gfx_engine element is NULL"), temp->name);
            continue;
         }
         snprintf( str, sizeof(str), GFX_PATH"%s", buf );

         /* Get sprite size. */
         xmlr_attr_int_def( node, "sx", sx, 8 );
         xmlr_attr_int_def( node, "sy", sy, 8 );

         /* Load the graphics. */
<<<<<<< HEAD
         ship_loadGFX( temp, buf, sx, sy, engine, has_3d_model );
=======
         ship_loadEngineImage( temp, str, sx, sy );
>>>>>>> b447c887

         continue;
      }

      if (xml_isNode(node,"gfx_comm")) {
         /* Get path */
         buf = xml_get(node);
         if (buf==NULL) {
            WARN(_("Ship '%s': gfx_comm element is NULL"), temp->name);
            continue;
         }
         snprintf( str, sizeof(str), GFX_PATH"%s", buf );
         temp->gfx_comm = strdup(str);
         continue;
      }
      if (xml_isNode(node,"gfx_overlays")) {
         cur = node->children;
         temp->gfx_overlays = array_create_size( glTexture*, 2 );
         do {
            xml_onlyNodes(cur);
            if (xml_isNode(cur,"gfx_overlay"))
               array_push_back( &temp->gfx_overlays,
                     xml_parseTexture( cur, OVERLAY_GFX_PATH"%s", 1, 1, OPENGL_TEX_MIPMAPS ) );
         } while (xml_nextNode(cur));
         continue;
      }

      xmlr_strd(node,"GUI",temp->gui);
      if (xml_isNode(node,"sound")) {
         temp->sound = sound_get( xml_get(node) );
         continue;
      }
      xmlr_strd(node,"base_type",temp->base_type);
      if (xml_isNode(node,"class")) {
         /* Already preemptively loaded, avoids warning. */
         continue;
      }
      xmlr_float(node,"time_mod",temp->dt_default);
      xmlr_long(node,"price",temp->price);
      xmlr_strd(node,"license",temp->license);
      xmlr_strd(node,"fabricator",temp->fabricator);
      xmlr_strd(node,"description",temp->description);
      xmlr_int(node,"rarity",temp->rarity);

      if (xml_isNode(node,"trail_generator")) {
         xmlr_attr_float( node, "x", trail.x_engine );
         xmlr_attr_float( node, "y", trail.y_engine );
         xmlr_attr_float( node, "h", trail.h_engine );
         xmlr_attr_int_def( node, "always_under", trail.always_under, 0 );
         if (temp->trail_emitters == NULL) {
            temp->trail_emitters = array_create( ShipTrailEmitter );
         }
         buf = xml_get(node);
         if (buf == NULL)
            buf = "default";
         trail.trail_spec = trailSpec_get( buf );
         if (trail.trail_spec != NULL)
            array_push_back( &temp->trail_emitters, trail );
         continue;
      }

      if (xml_isNode(node,"movement")) {
         cur = node->children;
         do {
            xml_onlyNodes(cur);
            xmlr_float(cur,"thrust",temp->thrust);
            xmlr_float(cur,"turn",temp->turn);
            xmlr_float(cur,"speed",temp->speed);
            /* All the xmlr_ stuff have continue cases. */
            WARN(_("Ship '%s' has unknown movement node '%s'."), temp->name, cur->name);
         } while (xml_nextNode(cur));
         continue;
      }
      if (xml_isNode(node,"health")) {
         cur = node->children;
         do {
            xml_onlyNodes(cur);
            xmlr_float(cur,"absorb",temp->dmg_absorb);
            xmlr_float(cur,"armour",temp->armour);
            xmlr_float(cur,"armour_regen",temp->armour_regen);
            xmlr_float(cur,"shield",temp->shield);
            xmlr_float(cur,"shield_regen",temp->shield_regen);
            xmlr_float(cur,"energy",temp->energy);
            xmlr_float(cur,"energy_regen",temp->energy_regen);
            /* All the xmlr_ stuff have continue cases. */
            WARN(_("Ship '%s' has unknown health node '%s'."), temp->name, cur->name);
         } while (xml_nextNode(cur));
         continue;
      }
      if (xml_isNode(node,"characteristics")) {
         cur = node->children;
         do {
            xml_onlyNodes(cur);
            xmlr_int(cur,"crew",temp->crew);
            xmlr_float(cur,"mass",temp->mass);
            xmlr_float(cur,"cpu",temp->cpu);
            xmlr_int(cur,"fuel",temp->fuel);
            xmlr_int(cur,"fuel_consumption",temp->fuel_consumption);
            xmlr_float(cur,"cargo",temp->cap_cargo);
            /* All the xmlr_ stuff have continue cases. */
            WARN(_("Ship '%s' has unknown characteristic node '%s'."), temp->name, cur->name);
         } while (xml_nextNode(cur));
         continue;
      }
      if (xml_isNode(node,"slots")) {
         /* Allocate the space. */
         temp->outfit_structure  = array_create( ShipOutfitSlot );
         temp->outfit_utility    = array_create( ShipOutfitSlot );
         temp->outfit_weapon     = array_create( ShipOutfitSlot );

         /* Initialize the mounts. */
         cur = node->children;
         do {
            xml_onlyNodes(cur);
            if (xml_isNode(cur,"structure"))
               ship_parseSlot( temp, &array_grow(&temp->outfit_structure), OUTFIT_SLOT_STRUCTURE, cur );
            else if (xml_isNode(cur,"utility"))
               ship_parseSlot( temp, &array_grow(&temp->outfit_utility), OUTFIT_SLOT_UTILITY, cur );
            else if (xml_isNode(cur,"weapon"))
               ship_parseSlot( temp, &array_grow(&temp->outfit_weapon), OUTFIT_SLOT_WEAPON, cur );
            else
               WARN(_("Ship '%s' has unknown slot node '%s'."), temp->name, cur->name);
         } while (xml_nextNode(cur));
         array_shrink( &temp->outfit_structure );
         array_shrink( &temp->outfit_utility );
         array_shrink( &temp->outfit_weapon );
         continue;
      }

      /* Parse ship stats. */
      if (xml_isNode(node,"stats")) {
         cur = node->children;
         do {
            xml_onlyNodes(cur);
            ll = ss_listFromXML( cur );
            if (ll != NULL) {
               ll->next    = temp->stats;
               temp->stats = ll;
               continue;
            }
            WARN(_("Ship '%s' has unknown stat '%s'."), temp->name, cur->name);
         } while (xml_nextNode(cur));

         /* Load array. */
         ss_statsInit( &temp->stats_array );
         ss_statsModFromList( &temp->stats_array, temp->stats );

         /* Create description. */
         if (temp->stats != NULL) {
            temp->desc_stats = malloc( STATS_DESC_MAX );
            i = ss_statsListDesc( temp->stats, temp->desc_stats, STATS_DESC_MAX, 0 );
            if (i <= 0) {
               free( temp->desc_stats );
               temp->desc_stats = NULL;
            }
         }

         continue;
      }

      /* Used by on-valid and NSH utils, no in-game meaning. */
      if (xml_isNode(node,"mission"))
         continue;

      DEBUG(_("Ship '%s' has unknown node '%s'."), temp->name, node->name);
   } while (xml_nextNode(node));

   /* Post processing. */
   temp->dmg_absorb   /= 100.;
   temp->turn         *= M_PI / 180.; /* Convert to rad. */

   /* ship validator */
#define MELEMENT(o,s)      if (o) WARN( _("Ship '%s' missing '%s' element"), temp->name, s)
   MELEMENT(temp->name==NULL,"name");
   MELEMENT(temp->base_type==NULL,"base_type");
   MELEMENT((temp->gfx_space==NULL) || (temp->gfx_comm==NULL),"GFX");
   MELEMENT(temp->gui==NULL,"GUI");
   MELEMENT(temp->class==SHIP_CLASS_NULL,"class");
   MELEMENT(temp->price==0,"price");
   MELEMENT(temp->dt_default==0.,"time_mod");
   MELEMENT(temp->fabricator==NULL,"fabricator");
   MELEMENT(temp->description==NULL,"description");
   MELEMENT(temp->armour==0.,"armour");
   /*MELEMENT(temp->thrust==0.,"thrust");
   MELEMENT(temp->turn==0.,"turn");
   MELEMENT(temp->speed==0.,"speed");
   MELEMENT(temp->shield==0.,"shield");
   MELEMENT(temp->shield_regen==0.,"shield_regen");
   MELEMENT(temp->energy==0.,"energy");
   MELEMENT(temp->energy_regen==0.,"energy_regen");
   MELEMENT(temp->fuel==0.,"fuel");*/
   MELEMENT(temp->crew==0,"crew");
   MELEMENT(temp->mass==0.,"mass");
   MELEMENT(temp->fuel_consumption==0,"fuel_consumption");
   /*MELEMENT(temp->cap_cargo==0,"cargo");
   MELEMENT(temp->cpu==0.,"cpu");*/
#undef MELEMENT

   return 0;
}


/**
 * @brief Loads all the ships in the data files.
 *
 *    @return 0 on success.
 */
int ships_load (void)
{
   size_t nfiles;
   char **ship_files, *file;
   int i;
   xmlNodePtr node;
   xmlDocPtr doc;

   /* Validity. */
   ss_check();

   ship_files = PHYSFS_enumerateFiles( SHIP_DATA_PATH );
   for (nfiles=0; ship_files[nfiles]!=NULL; nfiles++) {}

   /* Initialize stack if needed. */
   if (ship_stack == NULL)
      ship_stack = array_create_size(Ship, nfiles);

   for (i=0; ship_files[i]!=NULL; i++) {
      if (!ndata_matchExt( ship_files[i], "xml" ))
         continue;

      /* Get the file name .*/
      asprintf( &file, "%s%s", SHIP_DATA_PATH, ship_files[i] );

      /* Load the XML. */
      doc  = xml_parsePhysFS( file );

      if (doc == NULL) {
         free(file);
         continue;
      }

      node = doc->xmlChildrenNode; /* First ship node */
      if (node == NULL) {
         xmlFreeDoc(doc);
         WARN(_("Malformed %s file: does not contain elements"), file);
         free(file);
         continue;
      }

      free(file);

      if (xml_isNode(node, XML_SHIP))
         /* Load the ship. */
         ship_parse( &array_grow(&ship_stack), node );

      /* Clean up. */
      xmlFreeDoc(doc);
   }

   /* Shrink stack. */
   array_shrink(&ship_stack);
   DEBUG( n_( "Loaded %d Ship", "Loaded %d Ships", array_size(ship_stack) ), array_size(ship_stack) );

   /* Clean up. */
   PHYSFS_freeList( ship_files );

   return 0;
}


/**
 * @brief Frees all the ships.
 */
void ships_free (void)
{
   Ship *s;
   int i, j;
   for (i = 0; i < array_size(ship_stack); i++) {
      s = &ship_stack[i];

      /* Free stored strings. */
      free(s->name);
      free(s->class_display);
      free(s->description);
      free(s->gui);
      free(s->base_type);
      free(s->fabricator);
      free(s->license);
      free(s->desc_stats);

      /* Free outfits. */
      for (j=0; j<array_size(s->outfit_structure); j++)
         outfit_freeSlot( &s->outfit_structure[j].slot );
      for (j=0; j<array_size(s->outfit_utility); j++)
         outfit_freeSlot( &s->outfit_utility[j].slot );
      for (j=0; j<array_size(s->outfit_weapon); j++)
         outfit_freeSlot( &s->outfit_weapon[j].slot );
      array_free(s->outfit_structure);
      array_free(s->outfit_utility);
      array_free(s->outfit_weapon);

      ss_free( s->stats );

      /* Free graphics. */
      object_free(s->gfx_3d);
      gl_freeTexture(s->gfx_space);
      gl_freeTexture(s->gfx_engine);
      gl_freeTexture(s->gfx_target);
      gl_freeTexture(s->gfx_store);
      free(s->gfx_comm);
      for (j=0; j<array_size(s->gfx_overlays); j++)
         gl_freeTexture(s->gfx_overlays[j]);
      array_free(s->gfx_overlays);

      /* Free collision polygons. */
      for (j=0; j<array_size(s->polygon); j++) {
         free(s->polygon[j].x);
         free(s->polygon[j].y);
      }

      array_free(s->trail_emitters);
      array_free(s->polygon);
   }

   array_free(ship_stack);
   ship_stack = NULL;
}<|MERGE_RESOLUTION|>--- conflicted
+++ resolved
@@ -35,11 +35,7 @@
 
 #define XML_SHIP  "ship" /**< XML individual ship identifier. */
 
-<<<<<<< HEAD
-#define SHIP_EXT     ".png" /**< Ship graphics extension format. */
 #define SHIP_3DEXT   ".obj" /**< Ship graphics extension format. */
-=======
->>>>>>> b447c887
 #define SHIP_ENGINE  "_engine" /**< Engine graphic extension. */
 #define SHIP_TARGET  "_target" /**< Target graphic extension. */
 #define SHIP_COMM    "_comm" /**< Communication graphic extension. */
@@ -59,12 +55,8 @@
 /*
  * Prototypes
  */
-<<<<<<< HEAD
-static int ship_loadGFX( Ship *temp, char *buf, int sx, int sy, int engine, int has_3d_model );
-=======
-static int ship_loadGFX( Ship *temp, const char *buf, int sx, int sy, int engine );
+static int ship_loadGFX( Ship *temp, const char *buf, int sx, int sy, int engine, int has_3d_model );
 static int ship_loadPLG( Ship *temp, const char *buf, int size_hint );
->>>>>>> b447c887
 static int ship_parse( Ship *temp, xmlNodePtr parent );
 
 
@@ -450,44 +442,12 @@
  *    @param sx Number of X sprites in image.
  *    @param sy Number of Y sprites in image.
  */
-<<<<<<< HEAD
-static int ship_loadGFX( Ship *temp, char *buf, int sx, int sy, int engine, int has_3d_model )
-=======
 static int ship_loadSpaceImage( Ship *temp, char *str, int sx, int sy )
->>>>>>> b447c887
 {
    SDL_RWops *rw;
    SDL_Surface *surface;
    int ret;
 
-<<<<<<< HEAD
-
-   /* Get base path. */
-   for (i=0; i<PATH_MAX; i++) {
-      if ((buf[i] == '\0') || (buf[i] == '_')) {
-         base[i] = '\0';
-         break;
-      }
-      base[i] = buf[i];
-   }
-   if (i>=PATH_MAX) {
-      WARN("Failed to get base path of '%s'.", buf);
-      return -1;
-   }
-
-   /* Load the 3d model */
-   if (has_3d_model) {
-      snprintf(str, PATH_MAX, SHIP_3DGFX_PATH"%s/%s"SHIP_3DEXT, base, buf);
-      temp->gfx_3d = object_loadFromFile(str);
-   }
-
-   /* Load the space sprite. */
-   nsnprintf( str, PATH_MAX, SHIP_GFX_PATH"%s/%s"SHIP_EXT, base, buf );
-   rw    = ndata_rwops( str );
-   npng  = npng_open( rw );
-   npng_dim( npng, &w, &h );
-   surface = npng_readSurface( npng, gl_needPOT(), 1 );
-=======
    /* Load the space sprite. */
    rw    = PHYSFSRWOPS_openRead( str );
    if (rw==NULL) {
@@ -495,7 +455,6 @@
       return -1;
    }
    surface = IMG_Load_RW( rw, 0 );
->>>>>>> b447c887
 
    /* Load the texture. */
    temp->gfx_space = gl_loadImagePadTrans( str, surface, rw,
@@ -542,7 +501,7 @@
  *    @param sy Number of Y sprites in image.
  *    @param engine Whether there is also an engine image to load.
  */
-static int ship_loadGFX( Ship *temp, const char *buf, int sx, int sy, int engine )
+static int ship_loadGFX( Ship *temp, const char *buf, int sx, int sy, int engine, int has_3d_model )
 {
    char str[PATH_MAX], *ext, *base, *delim;
 
@@ -550,6 +509,13 @@
    delim = strchr( buf, '_' );
    base = delim==NULL ? strdup( buf ) : strndup( buf, delim-buf );
 
+   /* Load the 3d model */
+   if (has_3d_model) {
+      snprintf(str, sizeof(str), SHIP_3DGFX_PATH"%s/%s"SHIP_3DEXT, base, buf);
+      temp->gfx_3d = object_loadFromFile(str);
+   }
+
+   /* Load the space sprite. */
    ext = ".webp";
    snprintf( str, sizeof(str), SHIP_GFX_PATH"%s/%s%s", base, buf, ext );
    if (!PHYSFS_exists(str)) {
@@ -727,7 +693,7 @@
    int i;
    xmlNodePtr cur, node;
    int sx, sy;
-   char *buf;
+   char *buf, *stmp;
    char str[PATH_MAX];
    int noengine;
    ShipStatList *ll;
@@ -776,7 +742,7 @@
          }
 
          /* Checks for a 3d model */
-         xmlr_attr(node, "_3d", stmp);
+         xmlr_attr_strd(node, "_3d", stmp);
          if (stmp != NULL) {
             if (strcmp(stmp, "true") == 0)
                has_3d_model = 1;
@@ -784,7 +750,7 @@
          }
 
          /* Checks for a 3d scale */
-         xmlr_attr(node, "_3d_scale", stmp);
+         xmlr_attr_strd(node, "_3d_scale", stmp);
          if (stmp != NULL) {
             temp->gfx_3d_scale = atof(stmp);
             free(stmp);
@@ -799,7 +765,7 @@
          xmlr_attr_int(node, "noengine", noengine );
 
          /* Load the graphics. */
-         ship_loadGFX( temp, buf, sx, sy, !noengine );
+         ship_loadGFX( temp, buf, sx, sy, !noengine, has_3d_model );
 
          /* Load the polygon. */
          ship_loadPLG( temp, buf, sx*sy );
@@ -849,11 +815,7 @@
          xmlr_attr_int_def( node, "sy", sy, 8 );
 
          /* Load the graphics. */
-<<<<<<< HEAD
-         ship_loadGFX( temp, buf, sx, sy, engine, has_3d_model );
-=======
          ship_loadEngineImage( temp, str, sx, sy );
->>>>>>> b447c887
 
          continue;
       }
