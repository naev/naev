--- conflicted
+++ resolved
@@ -32,12 +32,6 @@
 
 #define XML_SHIP  "ship" /**< XML individual ship identifier. */
 
-<<<<<<< HEAD
-#define SHIP_DATA    "dat/ship.xml" /**< XML file containing ships. */
-#define SHIP_GFX     "gfx/ship/" /**< Location of ship graphics. */
-#define SHIP_3DGFX   "gfx/ship/3d/" /**< Location of ship 3d graphics. */
-=======
->>>>>>> c8b8e97f
 #define SHIP_EXT     ".png" /**< Ship graphics extension format. */
 #define SHIP_3DEXT   ".obj" /**< Ship graphics extension format. */
 #define SHIP_ENGINE  "_engine" /**< Target graphic extension. */
@@ -485,17 +479,24 @@
    npng_t *npng;
    SDL_Surface *surface;
 
+
    /* Get base path. */
    for (i=0; i<PATH_MAX; i++) {
       if ((buf[i] == '\0') || (buf[i] == '_')) {
          base[i] = '\0';
          break;
       }
-      base[i] = buf[i];
+      base[i] = buf[i]; 
    }
    if (i>=PATH_MAX) {
       WARN("Failed to get base path of '%s'.", buf);
-      return -1;
+      continue;
+   }
+
+   /* Load the 3d model */
+   if (has_3d_model) {
+      snprintf(str, PATH_MAX, SHIP_3DGFX_PATH"%s/%s"SHIP_3DEXT, base, buf);
+      temp->gfx_3d = object_loadFromFile(str);
    }
 
    /* Load the space sprite. */
@@ -734,43 +735,9 @@
          else
             sy = 8;
 
-<<<<<<< HEAD
-         /* Get base path. */
-         for (i=0; i<PATH_MAX; i++) {
-            if ((buf[i] == '\0') || (buf[i] == '_')) {
-               base[i] = '\0';
-               break;
-            }
-            base[i] = buf[i]; 
-         }
-         if (i>=PATH_MAX) {
-            WARN("Failed to get base path of '%s'.", buf);
-            continue;
-         }
-
-         /* Load the 3d model */
-         if (has_3d_model) {
-            snprintf(str, PATH_MAX, SHIP_3DGFX"%s/%s"SHIP_3DEXT, base, buf);
-            temp->gfx_3d = object_loadFromFile(str);
-         }
-
-         /* Load the space sprite. */
-         snprintf( str, PATH_MAX, SHIP_GFX"%s/%s"SHIP_EXT, base, buf );
-         temp->gfx_space = gl_newSprite( str, sx, sy,
-               OPENGL_TEX_MAPTRANS | OPENGL_TEX_MIPMAPS );
-
-         /* Load the engine sprite .*/
-         if (conf.engineglow) {
-            snprintf( str, PATH_MAX, SHIP_GFX"%s/%s"SHIP_ENGINE SHIP_EXT, base, buf );
-            temp->gfx_engine = gl_newSprite( str, sx, sy, OPENGL_TEX_MIPMAPS );
-            if (temp->gfx_engine == NULL)
-               WARN("Ship '%s' does not have an engine sprite (%s).", temp->name, str );
-=======
-         xmlr_attr(node, "noengine", stmp );
          if (stmp != NULL) {
             engine = 0;
             free(stmp);
->>>>>>> c8b8e97f
          }
          else
             engine = 1;
