--- conflicted
+++ resolved
@@ -191,22 +191,12 @@
 static double gui_yoff = 0.; /**< Y offset that GUI introduces. */
 
 /* messages */
-<<<<<<< HEAD
-#define MESG_SIZE_MAX   128 /**< Maxmimu message length. */
-static double mesg_timeout = 30.; /**< How long it takes for a message to timeout. */
-static double mesg_fadeout = 5.; /**< When it sohuld start fading out. */
-static int mesg_max = 16; /**< Maximum messages onscreen */
-static int mesg_visible = 5; /**< Number of visible messages. */
-static int mesg_pointer = 0; /**< Current pointer message is at (for when scrolling. */
-static int mesg_viewpoint = 0; /**< Position of viewing. */
-=======
 #define MESG_SIZE_MAX        256 /**< Maxmimu message length. */
 static int mesg_max        = 128; /**< Maximum messages onscreen */
 static int mesg_pointer    = 0; /**< Current pointer message is at (for when scrolling. */
 static int mesg_viewpoint  = -1; /**< Position of viewing. */
 static double mesg_timeout = 15.; /**< Timeout length. */
 static double mesg_fade    = 5.; /**< Fade length. */
->>>>>>> 1a343963
 /**
  * @struct Mesg
  * 
@@ -271,15 +261,6 @@
  */
 void gui_messageScrollUp( int lines )
 {
-<<<<<<< HEAD
-   /* Move pointer. */
-   mesg_pointer   = (mesg_pointer + 1) % mesg_max;
-   mesg_viewpoint = mesg_pointer;
-
-   /* add the new one */
-   strncpy( mesg_stack[mesg_pointer].str, str, MESG_SIZE_MAX );
-   mesg_stack[mesg_pointer].t = mesg_timeout;
-=======
    int o;
 
    /* Handle hacks. */
@@ -300,7 +281,6 @@
 
    /* Move viewpoint. */
    mesg_viewpoint = (mesg_viewpoint - lines) % mesg_max;
->>>>>>> 1a343963
 }
 
 
@@ -311,17 +291,6 @@
  */
 void gui_messageScrollDown( int lines )
 {
-<<<<<<< HEAD
-   va_list ap;
-
-   /* Must be non-null. */
-   if (fmt == NULL)
-      return;
-
-   /* Move pointer. */
-   mesg_pointer   = (mesg_pointer + 1) % mesg_max;
-   mesg_viewpoint = mesg_pointer;
-=======
    int o;
 
    /* Handle hacks. */
@@ -385,7 +354,6 @@
          p++; /* Skip "empty char". */
    }
 }
->>>>>>> 1a343963
 
 /**
  * @brief Adds a mesg to the queue to be displayed on screen.
@@ -403,18 +371,11 @@
 
    /* Add the new one */
    va_start(ap, fmt);
-<<<<<<< HEAD
-   vsnprintf( mesg_stack[mesg_pointer].str, MESG_SIZE_MAX, fmt, ap );
-   va_end(ap);
-
-   mesg_stack[mesg_pointer].t = mesg_timeout;
-=======
    vsnprintf( buf, sizeof(buf), fmt, ap );
    va_end(ap);
 
    /* Add the message. */
    player_messageRaw( buf );
->>>>>>> 1a343963
 }
 
 
@@ -1127,13 +1088,7 @@
  */
 void gui_clearMessages (void)
 {
-<<<<<<< HEAD
-   int i;
-   for (i=0; i<mesg_max; i++)
-      mesg_stack[i].t = -1.;
-=======
    memset( mesg_stack, 0, sizeof(Mesg)*mesg_max );
->>>>>>> 1a343963
 }
 
 
@@ -1144,31 +1099,13 @@
  */
 static void gui_renderMessages( double dt )
 {
-<<<<<<< HEAD
-   double x, y;
-   glColour c;
-   int i, m;
-=======
    double x, y, h, hs, vx, vy;
    int v, i, m, o;
    glColour c, cb;
->>>>>>> 1a343963
 
    /* Coordinate translation. */
    x = gui.mesg.x;
    y = gui.mesg.y;
-<<<<<<< HEAD
-   c.r = c.g = c.b = 1.;
-
-   for (i=0; i<mesg_visible; i++) {
-      /* Reference translation. */
-      m  = (mesg_viewpoint - i) % mesg_max;
-      if (m < 0)
-         m += mesg_max;
-
-      /* Only handle non-NULL messages. */
-      if (mesg_stack[m].str[0] != '\0') {
-=======
 
    /* Handle viewpoint hacks. */
    v = mesg_viewpoint;
@@ -1208,31 +1145,10 @@
       m  = (v - i) % mesg_max;
       if (m < 0)
          m += mesg_max;
->>>>>>> 1a343963
 
       /* Timer handling. */
       if ((mesg_viewpoint != -1) || (mesg_stack[m].t >= 0.)) {
          /* Decrement timer. */
-<<<<<<< HEAD
-         mesg_stack[m].t -= dt;
-
-         /* Set to NULL if timer is up. */
-         if (mesg_stack[m].t < 0.)
-            mesg_stack[m].str[0] = '\0';
-
-         /* Draw with variable alpha. */
-         else {
-            if (mesg_stack[m].t - mesg_fadeout < 0.)
-               c.a = mesg_stack[m].t / mesg_fadeout;
-            else
-               c.a = 1.;
-            gl_print( NULL, x, y, &c, "%s", mesg_stack[m].str );
-         }
-      }
-
-      /* Increase position. */
-      y += (double)gl_defFont.h*1.2;
-=======
          if (mesg_viewpoint == -1) {
             mesg_stack[m].t -= dt;
 
@@ -1267,7 +1183,6 @@
       /* Inside. */
       c.a = 0.5;
       gl_renderRect( vx + gui.mesg.w-10., vy + hs/2. + (h-hs)*((double)o/(double)(mesg_max-conf.mesg_visible)), 10, hs, &c );
->>>>>>> 1a343963
    }
 }
 
