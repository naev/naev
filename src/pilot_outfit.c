/*
 * See Licensing and Copyright notice in naev.h
 */
/**
 * @file pilot_outfit.c
 *
 * @brief Handles pilot outfits.
 */
/** @cond */
#include "naev.h"
/** @endcond */

#include "SDL_atomic.h"

#include "array.h"
#include "constants.h"
#include "difficulty.h"
#include "escort.h"
#include "gui.h"
#include "log.h"
#include "nlua.h"
#include "nlua_outfit.h"
#include "nlua_pilot.h"
#include "nlua_pilotoutfit.h"
#include "nstring.h"
#include "ntracing.h"
#include "outfit.h"
#include "pilot.h"
#include "player.h"
#include "slots.h"
#include "space.h"

static int stealth_break = 0; /**< Whether or not to break stealth. */

/*
 * Prototypes.
 */
static void        pilot_calcStatsSlot( Pilot *pilot, PilotOutfitSlot *slot,
                                        ShipStats *s );
static const char *outfitkeytostr( OutfitKey key );

/**
 * @brief Updates the lockons on the pilot's launchers
 *
 *    @param p Pilot being updated.
 *    @param o Slot being updated.
 *    @param t Pilot that is currently the target of p (or NULL if not
 * applicable).
 *    @param wt Pilot's target.
 *    @param a Angle to update if necessary. Should be initialized to -1 before
 * the loop.
 *    @param dt Current delta tick.
 */
void pilot_lockUpdateSlot( Pilot *p, PilotOutfitSlot *o, Pilot *t, Target *wt,
                           double *a, double dt )
{
   double arc, max;
   int    locked;

   /* No target. */
   if ( wt->type == TARGET_NONE )
      return;

   /* Nota  seeker. */
   if ( !outfit_isSeeker( o->outfit ) )
      return;

   /* Check arc. */
   arc = outfit_launcherArc( o->outfit );
   if ( arc > 0. ) {

      /* We use an external variable to set and update the angle if necessary.
       */
      if ( *a < 0. ) {
         double x, y, ang;
         if ( wt->type == TARGET_PILOT ) {
            x = t->solid.pos.x - p->solid.pos.x;
            y = t->solid.pos.y - p->solid.pos.y;
         } else if ( wt->type == TARGET_ASTEROID ) {
            const Asteroid *ast = &cur_system->asteroids[wt->u.ast.anchor]
                                      .asteroids[wt->u.ast.asteroid];
            x = ast->sol.pos.x - p->solid.pos.x;
            y = ast->sol.pos.y - p->solid.pos.y;
         } else {
            x = y = 0.;
         }
         ang = ANGLE( x, y );
         *a  = FABS( angle_diff( ang, p->solid.dir ) );
      }

      /* Decay if not in arc. */
      if ( *a > arc ) {
         /* When a lock is lost, immediately gain half the lock timer.
          * This is meant as an incentive for the aggressor not to lose the
          * lock, and for the target to try and break the lock. */
         double old = o->u.ammo.lockon_timer;
         /* Limit decay to the lock-on time for this launcher. */
         max = outfit_launcherLockon( o->outfit );
         o->u.ammo.lockon_timer += dt;
         if ( ( old <= 0. ) && ( o->u.ammo.lockon_timer > 0. ) )
            o->u.ammo.lockon_timer += max / 2.;

         /* Cap at max. */
         if ( o->u.ammo.lockon_timer > max )
            o->u.ammo.lockon_timer = max;

         /* Out of arc. */
         o->u.ammo.in_arc = 0;
         return;
      }
   }

   /* In arc. */
   o->u.ammo.in_arc = 1;
   locked           = ( o->u.ammo.lockon_timer < 0. );

   /* Lower timer. When the timer reaches zero, the lock is established. */
   max = -outfit_launcherLockon( o->outfit ) / 3.;
   if ( o->u.ammo.lockon_timer > max ) {
      /* Targetting is linear and can't be faster than the time specified (can
       * be slower though). */
      double mod = pilot_ewWeaponTrack( p, t, outfit_trackmin( o->outfit ),
                                        outfit_trackmax( o->outfit ) );
      if ( p->stats.launch_lockon <= 0. )
         o->u.ammo.lockon_timer = max;
      else
         o->u.ammo.lockon_timer -= dt * mod / p->stats.launch_lockon;

      /* Cap at -max/3. */
      if ( o->u.ammo.lockon_timer < max )
         o->u.ammo.lockon_timer = max;

      /* Trigger lockon hook. */
      if ( !locked && ( o->u.ammo.lockon_timer < 0. ) )
         pilot_runHook( p, PILOT_HOOK_LOCKON );
   }
}

/**
 * @brief Clears pilot's missile lockon timers.
 *
 *    @param p Pilot to clear missile lockon timers.
 */
void pilot_lockClear( Pilot *p )
{
   for ( int i = 0; i < array_size( p->outfits ); i++ ) {
      PilotOutfitSlot *o = p->outfits[i];
      if ( o->outfit == NULL )
         continue;
      if ( !outfit_isSeeker( o->outfit ) )
         continue;

      /* Clear timer. */
      o->u.ammo.lockon_timer = outfit_launcherLockon( o->outfit );

      /* Clear arc. */
      o->u.ammo.in_arc = 0;
   }
}

/**
 * @brief Gets the mount position of a pilot.
 *
 * Position is relative to the pilot.
 *
 *    @param p Pilot to get mount position of.
 *    @param w Slot of the mount.
 *    @param[out] v Position of the mount.
 *    @return 0 on success.
 */
int pilot_getMount( const Pilot *p, const PilotOutfitSlot *w, vec2 *v )
{
   double           x, y;
   const ShipMount *m = &w->sslot->mount;

   if ( ship_isFlag( p->ship, SHIP_3DMOUNTS ) ) {
      vec3 v2;
      mat4 H = pilot_local_transform( p );
      mat4_mul_vec( &v2, &H, &m->pos );
      x = v2.v[0];
      y = v2.v[1];
   } else {
      double cm, sm;
      cm = cos( p->solid.dir );
      sm = sin( p->solid.dir );
      x  = m->pos.v[0] * cm - m->pos.v[1] * sm;
      y  = m->pos.v[0] * sm + m->pos.v[1] * cm + m->pos.v[2];
      y *= M_SQRT1_2;
   }

   /* Get the mount and add the player.p offset. */
   vec2_cset( v, x, y );
   return 0;
}

/**
 * @brief Docks the pilot on its target pilot.
 *
 *    @param p Pilot that wants to dock.
 *    @param target Pilot to dock on.
 *    @return 0 on successful docking.
 */
int pilot_dock( Pilot *p, Pilot *target )
{
   int              i;
   PilotOutfitSlot *dockslot;

   /* Must belong to target */
   if ( p->dockpilot != target->id )
      return -1;

   /* Must have a dockslot */
   dockslot = pilot_getDockSlot( p );
   if ( dockslot == NULL )
      return -1;

   /* Must be close. */
   if ( vec2_dist( &p->solid.pos, &target->solid.pos ) >
        target->ship->size * PILOT_SIZE_APPROX )
      return -1;

   /* Cannot be going much faster. */
   if ( vec2_dist2( &p->solid.vel, &target->solid.vel ) >
        pow2( MAX_HYPERSPACE_VEL ) )
      return -1;

   /* Grab dock ammo */
   i = p->dockslot;

   /* Try to add fighter. */
   dockslot->u.ammo.deployed--;
   p->dockpilot = 0;
   p->dockslot  = -1;

   /* Add the pilot's outfit. */
   if ( pilot_addAmmo( target, target->outfits[i], 1 ) != 1 )
      WARN( _( "Unable to add ammo to '%s' from docking pilot '%s'!" ),
            target->name, p->name );

   /* Remove from pilot's escort list. */
   for ( i = 0; i < array_size( target->escorts ); i++ ) {
      if ( ( target->escorts[i].type == ESCORT_TYPE_BAY ) &&
           ( target->escorts[i].id == p->id ) )
         break;
   }
   /* Not found as pilot's escorts. */
   if ( i >= array_size( target->escorts ) )
      WARN( _( "Docking pilot '%s' not found in pilot '%s's escort list!" ),
            target->name, p->name );
   /* Remove escort pilot. */
   escort_rmListIndex( target, i );

   /* Destroy the pilot. */
   pilot_delete( p );

   return 0;
}

/**
 * @brief Checks to see if the pilot has deployed ships.
 *
 *    @param p Pilot to see if has deployed ships.
 *    @return 1 if pilot has deployed ships, 0 otherwise.
 */
int pilot_hasDeployed( const Pilot *p )
{
   for ( int i = 0; i < array_size( p->outfits ); i++ ) {
      if ( p->outfits[i]->outfit == NULL )
         continue;
      if ( outfit_isFighterBay( p->outfits[i]->outfit ) )
         if ( p->outfits[i]->u.ammo.deployed > 0 )
            return 1;
   }
   return 0;
}

/**
 * @brief Adds an outfit to the pilot, ignoring CPU or other limits.
 *
 * @note Does not call pilot_calcStats().
 *
 *    @param pilot Pilot to add the outfit to.
 *    @param outfit Outfit to add to the pilot.
 *    @param s Slot to add ammo to.
 *    @return 0 on success.
 */
int pilot_addOutfitRaw( Pilot *pilot, const Outfit *outfit, PilotOutfitSlot *s )
{
   /* Set the outfit. */
   s->flags  = 0;
   s->state  = PILOT_OUTFIT_OFF;
   s->outfit = outfit;

   /* Set some default parameters. */
   s->timer = 0.;

   /* Some per-case scenarios. */
   if ( outfit_isFighterBay( outfit ) ) {
      s->u.ammo.quantity = 0;
      s->u.ammo.deployed = 0;
      pilot->nfighterbays++;
   } else if ( outfit_isTurret( outfit ) ) /* used to speed up AI */
      pilot->nturrets++;
   else if ( outfit_isBolt( outfit ) )
      pilot->ncannons++;
   else if ( outfit_isAfterburner( outfit ) )
      pilot->nafterburners++;
   if ( outfit_isLauncher( outfit ) ) {
      s->u.ammo.quantity = 0;
      s->u.ammo.deployed = 0; /* Just in case. */
   }

   if ( outfit_isBeam( outfit ) ) { /* Used to speed up some calculations. */
      s->u.beamid = 0;
      pilot->nbeams++;
   }

   /* Check if active. */
   if ( outfit_isActive( outfit ) )
      s->flags |= PILOTOUTFIT_ACTIVE;
   else
      s->flags &= ~PILOTOUTFIT_ACTIVE;

   /* Check if toggleable. */
   if ( outfit_isToggleable( outfit ) )
      s->flags |= PILOTOUTFIT_TOGGLEABLE;
   else
      s->flags &= ~PILOTOUTFIT_TOGGLEABLE;

   /* Disable lua for now. */
   s->lua_mem = LUA_NOREF;
   ss_free( s->lua_stats ); /* Just in case. */
   s->lua_stats = NULL;

   /* Initialize if active thingy if necessary. */
   pilot_outfitLAdd( pilot, s );
   pilot_outfitLOutfitChange( pilot );

   return 0;
}

/**
 * @brief Tests to see if an outfit can be added.
 *
 *    @param pilot Pilot to add outfit to.
 *    @param outfit Outfit to add.
 *    @param s Slot adding outfit to.
 *    @param warn Whether or not should generate a warning.
 *    @return 0 if can add, -1 if can't.
 */
int pilot_addOutfitTest( Pilot *pilot, const Outfit *outfit,
                         const PilotOutfitSlot *s, int warn )
{
   const char *str;

   /* See if slot has space. */
   if ( s->outfit != NULL ) {
      if ( warn )
         WARN( _( "Pilot '%s': trying to add outfit '%s' to slot that already "
                  "has an outfit" ),
               pilot->name, outfit_name( outfit ) );
      return -1;
   } else if ( ( outfit_cpu( outfit ) < 0 ) &&
               ( pilot->cpu < ABS( outfit_cpu( outfit ) ) ) ) {
      if ( warn )
         WARN( _( "Pilot '%s': Not enough CPU to add outfit '%s'" ),
               pilot->name, outfit_name( outfit ) );
      return -1;
   } else if ( ( str = pilot_canEquip( pilot, s, outfit ) ) != NULL ) {
      if ( warn )
         WARN( _( "Pilot '%s': Trying to add outfit but %s" ), pilot->name,
               str );
      return -1;
   }
   return 0;
}

/**
 * @brief Adds an outfit to the pilot.
 *
 *    @param pilot Pilot to add the outfit to.
 *    @param outfit Outfit to add to the pilot.
 *    @param s Slot to add ammo to.
 *    @return 0 on success.
 */
int pilot_addOutfit( Pilot *pilot, const Outfit *outfit, PilotOutfitSlot *s )
{
   /* Test to see if outfit can be added. */
   int ret = pilot_addOutfitTest( pilot, outfit, s, 1 );
   if ( ret != 0 )
      return -1;

   /* Add outfit. */
   ret = pilot_addOutfitRaw( pilot, outfit, s );

   /* Recalculate the stats */
   pilot_calcStats( pilot );

   return ret;
}

/**
 * @brief Adds an outfit as an intrinsic slot.
 */
int pilot_addOutfitIntrinsicRaw( Pilot *pilot, const Outfit *outfit )
{
   PilotOutfitSlot *s;

   if ( !outfit_isMod( outfit ) ) {
      WARN( _( "Instrinsic outfits must be modifiers!" ) );
      return -1;
   }

   if ( pilot->outfit_intrinsic == NULL )
      pilot->outfit_intrinsic = array_create( PilotOutfitSlot );

   s = &array_grow( &pilot->outfit_intrinsic );
   memset( s, 0, sizeof( PilotOutfitSlot ) );
   return pilot_addOutfitRaw( pilot, outfit, s );
}

/**
 * @brief Adds an outfit as an intrinsic slot.
 */
int pilot_addOutfitIntrinsic( Pilot *pilot, const Outfit *outfit )
{
   PilotOutfitSlot *s;
   int              ret;

   if ( !outfit_isMod( outfit ) ) {
      WARN( _( "Instrinsic outfits must be modifiers!" ) );
      return -1;
   }

   if ( pilot->outfit_intrinsic == NULL )
      pilot->outfit_intrinsic = array_create( PilotOutfitSlot );

   s = &array_grow( &pilot->outfit_intrinsic );
   memset( s, 0, sizeof( PilotOutfitSlot ) );
   ret = pilot_addOutfitRaw( pilot, outfit, s );
   if ( pilot->id > 0 )
      pilot_outfitLInit( pilot, s );

   return ret;
}

/**
 * @brief Removes an outfit from an intrinsic slot.
 */
int pilot_rmOutfitIntrinsic( Pilot *pilot, const Outfit *outfit )
{
   int ret = 0;
   for ( int i = 0; i < array_size( pilot->outfit_intrinsic ); i++ ) {
      PilotOutfitSlot *s = &pilot->outfit_intrinsic[i];
      if ( s->outfit != outfit )
         continue;
      ret = pilot_rmOutfitRaw( pilot, s );
      array_erase( &pilot->outfit_intrinsic, s, s + 1 );
      break;
   }
   /* Recalculate the stats */
   if ( ret )
      pilot_calcStats( pilot );
   return ret;
}

/**
 * @brief Gets how many copies of an intrinsic a pilot has.
 */
int pilot_hasIntrinsic( const Pilot *pilot, const Outfit *outfit )
{
   int ret = 0;
   for ( int i = 0; i < array_size( pilot->outfit_intrinsic ); i++ ) {
      const PilotOutfitSlot *s = &pilot->outfit_intrinsic[i];
      if ( s->outfit != outfit )
         continue;
      ret++;
   }
   return ret;
}

/**
 * @brief Removes an outfit from the pilot without doing any checks.
 *
 * @note Does not run pilot_calcStats().
 *
 *    @param pilot Pilot to remove the outfit from.
 *    @param s Slot to remove.
 *    @return 0 on success.
 */
int pilot_rmOutfitRaw( Pilot *pilot, PilotOutfitSlot *s )
{
   int ret;

   /* Force turn off if necessary. */
   if ( s->state == PILOT_OUTFIT_ON )
      pilot_outfitOff( pilot, s, 0 );

   /* Run remove hook if necessary. */
   pilot_outfitLRemove( pilot, s );

   /* Decrement counters if necessary. */
   if ( s->outfit != NULL ) {
      if ( outfit_isTurret( s->outfit ) )
         pilot->nturrets--;
      else if ( outfit_isBolt( s->outfit ) )
         pilot->ncannons--;
      else if ( outfit_isAfterburner( s->outfit ) )
         pilot->nafterburners--;
      else if ( outfit_isFighterBay( s->outfit ) )
         pilot->nfighterbays--;
      if ( outfit_isBeam( s->outfit ) )
         pilot->nbeams--;
   }

   /* Remove the outfit. */
   ret       = ( s->outfit == NULL );
   s->outfit = NULL;
   s->flags  = 0; /* Clear flags. */
   // s->weapset  = -1;

   /* Remove secondary and such if necessary. */
   if ( pilot->afterburner == s )
      pilot->afterburner = NULL;

   /* Clear Lua if necessary. */
   if ( s->lua_mem != LUA_NOREF ) {
      luaL_unref( naevL, LUA_REGISTRYINDEX, s->lua_mem );
      s->lua_mem = LUA_NOREF;
   }

   /* Clean up stats. */
   ss_free( s->lua_stats );
   s->lua_stats = NULL;

   /* Outfit changed. */
   pilot_outfitLOutfitChange( pilot );

   return ret;
}

/**
 * @brief Tries to add an outfit to the first possible free slot on the pilot.
 */
int pilot_addOutfitRawAnySlot( Pilot *p, const Outfit *o )
{
   /* Test special slots first. */
   for ( int spid = 1; spid >= 0; spid-- ) {
      /* Try to find the first smallest size it fits into. */
      for ( OutfitSlotSize size = outfit_slotSize( o );
            size <= OUTFIT_SLOT_SIZE_HEAVY; size++ ) {
         for ( int i = 0; i < array_size( p->outfits ); i++ ) {
            PilotOutfitSlot *s = p->outfits[i];

            /* Must match special property status. */
            if ( spid != ( !!s->sslot->slot.spid ) )
               continue;

            /* Must be correct size. */
            if ( s->sslot->slot.size != size )
               continue;

            /* Must not be full already. */
            if ( s->outfit != NULL )
               continue;

            /* Test. */
            if ( !outfit_fitsSlot( o, &s->sslot->slot ) )
               continue;

            /* Try to add. */
            if ( pilot_addOutfitRaw( p, o, s ) == 0 )
               return i;
         }
      }
   }
   return -1;
}

/**
 * @brief Removes an outfit from the pilot.
 *
 *    @param pilot Pilot to remove the outfit from.
 *    @param s Slot to remove.
 *    @return 0 on success.
 */
int pilot_rmOutfit( Pilot *pilot, PilotOutfitSlot *s )
{
   int         ret;
   const char *str = pilot_canEquip( pilot, s, NULL );
   if ( str != NULL ) {
      WARN( _( "Pilot '%s': Trying to remove outfit but %s" ), pilot->name,
            str );
      return -1;
   }

   ret = pilot_rmOutfitRaw( pilot, s );

   /* recalculate the stats */
   pilot_calcStats( pilot );

   return ret;
}

/**
 * @brief Pilot slot safety check - makes sure stats are safe.
 *
 *    @param p Pilot to check.
 *    @return 0 if a slot doesn't fit, !0 otherwise.
 */
int pilot_slotsCheckSafety( const Pilot *p )
{
   for ( int i = 0; i < array_size( p->outfits ); i++ )
      if ( ( p->outfits[i]->outfit != NULL ) &&
           !outfit_fitsSlot( p->outfits[i]->outfit,
                             &p->outfits[i]->sslot->slot ) )
         return 0;
   return 1;
}

/**
 * @brief Pilot required (core) slot filled check - makes sure they are filled.
 *
 *    @param p Pilot to check.
 *    @return 0 if a slot is missing, !0 otherwise.
 */
int pilot_slotsCheckRequired( const Pilot *p )
{
   for ( int i = 0; i < array_size( p->outfits ); i++ )
      if ( p->outfits[i]->sslot->required && p->outfits[i]->outfit == NULL )
         return 0;
   return 1;
}

/**
 * @brief Pilot safety check - makes sure stats are safe.
 *
 *    @param p Pilot to check.
 *    @return The reason why the pilot is not safe (or NULL if safe).
 */
int pilot_isSpaceworthy( const Pilot *p )
{
   return !pilot_reportSpaceworthy( p, NULL, 0 );
}

/**
 * @brief Pilot safety report - makes sure stats are safe.
 *
 *    @param p Pilot to check.
 *    @param buf Buffer to fill.
 *    @param bufSize Size of the buffer.
 *    @return Number of issues encountered.
 */
int pilot_reportSpaceworthy( const Pilot *p, char *buf, int bufSize )
{
#define SPACEWORTHY_CHECK( cond, msg )                                         \
   if ( cond ) {                                                               \
      ret++;                                                                   \
      if ( buf != NULL ) {                                                     \
         if ( pos > 0 )                                                        \
            pos += scnprintf( &buf[pos], bufSize - pos, "\n" );                \
         pos += scnprintf( &buf[pos], bufSize - pos, ( msg ) );                \
      }                                                                        \
   }
   int pos = 0;
   int ret = 0;

   /* Core Slots */
   SPACEWORTHY_CHECK( !pilot_slotsCheckRequired( p ),
                      _( "!! Not All Core Slots are equipped" ) );
   /* CPU. */
   SPACEWORTHY_CHECK( p->cpu < 0, _( "!! Insufficient CPU" ) );

   /* Movement. */
   SPACEWORTHY_CHECK( p->accel < 0, _( "!! Insufficient Accel" ) );
   SPACEWORTHY_CHECK( p->speed < 0, _( "!! Insufficient Speed" ) );
   SPACEWORTHY_CHECK( p->turn < 0, _( "!! Insufficient Turn" ) );
   SPACEWORTHY_CHECK( p->stats.time_speedup <= 0.,
                      _( "!! Defies Laws of Physics" ) );

   /* Health. */
   SPACEWORTHY_CHECK( p->armour < 0., _( "!! Insufficient Armour" ) );
   SPACEWORTHY_CHECK( p->armour_regen < 0.,
                      _( "!! Insufficient Armour Regeneration" ) );
   SPACEWORTHY_CHECK( p->shield < 0., _( "!! Insufficient Shield" ) );
   SPACEWORTHY_CHECK( p->shield_regen < 0.,
                      _( "!! Insufficient Shield Regeneration" ) );
   SPACEWORTHY_CHECK( p->energy_max < 0., _( "!! Insufficient Energy" ) );
   SPACEWORTHY_CHECK( p->energy_regen <= 0.,
                      _( "!! Insufficient Energy Regeneration" ) );

   /* Misc. */
   SPACEWORTHY_CHECK( p->fuel_max < 0, _( "!! Insufficient Fuel Maximum" ) );
   SPACEWORTHY_CHECK( p->fuel_consumption < 0,
                      _( "!! Insufficient Fuel Consumption" ) );
   SPACEWORTHY_CHECK( p->cargo_free < 0,
                      _( "!! Insufficient Free Cargo Space" ) );
   SPACEWORTHY_CHECK( p->crew < 0, _( "!! Insufficient Crew" ) );
   SPACEWORTHY_CHECK( pilot_massFactor( p ) < 0.05, ( "!! Too Heavy" ) );
   SPACEWORTHY_CHECK( p->solid.mass <= 0., _( "!! Defies Laws of Physics" ) );

   /* No need to mess with the string. */
   if ( buf == NULL )
      return ret;

   /* Buffer is full, lets write that there is more then what's copied */
   if ( pos > bufSize - 1 ) {
      buf[bufSize - 4] = '.';
      buf[bufSize - 3] = '.';
      buf[bufSize - 2] = '.';
      /* buf[bufSize-1]='\0'; already done for us */
   } else if ( pos == 0 ) {
      /* String is empty so no errors encountered */
      pos += scnprintf( buf, bufSize, _( "Spaceworthy" ) );
      if ( ship_isFlag( p->ship, SHIP_NOPLAYER ) )
         pos += scnprintf( &buf[pos], bufSize - pos, "\n#o%s#0",
                           _( "Escort only" ) );
      if ( ship_isFlag( p->ship, SHIP_NOESCORT ) )
         /* pos +=*/scnprintf( &buf[pos], bufSize - pos, "\n#o%s#0",
                               _( "Lead ship only" ) );
   }

   return ret;
}
#undef SPACEWORTHY_CHECK

/**
 * @brief Checks to see if a pilot has an outfit with a specific outfit type.
 *
 *    @param p Pilot to check.
 *    @param limit Outfit (limiting) type to check.
 *    @return the amount of outfits of this type the pilot has.
 */
int pilot_hasOutfitLimit( const Pilot *p, const char *limit )
{
   if ( limit == NULL )
      return 0;
   for ( int i = 0; i < array_size( p->outfits ); i++ ) {
      const Outfit *o = p->outfits[i]->outfit;
      if ( o == NULL )
         continue;
      if ( ( outfit_limit( o ) != NULL ) &&
           ( strcmp( outfit_limit( o ), limit ) == 0 ) )
         return 1;
   }
   for ( int i = 0; i < array_size( p->outfit_intrinsic ); i++ ) {
      const Outfit *o = p->outfit_intrinsic[i].outfit;
      if ( ( outfit_limit( o ) != NULL ) &&
           ( strcmp( outfit_limit( o ), limit ) == 0 ) )
         return 1;
   }
   return 0;
}

/**
 * @brief Checks to see if can equip/remove an outfit from a slot.
 *
 *    @param p Pilot to check if can equip.
 *    @param s Slot being checked to see if it can equip/remove an outfit.
 *    @param o Outfit to check (NULL if being removed).
 *    @return NULL if can swap, or error message if can't.
 */
const char *pilot_canEquip( const Pilot *p, const PilotOutfitSlot *s,
                            const Outfit *o )
{
   /* Just in case. */
   if ( ( p == NULL ) || ( s == NULL ) )
      return _( "Nothing selected." );

   if ( o != NULL ) {
      /* Check slot type. */
      if ( !outfit_fitsSlot( o, &s->sslot->slot ) )
         return _( "Does not fit slot." );
      /* Check outfit limit. */
      if ( ( outfit_limit( o ) != NULL ) &&
           pilot_hasOutfitLimit( p, outfit_limit( o ) ) )
         return _( "Already have an outfit of this type installed" );
      /* Check to see if already equipped unique. */
      if ( outfit_isProp( o, OUTFIT_PROP_UNIQUE ) &&
           ( pilot_numOutfit( p, o ) > 0 ) )
         return _( "Can only install unique outfit once." );
   }

   return NULL;
}

/**
 * @brief Adds some ammo to the pilot stock.
 *
 *    @param pilot Pilot to add ammo to.
 *    @param s Slot to add ammo to.
 *    @param quantity Amount to add.
 *    @return Amount actually added.
 */
int pilot_addAmmo( Pilot *pilot, PilotOutfitSlot *s, int quantity )
{
   int q, max;

   /* Failure cases. */
   if ( s->outfit == NULL ) {
      WARN( _( "Pilot '%s': Trying to add ammo to unequipped slot." ),
            pilot->name );
      return 0;
   } else if ( !outfit_isLauncher( s->outfit ) &&
               !outfit_isFighterBay( s->outfit ) )
      return 0;

   /* Add the ammo. */
   max = pilot_maxAmmoO( pilot, s->outfit ) - s->u.ammo.deployed;
   q   = s->u.ammo.quantity; /* Amount have. */
   s->u.ammo.quantity += quantity;
   s->u.ammo.quantity = MIN( max, s->u.ammo.quantity );
   q                  = s->u.ammo.quantity - q; /* Amount actually added. */
   pilot->mass_outfit += q * outfit_ammoMass( s->outfit );
   pilot_updateMass( pilot );

   return q;
}

/**
 * @brief Removes some ammo from the pilot stock.
 *
 *    @param pilot Pilot to remove ammo from.
 *    @param s Slot to remove ammo from.
 *    @param quantity Amount to remove.
 *    @return Amount actually removed.
 */
int pilot_rmAmmo( Pilot *pilot, PilotOutfitSlot *s, int quantity )
{
   int q;

   /* Failure cases. */
   if ( !outfit_isLauncher( s->outfit ) && !outfit_isFighterBay( s->outfit ) )
      return 0;
   else if ( s->outfit == NULL ) {
      WARN( _( "Pilot '%s': Trying to remove ammo from unequipped slot." ),
            pilot->name );
      return 0;
   }

   /* Remove ammo. */
   q = MIN( quantity, s->u.ammo.quantity );
   s->u.ammo.quantity -= q;
   pilot->mass_outfit -= q * outfit_ammoMass( s->outfit );
   pilot_updateMass( pilot );
   /* We don't set the outfit to null so it "remembers" old ammo. */

   return q;
}

/**
 * @brief Gets the number of ammo units on the ship
 *
 *    @param pilot Pilot to count the ammo on
 *    @@return The integer count of ammo units on pilot
 */
int pilot_countAmmo( const Pilot *pilot )
{
   int nammo = 0;
   for ( int i = 0; i < array_size( pilot->outfits ); i++ ) {
      const Outfit    *outfit;
      PilotOutfitSlot *po = pilot->outfits[i];
      if ( po == NULL )
         continue;
      outfit = po->outfit;
      if ( outfit == NULL )
         continue;
      if ( !outfit_isLauncher( po->outfit ) )
         continue;
      nammo += po->u.ammo.quantity;
   }
   return nammo;
}

/**
 * @brief The maximum amount of ammo the pilot's current ship can hold.
 *
 *    @param pilot Pilot to get the count from
 *    @@return An integer, the max amount of ammo that can be held.
 */
int pilot_maxAmmo( const Pilot *pilot )
{
   int max = 0;
   for ( int i = 0; i < array_size( pilot->outfits ); i++ ) {
      const Outfit    *outfit;
      PilotOutfitSlot *po = pilot->outfits[i];
      if ( po == NULL )
         continue;
      outfit = po->outfit;
      if ( outfit == NULL )
         continue;
      if ( !outfit_isLauncher( outfit ) )
         continue;
      max += outfit_amount( outfit );
   }
   max = round( (double)max * pilot->stats.ammo_capacity );
   return max;
}

/**
 * @brief Gets the maximum available ammo for a pilot for a specific outfit.
 */
int pilot_maxAmmoO( const Pilot *p, const Outfit *o )
{
   int max;
   if ( o == NULL )
      return 0;
   else if ( outfit_isLauncher( o ) )
      max =
         MAX( 0, round( (double)outfit_amount( o ) * p->stats.ammo_capacity ) );
   else if ( outfit_isFighterBay( o ) )
      max =
         MAX( 0, round( (double)outfit_amount( o ) * p->stats.fbay_capacity ) );
   else
      max = 0;
   return max;
}

/**
 * @brief Fills pilot's ammo completely.
 *
 *    @param pilot Pilot to add ammo to.
 */
void pilot_fillAmmo( Pilot *pilot )
{
   for ( int i = 0; i < array_size( pilot->outfits ); i++ ) {
      int           ammo_threshold;
      const Outfit *o = pilot->outfits[i]->outfit;

      /* Must be valid outfit. */
      if ( o == NULL )
         continue;

      /* Initial (raw) ammo threshold */
      ammo_threshold = pilot_maxAmmoO( pilot, o );

      /* Adjust for deployed fighters if needed */
      if ( outfit_isFighterBay( o ) )
         ammo_threshold -= pilot->outfits[i]->u.ammo.deployed;

      /* Add ammo. */
      pilot_addAmmo( pilot, pilot->outfits[i],
                     ammo_threshold - pilot->outfits[i]->u.ammo.quantity );
   }
}

double pilot_outfitRange( const Pilot *p, const Outfit *o )
{
   if ( outfit_isBolt( o ) ) {
      double range = outfit_falloff( o ) +
                     ( outfit_rangeRaw( o ) - outfit_falloff( o ) ) / 2.;
      if ( p != NULL ) {
         if ( outfit_isTurret( o ) )
            range *= p->stats.tur_range * p->stats.weapon_range;
         else if ( outfit_isForward( o ) )
            range *= p->stats.fwd_range * p->stats.weapon_range;
      }
      return range;
   } else if ( outfit_isBeam( o ) ) {
      double range = outfit_rangeRaw( o );
      if ( p != NULL ) {
         if ( outfit_isTurret( o ) )
            range *= p->stats.tur_range * p->stats.weapon_range;
         else if ( outfit_isForward( o ) )
            range *= p->stats.fwd_range * p->stats.weapon_range;
      }
      return range;
   } else if ( outfit_isLauncher( o ) ) {
      double duration  = outfit_duration( o );
      double accel     = outfit_launcherAccel( o );
      double speed     = outfit_launcherSpeed( o );
      double speed_max = outfit_launcherSpeedMax( o );
      if ( p != NULL ) {
         duration *= p->stats.launch_range * p->stats.weapon_range;
         speed *= p->stats.launch_speed;
         accel *= p->stats.launch_accel;
         speed_max *= p->stats.launch_speed;
      }
      if ( outfit_launcherAccel( o ) != 0. ) {
         double speedinc;
         if ( speed >
              0. ) /* Ammo that don't start stopped don't have max speed. */
            speedinc = INFINITY;
         else
            speedinc = speed_max - speed;
         double at = speedinc / accel;
         if ( at < duration )
            return speedinc * ( duration - at / 2. ) + speed * duration;

         /* Maximum speed will never be reached. */
         return pow2( duration ) * accel / 2. + duration * speed;
      }
      return speed * duration;
   } else if ( outfit_isFighterBay( o ) )
      return INFINITY;
   return -1.;
}

/**
 * @brief Computes the stats for a pilot's slot.
 */
static void pilot_calcStatsSlot( Pilot *pilot, PilotOutfitSlot *slot,
                                 ShipStats *s )
{
   const Outfit *o = slot->outfit;

   /* Outfit must exist. */
   if ( o == NULL )
      return;

   /* Modify CPU. */
   pilot->cpu += outfit_cpu( o );

   /* Add mass. */
   pilot->mass_outfit += outfit_mass( o );

   /* Keep a separate counter for required (core) outfits. */
   if ( sp_required( outfit_slotProperty( o ) ) )
      pilot->base_mass += outfit_mass( o );

   /* Add ammo mass. */
   pilot->mass_outfit += slot->u.ammo.quantity * outfit_ammoMass( o );

   if ( outfit_isAfterburner( o ) ) /* Afterburner */
      pilot->afterburner = slot;    /* Set afterburner */

   /* Lua mods apply their stats. */
   if ( slot->lua_mem != LUA_NOREF )
      ss_statsMergeFromList( &pilot->stats, slot->lua_stats, 0 );

   /* Has update function. */
   if ( outfit_luaUpdate( o ) != LUA_NOREF )
      pilot->outfitlupdate = 1;

   /* Apply modifications. */
   if ( outfit_isMod( o ) ) { /* Modification */
      /* Active outfits must be on to affect stuff. */
      if ( ( slot->flags & PILOTOUTFIT_ACTIVE ) &&
           !( slot->state == PILOT_OUTFIT_ON ) )
         return;
      /* Add stats. */
      ss_statsMergeFromList( s, outfit_stats( o ), 0 );

   } else if ( outfit_isAfterburner( o ) ) { /* Afterburner */
      /* Active outfits must be on to affect stuff. */
      if ( ( slot->flags & PILOTOUTFIT_ACTIVE ) &&
           !( slot->state == PILOT_OUTFIT_ON ) )
         return;
      /* Add stats. */
      ss_statsMergeFromList( s, outfit_stats( o ), 0 );
      pilot_setFlag(
         pilot,
         PILOT_AFTERBURNER ); /* We use old school flags for this still... */
      pilot->stats.energy_regen_malus +=
         outfit_energy( pilot->afterburner->outfit ); /* energy loss */
   } else {
      /* Always add stats for non mod/afterburners. */
      ss_statsMergeFromList( s, outfit_stats( o ), 0 );
   }
}

/**
 * @brief Recalculates the pilot's stats based on his outfits.
 *
 *    @param pilot Pilot to recalculate his stats.
 */
void pilot_calcStats( Pilot *pilot )
{
   double     ac, sc, ec, tm; /* temporary health coefficients to set */
   ShipStats *s;

   /*
    * Set up the basic stuff
    */
   /* mass */
   pilot->solid.mass = pilot->ship->mass;
   pilot->base_mass  = pilot->solid.mass;
   /* cpu */
   pilot->cpu = 0.;
   /* movement */
   pilot->accel_base = pilot->ship->accel;
   pilot->turn_base  = pilot->ship->turn;
   pilot->speed_base = pilot->ship->speed;
   /* crew */
   pilot->crew = pilot->ship->crew;
   /* cargo */
   pilot->cap_cargo = pilot->ship->cap_cargo;
   /* fuel_consumption. */
   pilot->fuel_consumption = pilot->ship->fuel_consumption;
   /* health */
   ac = ( pilot->armour_max > 0. ) ? pilot->armour / pilot->armour_max : 0.;
   sc = ( pilot->shield_max > 0. ) ? pilot->shield / pilot->shield_max : 0.;
   ec = ( pilot->energy_max > 0. ) ? pilot->energy / pilot->energy_max : 0.;
   pilot->armour_max   = pilot->ship->armour;
   pilot->shield_max   = pilot->ship->shield;
   pilot->fuel_max     = pilot->ship->fuel;
   pilot->armour_regen = pilot->ship->armour_regen;
   pilot->shield_regen = pilot->ship->shield_regen;
   /* Absorption. */
   pilot->dmg_absorb = pilot->ship->dmg_absorb;
   /* Energy. */
   pilot->energy_max   = pilot->ship->energy;
   pilot->energy_regen = pilot->ship->energy_regen;
   /* Misc. */
   pilot->outfitlupdate = 0;
   /* Stats.
    *
    * In general, stats are applied in two ways:
    * 1. Stats from same sources are additive if positive, multiplicative if
    * negative (e.g., ship base stats and ship Lua stats or different outfit
    * stats).
    * 2. Stats from different sources are always multiplicative (e.g., ship
    * stats and outfit stats).
    */
   s  = &pilot->stats;
   tm = s->time_mod;

   /* Initialize ship stats (additive). */
   *s = pilot->ship->stats_array;
   ss_statsMergeFromList( &pilot->stats, pilot->ship_stats,
                          0 ); /* From ship Lua if applicable. */

   /* Apply intrinsic stats. */
   ss_statsMergeFromList( &pilot->stats, pilot->intrinsic_stats, 1 );

   /* Now add outfit changes */
   ShipStats outfit_stats;
   ss_statsInit( &outfit_stats );
   pilot->mass_outfit = 0.;
   for ( int i = 0; i < array_size( pilot->outfit_intrinsic ); i++ )
      pilot_calcStatsSlot( pilot, &pilot->outfit_intrinsic[i], &outfit_stats );
   for ( int i = 0; i < array_size( pilot->outfits ); i++ )
      pilot_calcStatsSlot( pilot, pilot->outfits[i], &outfit_stats );
   ss_statsMerge( &pilot->stats, &outfit_stats, 1 );

   /* Compute effects. */
   effect_compute( &pilot->stats, pilot->effects );

   /* Apply system effects. */
   ss_statsMergeFromList( &pilot->stats, cur_system->stats, 1 );

   /* Player and escorts gets difficulty applied. */
   if ( pilot_isWithPlayer( pilot ) )
      difficulty_apply( s );

   /* Apply stealth malus. */
   if ( pilot_isFlag( pilot, PILOT_STEALTH ) ) {
      s->accel_mod *= 0.8;
      s->turn_mod *= 0.8;
      s->speed_mod *= 0.5;
   }

   /*
    * Absolute increases.
    */
   /* Movement. */
   pilot->accel_base += s->accel;
   pilot->turn_base += s->turn * M_PI / 180.;
   pilot->speed_base += s->speed;
   /* Health. */
   pilot->armour_max += s->armour;
   pilot->armour_regen += s->armour_regen;
   pilot->shield_max += s->shield;
   pilot->shield_regen += s->shield_regen;
   pilot->energy_max += s->energy;
   pilot->energy_regen += s->energy_regen;
   /* Misc. */
   pilot->fuel_max += s->fuel;
   pilot->cap_cargo += s->cargo;

   /*
    * Relative increases.
    */
   /* Movement. */
   pilot->accel_base *= s->accel_mod;
   pilot->turn_base *= s->turn_mod;
   pilot->speed_base *= s->speed_mod;
   /* Health. */
   pilot->armour_max *= s->armour_mod;
   pilot->armour_regen *= s->armour_regen_mod;
   pilot->shield_max *= s->shield_mod;
   pilot->shield_regen *= s->shield_regen_mod;
   pilot->energy_max *= s->energy_mod;
   pilot->energy_regen *= s->energy_regen_mod;
   /* We'll be kind and allow negative shield and energy. */
   pilot->shield_max = MAX( 0., pilot->shield_max );
   pilot->energy_max = MAX( 0., pilot->energy_max );
   /* Enforce health to be at least 0 after mods, so that something like -1000%
    * would just set it to 0 instead of negative. */
   pilot->armour_regen = MAX( 0., pilot->armour_regen );
   pilot->shield_regen = MAX( 0., pilot->shield_regen );
   pilot->energy_regen = MAX( 0., pilot->energy_regen );
   /* cpu */
   pilot->cpu_max =
      (int)floor( (float)( pilot->ship->cpu + s->cpu_max ) * s->cpu_mod );
   pilot->cpu += pilot->cpu_max; /* CPU is negative, this just sets it so it's
                                    based off of cpu_max. */
   pilot->cpu += (int)floor(
      s->cpu ); /* CPU consumption by outfits. Does not get multiplied. */
   /* Misc. */
   pilot->mass_outfit += s->mass;
   pilot->crew = pilot->crew * s->crew_mod + s->crew;
   pilot->fuel_consumption *= s->fuel_usage_mod;
   pilot->fuel_max *= s->fuel_mod;
   pilot->cap_cargo *= s->cargo_mod;
   s->engine_limit *= s->engine_limit_rel;

   /*
    * Flat increases.
    */
   pilot->armour_regen -= s->armour_regen_malus;
   pilot->shield_regen -= s->shield_regen_malus;
   pilot->energy_regen -= s->energy_regen_malus;
   pilot->dmg_absorb = pilot->dmg_absorb + s->absorb;

   /* Give the pilot his health proportion back */
   pilot->armour = ac * pilot->armour_max;
   pilot->shield = sc * pilot->shield_max;
   pilot->energy = ec * pilot->energy_max;

   /* Some sanity checks. */
   pilot->stats.time_speedup = MAX( pilot->stats.time_speedup, 0. );

   /* Deployed fighters with no mothership take damage over time. */
   if ( pilot_isFlag( pilot, PILOT_CARRIER_DIED ) ) {
      const Pilot *parent = pilot_get( pilot->parent );
      if ( parent == NULL ) {
         pilot->armour_regen = MIN( -3.5, pilot->armour_regen - 10. );
         pilot->stats.disable += 35.;
      }
   }

   /* Dump excess fuel */
   pilot->fuel = MIN( pilot->fuel, pilot->fuel_max );

   /* Cargo has to be reset. */
   pilot_cargoCalc( pilot ); /* Calls pilot_updateMass. */

   /* Update GUI as necessary. */
   if ( ( pilot->id > 0 ) && pilot_isPlayer( pilot ) && ( pilot->ai != NULL ) )
      gui_setGeneric( pilot );

   /* Update weapon set range. */
   pilot_weapSetUpdateStats( pilot );

   /* In case the time_mod has changed. */
   if ( pilot_isPlayer( pilot ) && ( tm != s->time_mod ) )
      player_resetSpeed();
}

/**
 * @brief Cures the pilot as if he was landed.
 */
void pilot_healLanded( Pilot *pilot )
{
   pilot->armour = pilot->armour_max;
   pilot->shield = pilot->shield_max;
   pilot->energy = pilot->energy_max;

   pilot->stress = 0.;
   pilot->stimer = 0.;
   pilot->sbonus = 0.;

   pilot_fillAmmo( pilot );

   for ( int i = 0; i < array_size( pilot->escorts ); i++ ) {
      const Escort_t *e  = &pilot->escorts[i];
      Pilot          *pe = pilot_get( e->id );

      if ( pe != NULL )
         pilot_healLanded( pe );
   }
}

/**
 * @brief Gets the outfit slot by name.
 */
PilotOutfitSlot *pilot_getSlotByName( Pilot *pilot, const char *name )
{
   for ( int i = 0; i < array_size( pilot->outfits ); i++ ) {
      PilotOutfitSlot *s = pilot->outfits[i];
      if ( ( s->sslot->name != NULL ) &&
           ( strcmp( s->sslot->name, name ) == 0 ) )
         return s;
   }
   return NULL;
}

/**
 * @brief Gets the factor at which speed gets worse.
 */
double pilot_massFactor( const Pilot *pilot )
{
   double mass = pilot->solid.mass;
   if ( ( pilot->stats.engine_limit > 0. ) &&
        ( mass > pilot->stats.engine_limit ) ) {
      double f =
         ( mass - pilot->stats.engine_limit ) / pilot->stats.engine_limit;
      return 1. / ( 1. + f + f + 4. * pow( f, 3. ) );
   }
   return 1.;
}

/**
 * @brief Updates the pilot stats after mass change.
 *
 *    @param pilot Pilot to update his mass.
 */
void pilot_updateMass( Pilot *pilot )
{
   double factor;

   /* Recompute effective mass if something changed. */
   pilot->solid.mass =
      MAX( pilot->stats.mass_mod * ( pilot->ship->mass + pilot->mass_outfit ) +
              pilot->stats.cargo_inertia * pilot->mass_cargo,
           0. );

   /* Set and apply limit. */
   factor       = pilot_massFactor( pilot );
   pilot->accel = factor * pilot->accel_base;
   pilot->turn  = factor * pilot->turn_base;
   pilot->speed = factor * pilot->speed_base;

   /* limit the maximum speed if limiter is active */
   if ( pilot_isFlag( pilot, PILOT_HASSPEEDLIMIT ) ) {
      pilot->speed = pilot->speed_limit - pilot->accel / CTS.PHYSICS_SPEED_DAMP;
      /* Speed must never go negative. */
      if ( pilot->speed < 0. ) {
         /* If speed DOES go negative, we have to lower accel. */
         pilot->accel = CTS.PHYSICS_SPEED_DAMP * pilot->speed_limit;
         pilot->speed = 0.;
      }
   }
   /* Need to recalculate electronic warfare mass change. */
   pilot_ewUpdateStatic( pilot );

   /* Update ship stuff. */
   if ( ( pilot->id > 0 ) && pilot_isPlayer( pilot ) && ( pilot->ai != NULL ) )
      gui_setShip();
}

/**
 * @brief Checks to see if a slot has an active outfit that can be toggleable.
 *
 *    @param o Outfit slot to check.
 *    @return 1 if can toggle, 0 otherwise.
 */
int pilot_slotIsToggleable( const PilotOutfitSlot *o )
{
   return ( o->flags & PILOTOUTFIT_TOGGLEABLE );
}

typedef struct PilotTemp {
   int     noid;
   Pilot  *ptemp;
   Pilot **ps;
} PilotTemp;

static PilotTemp temp_setup( Pilot *p )
{
   PilotTemp tmp;
   if ( p == NULL ) {
      tmp.noid  = 0;
      tmp.ptemp = NULL;
      tmp.ps    = NULL;
      return tmp;
   }

   tmp.noid  = ( p->id == 0 );
   tmp.ptemp = NULL;
   if ( tmp.noid ) {
      tmp.ps = (Pilot **)pilot_getAll();
      /* If array is empty we have to add a new pilot. */
      if ( array_size( tmp.ps ) <= 0 ) {
         array_push_back( &tmp.ps, p );
      } else {
         tmp.ptemp = tmp.ps[0];
         tmp.ps[0] = p;
      }
      if ( pilot_isPlayer( p ) )
         p->id = PLAYER_ID;
      else
         p->id = PILOT_TEMP_ID;
   }
   return tmp;
}

static void temp_cleanup( PilotTemp tmp, Pilot *p )
{
   if ( p == NULL )
      return;
   if ( tmp.noid ) {
      p->id = 0;
      if ( tmp.ptemp == NULL )
         array_erase( &tmp.ps, &tmp.ps[0], &tmp.ps[1] );
      else
         tmp.ps[0] = tmp.ptemp;
   }
}

/**
 * @brief Wrapper that does all the work for us.
 */
static void pilot_outfitLRun( Pilot *p,
                              void ( *const func )( const Pilot     *p,
                                                    PilotOutfitSlot *po,
                                                    const void      *data ),
                              const void *data )
{
   /* If no ID, we'll hackily add a temporary pilot and undo the changes. */
   PilotTemp tmp = temp_setup( p );

   pilotoutfit_modified = 0;
   for ( int i = 0; i < array_size( p->outfits ); i++ ) {
      PilotOutfitSlot *po = p->outfits[i];
      if ( po->outfit == NULL )
         continue;
      func( p, po, data );
   }
   for ( int i = 0; i < array_size( p->outfit_intrinsic ); i++ ) {
      PilotOutfitSlot *po = &p->outfit_intrinsic[i];
      if ( po->outfit == NULL )
         continue;
      func( p, po, data );
   }

   /* Some clean up. */
   temp_cleanup( tmp, p );

   /* Recalculate if anything changed. */
   if ( pilotoutfit_modified ) {
      /* TODO pilot_calcStats can be called twice here. */
      pilot_weapSetUpdateOutfitState( p );
      pilot_calcStats( p );
   }
}
static void outfitLRunWarning( const Pilot *p, const Outfit *o,
                               const char *name, const char *error )
{
<<<<<<< HEAD
   WARN( _( "Pilot '%s''s outfit '%s' -> '%s':\n%s" ), p->name,
         outfit_name( o ), name, error );
=======
   WARN( _( "Pilot '%s''s outfit '%s' -> '%s':\n%s" ),
         ( p == NULL ) ? "(NULL)" : p->name, o->name, name, error );
>>>>>>> 9c7f9e77
}

/**
 * @brief Sets up the outfit memory for a slot.
 */
static int pilot_outfitLmem( PilotOutfitSlot *po, nlua_env *env )
{
   int oldmem;
   /* Create the memory if necessary and initialize stats. */
   if ( po->lua_mem == LUA_NOREF ) {
      lua_newtable( naevL );                              /* mem */
      po->lua_mem = luaL_ref( naevL, LUA_REGISTRYINDEX ); /* */
   }
   /* Get old memory. */
   nlua_getenv( naevL, env, "mem" );              /* oldmem */
   oldmem = luaL_ref( naevL, LUA_REGISTRYINDEX ); /* */
   /* Set the memory. */
   lua_rawgeti( naevL, LUA_REGISTRYINDEX, po->lua_mem ); /* mem */
   nlua_setenv( naevL, env, "mem" );                     /* */
   return oldmem;
}

/**
 * @brief Cleans up the outfit memory for a slot.
 */
static void pilot_outfitLunmem( nlua_env *env, int oldmem )
{
   lua_rawgeti( naevL, LUA_REGISTRYINDEX, oldmem );
   nlua_setenv( naevL, env, "mem" ); /* pm */
   luaL_unref( naevL, LUA_REGISTRYINDEX, oldmem );
}

static const char *pilot_outfitLDescExtra( const Pilot *p, const Outfit *o,
                                           PilotOutfitSlot *pos )
{
   static char descextra[STRMAX];
   const char *de;
   if ( outfit_luaDescextra( o ) == LUA_NOREF )
      return ( outfit_descExtra( o ) != NULL ) ? _( outfit_descExtra( o ) )
                                               : NULL;

   PilotTemp tmp = temp_setup( (Pilot *)p );

   /* Set up the function: init( p, po ) */
   lua_rawgeti( naevL, LUA_REGISTRYINDEX, outfit_luaDescextra( o ) ); /* f */
   if ( ( p != NULL ) && ( p->id > 0 ) ) /* Needs valid ID. */
      lua_pushpilot( naevL, p->id );     /* f, p */
   else
      lua_pushnil( naevL );    /* f, p */
   lua_pushoutfit( naevL, o ); /* f, p, o */
   if ( pos == NULL )
      lua_pushnil( naevL ); /* f, p */
   else
      lua_pushpilotoutfit( naevL, pos );           /* f, p, o, pos */
   if ( nlua_pcall( outfit_luaEnv( o ), 3, 1 ) ) { /* */
      outfitLRunWarning( p, o, "descextra", lua_tostring( naevL, -1 ) );
      lua_pop( naevL, 1 );
      descextra[0] = '\0';
      temp_cleanup( tmp, (Pilot *)p );
      return descextra;
   }
   /* Case no return we just pass nothing. */
   if ( lua_isnoneornil( naevL, -1 ) ) {
      lua_pop( naevL, 1 );
      temp_cleanup( tmp, (Pilot *)p );
      return NULL;
   }
   de = luaL_checkstring( naevL, -1 );
   strncpy( descextra, de, sizeof( descextra ) - 1 );
   lua_pop( naevL, 1 );
   temp_cleanup( tmp, (Pilot *)p );
   return descextra;
}

/**
 * @brief Gets the description of an outfit for a given pilot.
 *
 * Note: the returned string can get overwritten by subsequent calls.
 *
 *    @param p Pilot to get the outfit description of (or NULL for no pilot).
 *    @param o Outfit to get description of.
 *    @param pos Pilot outfit slot or NULL if not applicable.
 *    @return The description of the outfit.
 */
const char *pilot_outfitDescription( const Pilot *p, const Outfit *o,
                                     PilotOutfitSlot *pos )
{
   static char o_description[STRMAX];
   const char *de = pilot_outfitLDescExtra( p, o, pos );
   if ( de == NULL )
      return _( outfit_descRaw( o ) );
   snprintf( o_description, sizeof( o_description ), "%s\n%s",
             _( outfit_descRaw( o ) ), de );
   return o_description;
}

/**
 * @brief Gets the summary of an outfit for a give pilot.
 *
 * Note: the returned string can get overwritten by subsequent calls.
 *
 *    @param p Pilot to get the outfit summary of (or NULL for no pilot).
 *    @param o Outfit to get summary of.
 *    @param withname Whether or not to show the name too.
 *    @param pos Pilot outfit slot or NULL if not applicable.
 *    @return The summary of the outfit.
 */
const char *pilot_outfitSummary( const Pilot *p, const Outfit *o, int withname,
                                 PilotOutfitSlot *pos )
{
   static char o_summary[STRMAX];
   const char *de = pilot_outfitLDescExtra( p, o, pos );
   size_t      n  = 0;
   if ( withname ) {
      n += outfit_getNameWithClass( o, &o_summary[n], sizeof( o_summary ) - n );
      o_summary[n++] = '\n';
   }
   n += snprintf( &o_summary[n], sizeof( o_summary ) - n, "%s",
                  outfit_summaryRaw( o ) );
   if ( de != NULL )
      snprintf( &o_summary[n], sizeof( o_summary ) - n, "\n%s", de );
   return o_summary;
}

/**
 * @brief Gets the speed of an outfit given a pilot.
 */
double pilot_outfitSpeed( const Pilot *p, const Outfit *o )
{
   if ( outfit_isBolt( o ) )
      return outfit_boltSpeed( o );
   else if ( outfit_isLauncher( o ) ) {
      double t;
      double accel     = outfit_launcherAccel( o );
      double speed     = outfit_launcherSpeed( o );
      double speed_max = outfit_launcherSpeedMax( o );
      double duration  = outfit_duration( o );
      if ( p != NULL ) {
         speed *= p->stats.launch_speed;
         accel *= p->stats.launch_accel;
         speed_max *= p->stats.launch_speed;
         duration *= p->stats.launch_range * p->stats.weapon_range;
      }

      if ( accel == 0. )
         return speed;

      if ( speed >
           0. ) /* Ammo that don't start stopped don't have max speed. */
         t = INFINITY;
      else
         t = ( speed_max - speed ) / accel; /* Time to reach max speed */

      /* Reaches max speed. */
      if ( t < duration )
         return ( accel * t * t / 2. +
                  ( speed_max - speed ) * ( duration - t ) ) /
                   duration +
                speed;
      /* Doesn't reach max speed. */
      else
         return accel * duration / 2. + speed;
   }
   return -1.;
}

static void outfitLInit( const Pilot *pilot, PilotOutfitSlot *po,
                         const void *data )
{
   (void)data;
<<<<<<< HEAD
   int       lua_oinit, oldmem;
   nlua_env *lua_env;
=======
   int           lua_oinit, oldmem;
   nlua_env      lua_env;
   const Outfit *o = po->outfit;
>>>>>>> 9c7f9e77

   if ( o == NULL )
      return;

<<<<<<< HEAD
   lua_env = outfit_luaEnv( po->outfit );
   if ( lua_env == NULL )
      return;

   lua_oinit = outfit_luaInit( po->outfit );
=======
   if ( o->lua_env == LUA_NOREF )
      return;

   lua_oinit = o->lua_init;
   lua_env   = o->lua_env;
>>>>>>> 9c7f9e77

   /* Create the memory if necessary and initialize stats. */
   oldmem = pilot_outfitLmem( po, lua_env );

   if ( lua_oinit == LUA_NOREF ) {
<<<<<<< HEAD
      pilot_outfitLunmem( outfit_luaEnv( po->outfit ), oldmem );
=======
      pilot_outfitLunmem( o->lua_env, oldmem );
>>>>>>> 9c7f9e77
      return;
   }

   /* Set up the function: init( p, po ) */
   lua_rawgeti( naevL, LUA_REGISTRYINDEX, lua_oinit ); /* f */
   lua_pushpilot( naevL, pilot->id );                  /* f, p */
   lua_pushpilotoutfit( naevL, po );                   /* f, p, po */
   if ( nlua_pcall( lua_env, 2, 0 ) ) {                /* */
      outfitLRunWarning( pilot, o, "init", lua_tostring( naevL, -1 ) );
      lua_pop( naevL, 1 );
<<<<<<< HEAD
      pilot_outfitLunmem( outfit_luaEnv( po->outfit ), oldmem );
      return;
   }
   pilot_outfitLunmem( outfit_luaEnv( po->outfit ), oldmem );
=======
      pilot_outfitLunmem( o->lua_env, oldmem );
      return;
   }
   pilot_outfitLunmem( o->lua_env, oldmem );
   return;
>>>>>>> 9c7f9e77
}

/**
 * @brief Runs the pilot's Lua outfits init script.
 *
 *    @param pilot Pilot to run Lua outfits for.
 */
void pilot_outfitLInitAll( Pilot *pilot )
{
   NTracingZone( _ctx, 1 );
   pilot_outfitLRun( pilot, outfitLInit, NULL );
   NTracingZoneEnd( _ctx );
}

/**
 * @brief Outfit is added to a ship.
 */
int pilot_outfitLAdd( Pilot *pilot, PilotOutfitSlot *po )
{
   int           oldmem;
   const Outfit *o = po->outfit;

   if ( o == NULL )
      return 0;
<<<<<<< HEAD
   if ( outfit_luaOnadd( po->outfit ) == LUA_NOREF )
=======
   if ( o->lua_onadd == LUA_NOREF )
>>>>>>> 9c7f9e77
      return 0;

   PilotTemp tmp = temp_setup( pilot );

   /* Create the memory if necessary and initialize stats. */
<<<<<<< HEAD
   oldmem = pilot_outfitLmem( po, outfit_luaEnv( po->outfit ) );

   /* Set up the function: init( p, po ) */
   lua_rawgeti( naevL, LUA_REGISTRYINDEX,
                outfit_luaOnadd( po->outfit ) );            /* f */
   lua_pushpilot( naevL, pilot->id );                       /* f, p */
   lua_pushpilotoutfit( naevL, po );                        /* f, p, po */
   if ( nlua_pcall( outfit_luaEnv( po->outfit ), 2, 0 ) ) { /* */
      outfitLRunWarning( pilot, po->outfit, "onadd",
                         lua_tostring( naevL, -1 ) );
      lua_pop( naevL, 1 );
      pilot_outfitLunmem( outfit_luaEnv( po->outfit ), oldmem );
      return -1;
   }
   pilot_outfitLunmem( outfit_luaEnv( po->outfit ), oldmem );
=======
   oldmem = pilot_outfitLmem( po, o->lua_env );

   /* Set up the function: init( p, po ) */
   lua_rawgeti( naevL, LUA_REGISTRYINDEX, o->lua_onadd ); /* f */
   lua_pushpilot( naevL, pilot->id );                     /* f, p */
   lua_pushpilotoutfit( naevL, po );                      /* f, p, po */
   if ( nlua_pcall( o->lua_env, 2, 0 ) ) {                /* */
      outfitLRunWarning( pilot, o, "onadd", lua_tostring( naevL, -1 ) );
      lua_pop( naevL, 1 );
      pilot_outfitLunmem( o->lua_env, oldmem );
      return -1;
   }
   pilot_outfitLunmem( o->lua_env, oldmem );

   temp_cleanup( tmp, pilot );
>>>>>>> 9c7f9e77
   return 1;
}

/**
 * @brief Outfit is removed froma ship.
 */
int pilot_outfitLRemove( Pilot *pilot, PilotOutfitSlot *po )
{
   int           oldmem;
   const Outfit *o = po->outfit;

   if ( o == NULL )
      return 0;
<<<<<<< HEAD
   if ( outfit_luaOnremove( po->outfit ) == LUA_NOREF )
=======
   if ( o->lua_onremove == LUA_NOREF )
>>>>>>> 9c7f9e77
      return 0;

   PilotTemp tmp = temp_setup( pilot );

   /* Create the memory if necessary and initialize stats. */
<<<<<<< HEAD
   oldmem = pilot_outfitLmem( po, outfit_luaEnv( po->outfit ) );

   /* Set up the function: init( p, po ) */
   lua_rawgeti( naevL, LUA_REGISTRYINDEX,
                outfit_luaOnremove( po->outfit ) );         /* f */
   lua_pushpilot( naevL, pilot->id );                       /* f, p */
   lua_pushpilotoutfit( naevL, po );                        /* f, p, po */
   if ( nlua_pcall( outfit_luaEnv( po->outfit ), 2, 0 ) ) { /* */
      outfitLRunWarning( pilot, po->outfit, "onremove",
                         lua_tostring( naevL, -1 ) );
      lua_pop( naevL, 1 );
      pilot_outfitLunmem( outfit_luaEnv( po->outfit ), oldmem );
      return -1;
   }
   pilot_outfitLunmem( outfit_luaEnv( po->outfit ), oldmem );
=======
   oldmem = pilot_outfitLmem( po, o->lua_env );

   /* Set up the function: init( p, po ) */
   lua_rawgeti( naevL, LUA_REGISTRYINDEX, o->lua_onremove ); /* f */
   lua_pushpilot( naevL, pilot->id );                        /* f, p */
   lua_pushpilotoutfit( naevL, po );                         /* f, p, po */
   if ( nlua_pcall( o->lua_env, 2, 0 ) ) {                   /* */
      outfitLRunWarning( pilot, o, "onremove", lua_tostring( naevL, -1 ) );
      lua_pop( naevL, 1 );
      pilot_outfitLunmem( o->lua_env, oldmem );
      return -1;
   }
   pilot_outfitLunmem( o->lua_env, oldmem );

   temp_cleanup( tmp, pilot );
>>>>>>> 9c7f9e77
   return 1;
}

static void outfitLOutfitChange( const Pilot *pilot, PilotOutfitSlot *po,
                                 const void *data )
{
   (void)data;
   int           oldmem;
   const Outfit *o = po->outfit;

<<<<<<< HEAD
   if ( outfit_luaOnoutfitchange( po->outfit ) == LUA_NOREF )
=======
   if ( o->lua_onoutfitchange == LUA_NOREF )
>>>>>>> 9c7f9e77
      return;

   nlua_env *env = outfit_luaEnv( po->outfit );

   /* Set the memory. */
   oldmem = pilot_outfitLmem( po, env );

   /* Set up the function: outofenergy( p, po ) */
<<<<<<< HEAD
   lua_rawgeti( naevL, LUA_REGISTRYINDEX,
                outfit_luaOnoutfitchange( po->outfit ) );
   lua_pushpilot( naevL, pilot->id ); /* f, p */
   lua_pushpilotoutfit( naevL, po );  /* f, p, po */
   if ( nlua_pcall( env, 2, 0 ) ) {   /* */
      outfitLRunWarning( pilot, po->outfit, "onoutfitchange",
=======
   lua_rawgeti( naevL, LUA_REGISTRYINDEX, o->lua_onoutfitchange ); /* f */
   lua_pushpilot( naevL, pilot->id );                              /* f, p */
   lua_pushpilotoutfit( naevL, po ); /* f, p, po */
   if ( nlua_pcall( env, 2, 0 ) ) {  /* */
      outfitLRunWarning( pilot, o, "onoutfitchange",
>>>>>>> 9c7f9e77
                         lua_tostring( naevL, -1 ) );
      lua_pop( naevL, 1 );
   }
   pilot_outfitLunmem( env, oldmem );
}

void pilot_outfitLOutfitChange( Pilot *pilot )
{
   static SDL_atomic_t changing_outfit = {
      .value = 0,
   };

   if ( SDL_AtomicCAS( &changing_outfit, 0, 1 ) == SDL_FALSE )
      return;

   NTracingZone( _ctx, 1 );
   pilot_outfitLRun( pilot, outfitLOutfitChange, NULL );
   NTracingZoneEnd( _ctx );

   SDL_AtomicSet( &changing_outfit, 0 );
}

/**
 * @brief Runs the pilot's Lua outfits init script for an outfit.
 *
 *    @param pilot Pilot to run Lua outfits for.
 *    @param po Pilot outfit to check.
 */
void pilot_outfitLInit( Pilot *pilot, PilotOutfitSlot *po )
{
   /* Have to make sure the pilot is valid in the single case. */
   PilotTemp tmp = temp_setup( pilot );
   outfitLInit( pilot, po, NULL );
   temp_cleanup( tmp, pilot );
}

static void outfitLUpdate( const Pilot *pilot, PilotOutfitSlot *po,
                           const void *data )
{
<<<<<<< HEAD
   double dt;
   int    oldmem;
   if ( outfit_luaUpdate( po->outfit ) == LUA_NOREF )
      return;

   nlua_env *env = outfit_luaEnv( po->outfit );
=======
   double        dt;
   int           oldmem;
   const Outfit *o = po->outfit;

   if ( o->lua_update == LUA_NOREF )
      return;

   nlua_env env = o->lua_env;
>>>>>>> 9c7f9e77

   /* The data. */
   dt = *(double *)data;

   /* Set the memory. */
   oldmem = pilot_outfitLmem( po, env );

   /* Set up the function: update( p, po, dt ) */
<<<<<<< HEAD
   lua_rawgeti( naevL, LUA_REGISTRYINDEX,
                outfit_luaUpdate( po->outfit ) ); /* f */
   lua_pushpilot( naevL, pilot->id );             /* f, p */
   lua_pushpilotoutfit( naevL, po );              /* f, p, po */
   lua_pushnumber( naevL, dt );                   /* f, p, po, dt */
   if ( nlua_pcall( env, 3, 0 ) ) {               /* */
      outfitLRunWarning( pilot, po->outfit, "update",
                         lua_tostring( naevL, -1 ) );
=======
   lua_rawgeti( naevL, LUA_REGISTRYINDEX, o->lua_update ); /* f */
   lua_pushpilot( naevL, pilot->id );                      /* f, p */
   lua_pushpilotoutfit( naevL, po );                       /* f, p, po */
   lua_pushnumber( naevL, dt );                            /* f, p, po, dt */
   if ( nlua_pcall( env, 3, 0 ) ) {                        /* */
      outfitLRunWarning( pilot, o, "update", lua_tostring( naevL, -1 ) );
>>>>>>> 9c7f9e77
      lua_pop( naevL, 1 );
   }
   pilot_outfitLunmem( env, oldmem );
}
/**
 * @brief Runs the pilot's Lua outfits update script.
 *
 *    @param pilot Pilot to run Lua outfits for.
 *    @param dt Delta-tick from last time it was run.
 */
void pilot_outfitLUpdate( Pilot *pilot, double dt )
{
   if ( !pilot->outfitlupdate )
      return;

   NTracingZone( _ctx, 1 );
   pilot_outfitLRun( pilot, outfitLUpdate, &dt );
   NTracingZoneEnd( _ctx );
}

static void outfitLOutofenergy( const Pilot *pilot, PilotOutfitSlot *po,
                                const void *data )
{
   (void)data;
   int           oldmem;
   const Outfit *o = po->outfit;

<<<<<<< HEAD
   if ( outfit_luaOutofenergy( po->outfit ) == LUA_NOREF )
      return;

   nlua_env *env = outfit_luaEnv( po->outfit );
=======
   if ( o->lua_outofenergy == LUA_NOREF )
      return;

   nlua_env env = o->lua_env;
>>>>>>> 9c7f9e77

   /* Set the memory. */
   oldmem = pilot_outfitLmem( po, env );

   /* Set up the function: outofenergy( p, po ) */
<<<<<<< HEAD
   lua_rawgeti( naevL, LUA_REGISTRYINDEX,
                outfit_luaOutofenergy( po->outfit ) ); /* f */
   lua_pushpilot( naevL, pilot->id );                  /* f, p */
   lua_pushpilotoutfit( naevL, po );                   /* f, p, po */
   if ( nlua_pcall( env, 2, 0 ) ) {                    /* */
      outfitLRunWarning( pilot, po->outfit, "outofenergy",
                         lua_tostring( naevL, -1 ) );
=======
   lua_rawgeti( naevL, LUA_REGISTRYINDEX, o->lua_outofenergy ); /* f */
   lua_pushpilot( naevL, pilot->id );                           /* f, p */
   lua_pushpilotoutfit( naevL, po );                            /* f, p, po */
   if ( nlua_pcall( env, 2, 0 ) ) {                             /* */
      outfitLRunWarning( pilot, o, "outofenergy", lua_tostring( naevL, -1 ) );
>>>>>>> 9c7f9e77
      lua_pop( naevL, 1 );
   }
   pilot_outfitLunmem( env, oldmem );
}
/**
 * @brief Handles when the pilot runs out of energy.
 *
 *    @param pilot Pilot that ran out of energy.
 */
void pilot_outfitLOutfofenergy( Pilot *pilot )
{
   pilot_outfitLRun( pilot, outfitLOutofenergy, NULL );
}

struct OnhitData {
   double       armour;
   double       shield;
   unsigned int attacker;
};
static void outfitLOnhit( const Pilot *pilot, PilotOutfitSlot *po,
                          const void *data )
{
   double                  armour, shield;
   unsigned int            attacker;
   const struct OnhitData *odat;
   int                     oldmem;
   const Outfit           *o = po->outfit;

<<<<<<< HEAD
   if ( outfit_luaOnhit( po->outfit ) == LUA_NOREF )
      return;

   nlua_env *env = outfit_luaEnv( po->outfit );
=======
   if ( o->lua_onhit == LUA_NOREF )
      return;

   nlua_env env = o->lua_env;
>>>>>>> 9c7f9e77

   /* Data. */
   odat     = (const struct OnhitData *)data;
   armour   = odat->armour;
   shield   = odat->shield;
   attacker = odat->attacker;

   /* Set the memory. */
   oldmem = pilot_outfitLmem( po, env );

   /* Set up the function: onhit( p, po, armour, shield ) */
<<<<<<< HEAD
   lua_rawgeti( naevL, LUA_REGISTRYINDEX,
                outfit_luaOnhit( po->outfit ) ); /* f */
   lua_pushpilot( naevL, pilot->id );            /* f, p */
   lua_pushpilotoutfit( naevL, po );             /* f, p, po */
   lua_pushnumber( naevL, armour );              /* f, p, po, a */
   lua_pushnumber( naevL, shield );              /* f, p, po, a, s */
   lua_pushpilot( naevL, attacker );             /* f, p, po, a, s, attacker */
   if ( nlua_pcall( env, 5, 0 ) ) {              /* */
      outfitLRunWarning( pilot, po->outfit, "onhit",
                         lua_tostring( naevL, -1 ) );
=======
   lua_rawgeti( naevL, LUA_REGISTRYINDEX, o->lua_onhit ); /* f */
   lua_pushpilot( naevL, pilot->id );                     /* f, p */
   lua_pushpilotoutfit( naevL, po );                      /* f, p, po */
   lua_pushnumber( naevL, armour );                       /* f, p, po, a */
   lua_pushnumber( naevL, shield );                       /* f, p, po, a, s */
   lua_pushpilot( naevL, attacker ); /* f, p, po, a, s, attacker */
   if ( nlua_pcall( env, 5, 0 ) ) {  /* */
      outfitLRunWarning( pilot, o, "onhit", lua_tostring( naevL, -1 ) );
>>>>>>> 9c7f9e77
      lua_pop( naevL, 1 );
   }
   pilot_outfitLunmem( env, oldmem );
}
/**
 * @brief Runs the pilot's Lua outfits onhit script.
 *
 *    @param pilot Pilot to run Lua outfits for.
 *    @param armour Armour amage taken by pilot.
 *    @param shield Shield amage taken by pilot.
 *    @param attacker The attacker that hit the pilot.
 */
void pilot_outfitLOnhit( Pilot *pilot, double armour, double shield,
                         unsigned int attacker )
{
   const struct OnhitData data = {
      .armour = armour, .shield = shield, .attacker = attacker };
   pilot_outfitLRun( pilot, outfitLOnhit, &data );
}

/**
 * @brief Handle the manual toggle of an outfit.
 *
 *    @param pilot Pilot to toggle outfit of.
 *    @param po Outfit to be toggling.
 *    @param on Whether to toggle on or off.
 *    @param natural Whether it's a result of the pilot input, or something
 * automatic (such as turning off outfits when landing or hyperspace).
 *    @return 1 if was able to toggle it, 0 otherwise.
 */
int pilot_outfitLOntoggle( const Pilot *pilot, PilotOutfitSlot *po, int on,
                           int natural )
{
   nlua_env *env = outfit_luaEnv( po->outfit );
   int       ret, oldmem;
   pilotoutfit_modified = 0;

   /* Set the memory. */
   oldmem = pilot_outfitLmem( po, env );

   /* Set up the function: ontoggle( p, po, armour, shield ) */
   lua_rawgeti( naevL, LUA_REGISTRYINDEX,
                outfit_luaOntoggle( po->outfit ) ); /* f */
   lua_pushpilot( naevL, pilot->id );               /* f, p */
   lua_pushpilotoutfit( naevL, po );                /* f, p, po */
   lua_pushboolean( naevL, on );                    /* f, p, po, on */
   lua_pushboolean( naevL, natural );               /* f, p, po, on, natural */
   if ( nlua_pcall( env, 4, 1 ) ) {                 /* */
      outfitLRunWarning( pilot, po->outfit, "ontoggle",
                         lua_tostring( naevL, -1 ) );
      lua_pop( naevL, 1 );
      pilot_outfitLunmem( env, oldmem );
      return 0;
   }

   /* Handle return boolean. */
   ret = lua_toboolean( naevL, -1 );
   lua_pop( naevL, 1 );
   pilot_outfitLunmem( env, oldmem );
   return ret;
}

/**
 * @brief Handle the manual shoot of an outfit.
 *
 *    @param pilot Pilot to shoot outfit of.
 *    @param po Outfit to be toggling.
 *    @return 1 if was able to shoot it, 0 otherwise.
 */
int pilot_outfitLOnshoot( const Pilot *pilot, PilotOutfitSlot *po )
{
<<<<<<< HEAD
   nlua_env *env = outfit_luaEnv( po->outfit );
   int       ret, oldmem;
=======
   const Outfit *o   = po->outfit;
   nlua_env      env = o->lua_env;
   int           ret, oldmem;
>>>>>>> 9c7f9e77
   pilotoutfit_modified = 0;

   /* Set the memory. */
   oldmem = pilot_outfitLmem( po, env );

   /* Set up the function: onshoot( p, po, armour, shield ) */
<<<<<<< HEAD
   lua_rawgeti( naevL, LUA_REGISTRYINDEX,
                outfit_luaOnshoot( po->outfit ) ); /* f */
   lua_pushpilot( naevL, pilot->id );              /* f, p */
   lua_pushpilotoutfit( naevL, po );               /* f, p, po */
   if ( nlua_pcall( env, 2, 1 ) ) {                /* */
      outfitLRunWarning( pilot, po->outfit, "onshoot",
                         lua_tostring( naevL, -1 ) );
=======
   lua_rawgeti( naevL, LUA_REGISTRYINDEX, o->lua_onshoot ); /* f */
   lua_pushpilot( naevL, pilot->id );                       /* f, p */
   lua_pushpilotoutfit( naevL, po );                        /* f, p, po */
   if ( nlua_pcall( env, 2, 1 ) ) {                         /* */
      outfitLRunWarning( pilot, o, "onshoot", lua_tostring( naevL, -1 ) );
>>>>>>> 9c7f9e77
      lua_pop( naevL, 1 );
      pilot_outfitLunmem( env, oldmem );
      return 0;
   }

   /* Handle return boolean. */
   ret = lua_toboolean( naevL, -1 );
   lua_pop( naevL, 1 );
   pilot_outfitLunmem( env, oldmem );
   return ret || pilotoutfit_modified; /* Even if the script says it didn't
                                          change, it may have been modified. */
}

struct CooldownData {
   int    done;
   int    success;
   double timer;
};
static void outfitLCooldown( const Pilot *pilot, PilotOutfitSlot *po,
                             const void *data )
{
   int                        done, success, oldmem;
   double                     timer;
   const struct CooldownData *cdat;
   const Outfit              *o = po->outfit;

<<<<<<< HEAD
   if ( outfit_luaCooldown( po->outfit ) == LUA_NOREF )
      return;

   nlua_env *env = outfit_luaEnv( po->outfit );
=======
   if ( o->lua_cooldown == LUA_NOREF )
      return;

   nlua_env env = o->lua_env;
>>>>>>> 9c7f9e77

   cdat    = (const struct CooldownData *)data;
   done    = cdat->done;
   success = cdat->success;
   timer   = cdat->timer;

   /* Set the memory. */
   oldmem = pilot_outfitLmem( po, env );

   /* Set up the function: cooldown( p, po, done, success/timer ) */
<<<<<<< HEAD
   lua_rawgeti( naevL, LUA_REGISTRYINDEX,
                outfit_luaCooldown( po->outfit ) ); /* f */
   lua_pushpilot( naevL, pilot->id );               /* f, p */
   lua_pushpilotoutfit( naevL, po );                /* f, p, po */
   lua_pushboolean( naevL, done );                  /* f, p, po, done */
=======
   lua_rawgeti( naevL, LUA_REGISTRYINDEX, o->lua_cooldown ); /* f */
   lua_pushpilot( naevL, pilot->id );                        /* f, p */
   lua_pushpilotoutfit( naevL, po );                         /* f, p, po */
   lua_pushboolean( naevL, done ); /* f, p, po, done */
>>>>>>> 9c7f9e77
   if ( done )
      lua_pushboolean( naevL, success ); /* f, p, po, done, success */
   else
      lua_pushnumber( naevL, timer ); /* f, p, po, done, timer */
   if ( nlua_pcall( env, 4, 0 ) ) {   /* */
      outfitLRunWarning( pilot, o, "cooldown", lua_tostring( naevL, -1 ) );
      lua_pop( naevL, 1 );
   }
   pilot_outfitLunmem( env, oldmem );
}
/**
 * @brief Handle cooldown hooks for outfits.
 *
 *    @param pilot Pilot being handled.
 *    @param done Whether or not cooldown is starting or done.
 *    @param success Whether or not it completed successfully.
 *    @param timer How much time is necessary to cooldown. Only used if done is
 * false.
 */
void pilot_outfitLCooldown( Pilot *pilot, int done, int success, double timer )
{
   const struct CooldownData data = {
      .done = done, .success = success, .timer = timer };
   pilot_outfitLRun( pilot, outfitLCooldown, &data );
}

static void outfitLOnshootany( const Pilot *pilot, PilotOutfitSlot *po,
                               const void *data )
{
   (void)data;
<<<<<<< HEAD
   int oldmem;
   if ( outfit_luaOnshootany( po->outfit ) == LUA_NOREF )
      return;

   nlua_env *env = outfit_luaEnv( po->outfit );
=======
   int           oldmem;
   const Outfit *o = po->outfit;
   if ( o->lua_onshootany == LUA_NOREF )
      return;

   nlua_env env = o->lua_env;
>>>>>>> 9c7f9e77

   /* Set the memory. */
   oldmem = pilot_outfitLmem( po, env );

   /* Set up the function: onshootany( p, po ) */
<<<<<<< HEAD
   lua_rawgeti( naevL, LUA_REGISTRYINDEX,
                outfit_luaOnshootany( po->outfit ) ); /* f */
   lua_pushpilot( naevL, pilot->id );                 /* f, p */
   lua_pushpilotoutfit( naevL, po );                  /* f, p, po */
   if ( nlua_pcall( env, 2, 0 ) ) {                   /* */
      outfitLRunWarning( pilot, po->outfit, "onshootany",
                         lua_tostring( naevL, -1 ) );
=======
   lua_rawgeti( naevL, LUA_REGISTRYINDEX, o->lua_onshootany ); /* f */
   lua_pushpilot( naevL, pilot->id );                          /* f, p */
   lua_pushpilotoutfit( naevL, po );                           /* f, p, po */
   if ( nlua_pcall( env, 2, 0 ) ) {                            /* */
      outfitLRunWarning( pilot, o, "onshootany", lua_tostring( naevL, -1 ) );
>>>>>>> 9c7f9e77
      lua_pop( naevL, 1 );
   }
   pilot_outfitLunmem( env, oldmem );
}
/**
 * @brief Runs the pilot's Lua outfits onshootany script.
 *
 *    @param pilot Pilot to run Lua outfits for.
 */
void pilot_outfitLOnshootany( Pilot *pilot )
{
   pilot_outfitLRun( pilot, outfitLOnshootany, NULL );
}

static void outfitLOnstealth( const Pilot *pilot, PilotOutfitSlot *po,
                              const void *data )
{
   (void)data;
<<<<<<< HEAD
   int oldmem;
   if ( outfit_luaOnstealth( po->outfit ) == LUA_NOREF )
      return;

   nlua_env *env = outfit_luaEnv( po->outfit );
=======
   int           oldmem;
   const Outfit *o = po->outfit;
   if ( o->lua_onstealth == LUA_NOREF )
      return;

   nlua_env env = o->lua_env;
>>>>>>> 9c7f9e77

   /* Set the memory. */
   oldmem = pilot_outfitLmem( po, env );

   /* Set up the function: onstealth( p, po, stealthed ) */
<<<<<<< HEAD
   lua_rawgeti( naevL, LUA_REGISTRYINDEX,
                outfit_luaOnstealth( po->outfit ) ); /* f */
   lua_pushpilot( naevL, pilot->id );                /* f, p */
   lua_pushpilotoutfit( naevL, po );                 /* f, p, po */
=======
   lua_rawgeti( naevL, LUA_REGISTRYINDEX, o->lua_onstealth ); /* f */
   lua_pushpilot( naevL, pilot->id );                         /* f, p */
   lua_pushpilotoutfit( naevL, po );                          /* f, p, po */
>>>>>>> 9c7f9e77
   lua_pushboolean(
      naevL, pilot_isFlag( pilot, PILOT_STEALTH ) ); /* f, p, po, steathed */
   if ( nlua_pcall( env, 3, 0 ) ) {                  /* */
      outfitLRunWarning( pilot, o, "onstealth", lua_tostring( naevL, -1 ) );
      lua_pop( naevL, 1 );
   }
   pilot_outfitLunmem( env, oldmem );
}
/**
 * @brief Runs the pilot's Lua outfits onhit script.
 *
 *    @param pilot Pilot to run Lua outfits for.
 *    @return 1 if ship stats were recalculated.
 */
int pilot_outfitLOnstealth( Pilot *pilot )
{
   pilot_outfitLRun( pilot, outfitLOnstealth, NULL );
   return pilotoutfit_modified;
}

static void outfitLOnscan( const Pilot *pilot, PilotOutfitSlot *po,
                           const void *data )
{
   (void)data;
<<<<<<< HEAD
   int oldmem;
   if ( outfit_luaOnscan( po->outfit ) == LUA_NOREF )
      return;

   nlua_env *env = outfit_luaEnv( po->outfit );
=======
   int           oldmem;
   const Outfit *o = po->outfit;
   if ( o->lua_onscan == LUA_NOREF )
      return;

   nlua_env env = o->lua_env;
>>>>>>> 9c7f9e77

   /* Set the memory. */
   oldmem = pilot_outfitLmem( po, env );

   /* Set up the function: onscan( p, po, target ) */
<<<<<<< HEAD
   lua_rawgeti( naevL, LUA_REGISTRYINDEX,
                outfit_luaOnscan( po->outfit ) ); /* f */
   lua_pushpilot( naevL, pilot->id );             /* f, p */
   lua_pushpilotoutfit( naevL, po );              /* f, p, po */
   lua_pushpilot( naevL, pilot->target );         /* f, p, po, t */
   if ( nlua_pcall( env, 3, 0 ) ) {               /* */
      outfitLRunWarning( pilot, po->outfit, "onscan",
                         lua_tostring( naevL, -1 ) );
=======
   lua_rawgeti( naevL, LUA_REGISTRYINDEX, o->lua_onscan ); /* f */
   lua_pushpilot( naevL, pilot->id );                      /* f, p */
   lua_pushpilotoutfit( naevL, po );                       /* f, p, po */
   lua_pushpilot( naevL, pilot->target );                  /* f, p, po, t */
   if ( nlua_pcall( env, 3, 0 ) ) {                        /* */
      outfitLRunWarning( pilot, o, "onscan", lua_tostring( naevL, -1 ) );
>>>>>>> 9c7f9e77
      lua_pop( naevL, 1 );
   }
   pilot_outfitLunmem( env, oldmem );
}
/**
 * @brief Runs Lua outfits when pilot scanned their target.
 *
 *    @param pilot Pilot being handled.
 */
void pilot_outfitLOnscan( Pilot *pilot )
{
   pilot_outfitLRun( pilot, outfitLOnscan, NULL );
}

static void outfitLOnscanned( const Pilot *pilot, PilotOutfitSlot *po,
                              const void *data )
{
<<<<<<< HEAD
   const Pilot *scanner;
   int          oldmem;
   if ( outfit_luaOnscanned( po->outfit ) == LUA_NOREF )
      return;

   nlua_env *env = outfit_luaEnv( po->outfit );
   scanner       = (const Pilot *)data;
=======
   const Pilot  *scanner;
   int           oldmem;
   const Outfit *o = po->outfit;
   if ( o->lua_onscanned == LUA_NOREF )
      return;

   nlua_env env = o->lua_env;
   scanner      = (const Pilot *)data;
>>>>>>> 9c7f9e77

   /* Set the memory. */
   oldmem = pilot_outfitLmem( po, env );

   /* Set up the function: onscanned( p, po, stealthed ) */
<<<<<<< HEAD
   lua_rawgeti( naevL, LUA_REGISTRYINDEX,
                outfit_luaOnscanned( po->outfit ) ); /* f */
   lua_pushpilot( naevL, pilot->id );                /* f, p */
   lua_pushpilotoutfit( naevL, po );                 /* f, p, po */
   lua_pushpilot( naevL, scanner->id );              /* f, p, po, scanner */
   if ( nlua_pcall( env, 3, 0 ) ) {                  /* */
      outfitLRunWarning( pilot, po->outfit, "onscanned",
                         lua_tostring( naevL, -1 ) );
=======
   lua_rawgeti( naevL, LUA_REGISTRYINDEX, o->lua_onscanned ); /* f */
   lua_pushpilot( naevL, pilot->id );                         /* f, p */
   lua_pushpilotoutfit( naevL, po );                          /* f, p, po */
   lua_pushpilot( naevL, scanner->id ); /* f, p, po, scanner */
   if ( nlua_pcall( env, 3, 0 ) ) {     /* */
      outfitLRunWarning( pilot, o, "onscanned", lua_tostring( naevL, -1 ) );
>>>>>>> 9c7f9e77
      lua_pop( naevL, 1 );
   }
   pilot_outfitLunmem( env, oldmem );
}
/**
 * @brief Runs Lua outfits when pilot was scanned by scanner.
 *
 *    @param pilot Pilot being handled.
 *    @param scanner Pilot that scanned the pilot.
 */
void pilot_outfitLOnscanned( Pilot *pilot, const Pilot *scanner )
{
   pilot_outfitLRun( pilot, outfitLOnscanned, scanner );
}

static void outfitLOnland( const Pilot *pilot, PilotOutfitSlot *po,
                           const void *data )
{
   (void)data;
<<<<<<< HEAD
   int oldmem;
   if ( outfit_luaLand( po->outfit ) == LUA_NOREF )
      return;

   nlua_env *env = outfit_luaEnv( po->outfit );
=======
   int           oldmem;
   const Outfit *o = po->outfit;
   if ( o->lua_land == LUA_NOREF )
      return;

   nlua_env env = o->lua_env;
>>>>>>> 9c7f9e77

   /* Set the memory. */
   oldmem = pilot_outfitLmem( po, env );

   /* Set up the function: land( p, po ) */
<<<<<<< HEAD
   lua_rawgeti( naevL, LUA_REGISTRYINDEX,
                outfit_luaLand( po->outfit ) ); /* f */
   lua_pushpilot( naevL, pilot->id );           /* f, p */
   lua_pushpilotoutfit( naevL, po );            /* f, p, po */
   if ( nlua_pcall( env, 2, 0 ) ) {             /* */
      outfitLRunWarning( pilot, po->outfit, "land", lua_tostring( naevL, -1 ) );
=======
   lua_rawgeti( naevL, LUA_REGISTRYINDEX, o->lua_land ); /* f */
   lua_pushpilot( naevL, pilot->id );                    /* f, p */
   lua_pushpilotoutfit( naevL, po );                     /* f, p, po */
   if ( nlua_pcall( env, 2, 0 ) ) {                      /* */
      outfitLRunWarning( pilot, o, "land", lua_tostring( naevL, -1 ) );
>>>>>>> 9c7f9e77
      lua_pop( naevL, 1 );
   }
   pilot_outfitLunmem( env, oldmem );
}
/**
 * @brief Runs Lua outfits when pilot lands on a spob.
 *
 *    @param pilot Pilot being handled.
 */
void pilot_outfitLOnland( Pilot *pilot )
{
   pilot_outfitLRun( pilot, outfitLOnland, NULL );
}

static void outfitLOntakeoff( const Pilot *pilot, PilotOutfitSlot *po,
                              const void *data )
{
   (void)data;
<<<<<<< HEAD
   int oldmem;
   if ( outfit_luaTakeoff( po->outfit ) == LUA_NOREF )
      return;

   nlua_env *env = outfit_luaEnv( po->outfit );
=======
   int           oldmem;
   const Outfit *o = po->outfit;
   if ( o->lua_takeoff == LUA_NOREF )
      return;

   nlua_env env = o->lua_env;
>>>>>>> 9c7f9e77

   /* Set the memory. */
   oldmem = pilot_outfitLmem( po, env );

   /* Set up the function: takeoff( p, po ) */
<<<<<<< HEAD
   lua_rawgeti( naevL, LUA_REGISTRYINDEX,
                outfit_luaTakeoff( po->outfit ) ); /* f */
   lua_pushpilot( naevL, pilot->id );              /* f, p */
   lua_pushpilotoutfit( naevL, po );               /* f, p, po */
   if ( nlua_pcall( env, 2, 0 ) ) {                /* */
      outfitLRunWarning( pilot, po->outfit, "takeoff",
                         lua_tostring( naevL, -1 ) );
=======
   lua_rawgeti( naevL, LUA_REGISTRYINDEX, o->lua_takeoff ); /* f */
   lua_pushpilot( naevL, pilot->id );                       /* f, p */
   lua_pushpilotoutfit( naevL, po );                        /* f, p, po */
   if ( nlua_pcall( env, 2, 0 ) ) {                         /* */
      outfitLRunWarning( pilot, o, "takeoff", lua_tostring( naevL, -1 ) );
>>>>>>> 9c7f9e77
      lua_pop( naevL, 1 );
   }
   pilot_outfitLunmem( env, oldmem );
}
/**
 * @brief Runs Lua outfits when pilot takes off from a spob.
 *
 *    @param pilot Pilot being handled.
 */
void pilot_outfitLOntakeoff( Pilot *pilot )
{
   pilot_outfitLRun( pilot, outfitLOntakeoff, NULL );
}

static void outfitLOnjumpin( const Pilot *pilot, PilotOutfitSlot *po,
                             const void *data )
{
   (void)data;
<<<<<<< HEAD
   int oldmem;
   if ( outfit_luaJumpin( po->outfit ) == LUA_NOREF )
      return;

   nlua_env *env = outfit_luaEnv( po->outfit );
=======
   int           oldmem;
   const Outfit *o = po->outfit;
   if ( o->lua_jumpin == LUA_NOREF )
      return;

   nlua_env env = o->lua_env;
>>>>>>> 9c7f9e77

   /* Set the memory. */
   oldmem = pilot_outfitLmem( po, env );

   /* Set up the function: takeoff( p, po ) */
<<<<<<< HEAD
   lua_rawgeti( naevL, LUA_REGISTRYINDEX,
                outfit_luaJumpin( po->outfit ) ); /* f */
   lua_pushpilot( naevL, pilot->id );             /* f, p */
   lua_pushpilotoutfit( naevL, po );              /* f, p, po */
   if ( nlua_pcall( env, 2, 0 ) ) {               /* */
      outfitLRunWarning( pilot, po->outfit, "jumpin",
                         lua_tostring( naevL, -1 ) );
=======
   lua_rawgeti( naevL, LUA_REGISTRYINDEX, o->lua_jumpin ); /* f */
   lua_pushpilot( naevL, pilot->id );                      /* f, p */
   lua_pushpilotoutfit( naevL, po );                       /* f, p, po */
   if ( nlua_pcall( env, 2, 0 ) ) {                        /* */
      outfitLRunWarning( pilot, o, "jumpin", lua_tostring( naevL, -1 ) );
>>>>>>> 9c7f9e77
      lua_pop( naevL, 1 );
   }
   pilot_outfitLunmem( env, oldmem );
}
/**
 * @brief Runs Lua outfits when pilot jumps into a system.
 *
 *    @param pilot Pilot being handled.
 */
void pilot_outfitLOnjumpin( Pilot *pilot )
{
   pilot_outfitLRun( pilot, outfitLOnjumpin, NULL );
}

static void outfitLOnboard( const Pilot *pilot, PilotOutfitSlot *po,
                            const void *data )
{
<<<<<<< HEAD
   const Pilot *target;
   int          oldmem;
   if ( outfit_luaBoard( po->outfit ) == LUA_NOREF )
      return;

   nlua_env *env = outfit_luaEnv( po->outfit );
   target        = (const Pilot *)data;
=======
   const Pilot  *target;
   int           oldmem;
   const Outfit *o = po->outfit;
   if ( o->lua_board == LUA_NOREF )
      return;

   nlua_env env = o->lua_env;
   target       = (const Pilot *)data;
>>>>>>> 9c7f9e77

   /* Set the memory. */
   oldmem = pilot_outfitLmem( po, env );

   /* Set up the function: board( p, po, stealthed ) */
<<<<<<< HEAD
   lua_rawgeti( naevL, LUA_REGISTRYINDEX,
                outfit_luaBoard( po->outfit ) ); /* f */
   lua_pushpilot( naevL, pilot->id );            /* f, p */
   lua_pushpilotoutfit( naevL, po );             /* f, p, po */
   lua_pushpilot( naevL, target->id );           /* f, p, po, target */
   if ( nlua_pcall( env, 3, 0 ) ) {              /* */
      outfitLRunWarning( pilot, po->outfit, "board",
                         lua_tostring( naevL, -1 ) );
=======
   lua_rawgeti( naevL, LUA_REGISTRYINDEX, o->lua_board ); /* f */
   lua_pushpilot( naevL, pilot->id );                     /* f, p */
   lua_pushpilotoutfit( naevL, po );                      /* f, p, po */
   lua_pushpilot( naevL, target->id );                    /* f, p, po, target */
   if ( nlua_pcall( env, 3, 0 ) ) {                       /* */
      outfitLRunWarning( pilot, o, "board", lua_tostring( naevL, -1 ) );
>>>>>>> 9c7f9e77
      lua_pop( naevL, 1 );
   }
   pilot_outfitLunmem( env, oldmem );
}
/**
 * @brief Runs Lua outfits when pilot boards a target.
 *
 *    @param pilot Pilot being handled.
 *    @param target Pilot being boarded.
 */
void pilot_outfitLOnboard( Pilot *pilot, const Pilot *target )
{
   pilot_outfitLRun( pilot, outfitLOnboard, target );
}

static const char *outfitkeytostr( OutfitKey key )
{
   switch ( key ) {
   case OUTFIT_KEY_ACCEL:
      return "accel";
   case OUTFIT_KEY_LEFT:
      return "left";
   case OUTFIT_KEY_RIGHT:
      return "right";
   }
   return NULL;
}

static void outfitLOnkeydoubletap( const Pilot *pilot, PilotOutfitSlot *po,
                                   const void *data )
{
<<<<<<< HEAD
   int       oldmem;
   OutfitKey key;
   if ( outfit_luaKeydoubletap( po->outfit ) == LUA_NOREF )
      return;
   key = *( (const OutfitKey *)data );

   nlua_env *env = outfit_luaEnv( po->outfit );
=======
   int           oldmem;
   OutfitKey     key;
   const Outfit *o = po->outfit;
   if ( o->lua_keydoubletap == LUA_NOREF )
      return;
   key = *( (const OutfitKey *)data );

   nlua_env env = o->lua_env;
>>>>>>> 9c7f9e77

   /* Set the memory. */
   oldmem = pilot_outfitLmem( po, env );

   /* Set up the function: takeoff( p, po ) */
<<<<<<< HEAD
   lua_rawgeti( naevL, LUA_REGISTRYINDEX,
                outfit_luaKeydoubletap( po->outfit ) ); /* f */
   lua_pushpilot( naevL, pilot->id );                   /* f, p */
   lua_pushpilotoutfit( naevL, po );                    /* f, p, po */
=======
   lua_rawgeti( naevL, LUA_REGISTRYINDEX, o->lua_keydoubletap ); /* f */
   lua_pushpilot( naevL, pilot->id );                            /* f, p */
   lua_pushpilotoutfit( naevL, po );                             /* f, p, po */
>>>>>>> 9c7f9e77
   lua_pushstring( naevL, outfitkeytostr( key ) );
   if ( nlua_pcall( env, 3, 1 ) ) { /* */
      outfitLRunWarning( pilot, o, "keydoubletap", lua_tostring( naevL, -1 ) );
      lua_pop( naevL, 1 );
   }
   pilot_outfitLunmem( env, oldmem );

   /* Broke stealth. */
   if ( ( po->state == PILOT_OUTFIT_ON ) || lua_toboolean( naevL, -1 ) )
      stealth_break = 1;
   lua_pop( naevL, 1 );
}
void pilot_outfitLOnkeydoubletap( Pilot *pilot, OutfitKey key )
{
   if ( pilot_isDisabled( pilot ) )
      return;
   stealth_break = 0;
   pilot_outfitLRun( pilot, outfitLOnkeydoubletap, &key );
   if ( stealth_break && pilot_isFlag( pilot, PILOT_STEALTH ) )
      pilot_destealth( pilot );
}

static void outfitLOnkeyrelease( const Pilot *pilot, PilotOutfitSlot *po,
                                 const void *data )
{
<<<<<<< HEAD
   int       oldmem;
   OutfitKey key;
   if ( outfit_luaKeyrelease( po->outfit ) == LUA_NOREF )
      return;
   key = *( (const OutfitKey *)data );

   nlua_env *env = outfit_luaEnv( po->outfit );
=======
   int           oldmem;
   OutfitKey     key;
   const Outfit *o = po->outfit;
   if ( o->lua_keyrelease == LUA_NOREF )
      return;
   key = *( (const OutfitKey *)data );

   nlua_env env = o->lua_env;
>>>>>>> 9c7f9e77

   /* Set the memory. */
   oldmem = pilot_outfitLmem( po, env );

   /* Set up the function: takeoff( p, po ) */
<<<<<<< HEAD
   lua_rawgeti( naevL, LUA_REGISTRYINDEX,
                outfit_luaKeyrelease( po->outfit ) ); /* f */
   lua_pushpilot( naevL, pilot->id );                 /* f, p */
   lua_pushpilotoutfit( naevL, po );                  /* f, p, po */
=======
   lua_rawgeti( naevL, LUA_REGISTRYINDEX, o->lua_keyrelease ); /* f */
   lua_pushpilot( naevL, pilot->id );                          /* f, p */
   lua_pushpilotoutfit( naevL, po );                           /* f, p, po */
>>>>>>> 9c7f9e77
   lua_pushstring( naevL, outfitkeytostr( key ) );
   if ( nlua_pcall( env, 3, 0 ) ) { /* */
      outfitLRunWarning( pilot, o, "keyrelease", lua_tostring( naevL, -1 ) );
      lua_pop( naevL, 1 );
   }
   pilot_outfitLunmem( env, oldmem );
}
void pilot_outfitLOnkeyrelease( Pilot *pilot, OutfitKey key )
{
   pilot_outfitLRun( pilot, outfitLOnkeyrelease, &key );
}

/**
 * @brief Handle cleanup hooks for outfits.
 *
 *    @param pilot Pilot being handled.
 */
void pilot_outfitLCleanup( Pilot *pilot )
{
   /* TODO we might want to run this on intrinsic outfits too... */
   pilotoutfit_modified = 0;
   for ( int i = 0; i < array_size( pilot->outfits ); i++ ) {
      int              oldmem;
      PilotOutfitSlot *po = pilot->outfits[i];
      const Outfit    *o  = po->outfit;
      if ( o == NULL )
         continue;
<<<<<<< HEAD
      if ( outfit_luaCleanup( po->outfit ) == LUA_NOREF )
=======
      if ( o->lua_cleanup == LUA_NOREF )
>>>>>>> 9c7f9e77
         continue;
      /* Pilot could be created and then erased without getting properly
       * initialized. */
      if ( po->lua_mem == LUA_NOREF )
         continue;

<<<<<<< HEAD
      nlua_env *env = outfit_luaEnv( po->outfit );
=======
      nlua_env env = o->lua_env;
>>>>>>> 9c7f9e77

      /* Set the memory. */
      oldmem = pilot_outfitLmem( po, env );

      /* Set up the function: cleanup( p, po ) */
<<<<<<< HEAD
      lua_rawgeti( naevL, LUA_REGISTRYINDEX,
                   outfit_luaCleanup( po->outfit ) ); /* f */
      lua_pushpilot( naevL, pilot->id );              /* f, p */
      lua_pushpilotoutfit( naevL, po );               /* f, p, po */
      if ( nlua_pcall( env, 2, 0 ) ) {                /* */
         outfitLRunWarning( pilot, po->outfit, "cleanup",
                            lua_tostring( naevL, -1 ) );
=======
      lua_rawgeti( naevL, LUA_REGISTRYINDEX, o->lua_cleanup ); /* f */
      lua_pushpilot( naevL, pilot->id );                       /* f, p */
      lua_pushpilotoutfit( naevL, po );                        /* f, p, po */
      if ( nlua_pcall( env, 2, 0 ) ) {                         /* */
         outfitLRunWarning( pilot, o, "cleanup", lua_tostring( naevL, -1 ) );
>>>>>>> 9c7f9e77
         lua_pop( naevL, 1 );
      }
      pilot_outfitLunmem( env, oldmem );
   }
   /* Pilot gets cleaned up so no need to recalculate stats. */
}<|MERGE_RESOLUTION|>--- conflicted
+++ resolved
@@ -1438,13 +1438,8 @@
 static void outfitLRunWarning( const Pilot *p, const Outfit *o,
                                const char *name, const char *error )
 {
-<<<<<<< HEAD
-   WARN( _( "Pilot '%s''s outfit '%s' -> '%s':\n%s" ), p->name,
-         outfit_name( o ), name, error );
-=======
    WARN( _( "Pilot '%s''s outfit '%s' -> '%s':\n%s" ),
-         ( p == NULL ) ? "(NULL)" : p->name, o->name, name, error );
->>>>>>> 9c7f9e77
+         ( p == NULL ) ? "(NULL)" : p->name, outfit_name(o), name, error );
 }
 
 /**
@@ -1615,41 +1610,24 @@
                          const void *data )
 {
    (void)data;
-<<<<<<< HEAD
-   int       lua_oinit, oldmem;
-   nlua_env *lua_env;
-=======
    int           lua_oinit, oldmem;
-   nlua_env      lua_env;
+   nlua_env      *lua_env;
    const Outfit *o = po->outfit;
->>>>>>> 9c7f9e77
 
    if ( o == NULL )
       return;
 
-<<<<<<< HEAD
-   lua_env = outfit_luaEnv( po->outfit );
+   lua_env = outfit_luaEnv( o );
    if ( lua_env == NULL )
       return;
 
-   lua_oinit = outfit_luaInit( po->outfit );
-=======
-   if ( o->lua_env == LUA_NOREF )
-      return;
-
-   lua_oinit = o->lua_init;
-   lua_env   = o->lua_env;
->>>>>>> 9c7f9e77
+   lua_oinit = outfit_luaInit( o );
 
    /* Create the memory if necessary and initialize stats. */
    oldmem = pilot_outfitLmem( po, lua_env );
 
    if ( lua_oinit == LUA_NOREF ) {
-<<<<<<< HEAD
-      pilot_outfitLunmem( outfit_luaEnv( po->outfit ), oldmem );
-=======
-      pilot_outfitLunmem( o->lua_env, oldmem );
->>>>>>> 9c7f9e77
+      pilot_outfitLunmem( outfit_luaEnv( o ), oldmem );
       return;
    }
 
@@ -1660,18 +1638,10 @@
    if ( nlua_pcall( lua_env, 2, 0 ) ) {                /* */
       outfitLRunWarning( pilot, o, "init", lua_tostring( naevL, -1 ) );
       lua_pop( naevL, 1 );
-<<<<<<< HEAD
-      pilot_outfitLunmem( outfit_luaEnv( po->outfit ), oldmem );
-      return;
-   }
-   pilot_outfitLunmem( outfit_luaEnv( po->outfit ), oldmem );
-=======
-      pilot_outfitLunmem( o->lua_env, oldmem );
-      return;
-   }
-   pilot_outfitLunmem( o->lua_env, oldmem );
-   return;
->>>>>>> 9c7f9e77
+      pilot_outfitLunmem( outfit_luaEnv( o ), oldmem );
+      return;
+   }
+   pilot_outfitLunmem( outfit_luaEnv( o ), oldmem );
 }
 
 /**
@@ -1696,49 +1666,29 @@
 
    if ( o == NULL )
       return 0;
-<<<<<<< HEAD
-   if ( outfit_luaOnadd( po->outfit ) == LUA_NOREF )
-=======
-   if ( o->lua_onadd == LUA_NOREF )
->>>>>>> 9c7f9e77
+   if ( outfit_luaOnadd( o ) == LUA_NOREF )
       return 0;
 
    PilotTemp tmp = temp_setup( pilot );
 
    /* Create the memory if necessary and initialize stats. */
-<<<<<<< HEAD
-   oldmem = pilot_outfitLmem( po, outfit_luaEnv( po->outfit ) );
+   oldmem = pilot_outfitLmem( po, outfit_luaEnv( o ) );
 
    /* Set up the function: init( p, po ) */
    lua_rawgeti( naevL, LUA_REGISTRYINDEX,
-                outfit_luaOnadd( po->outfit ) );            /* f */
+                outfit_luaOnadd( o ) );            /* f */
    lua_pushpilot( naevL, pilot->id );                       /* f, p */
    lua_pushpilotoutfit( naevL, po );                        /* f, p, po */
-   if ( nlua_pcall( outfit_luaEnv( po->outfit ), 2, 0 ) ) { /* */
-      outfitLRunWarning( pilot, po->outfit, "onadd",
+   if ( nlua_pcall( outfit_luaEnv( o ), 2, 0 ) ) { /* */
+      outfitLRunWarning( pilot, o, "onadd",
                          lua_tostring( naevL, -1 ) );
       lua_pop( naevL, 1 );
-      pilot_outfitLunmem( outfit_luaEnv( po->outfit ), oldmem );
+      pilot_outfitLunmem( outfit_luaEnv( o ), oldmem );
       return -1;
    }
-   pilot_outfitLunmem( outfit_luaEnv( po->outfit ), oldmem );
-=======
-   oldmem = pilot_outfitLmem( po, o->lua_env );
-
-   /* Set up the function: init( p, po ) */
-   lua_rawgeti( naevL, LUA_REGISTRYINDEX, o->lua_onadd ); /* f */
-   lua_pushpilot( naevL, pilot->id );                     /* f, p */
-   lua_pushpilotoutfit( naevL, po );                      /* f, p, po */
-   if ( nlua_pcall( o->lua_env, 2, 0 ) ) {                /* */
-      outfitLRunWarning( pilot, o, "onadd", lua_tostring( naevL, -1 ) );
-      lua_pop( naevL, 1 );
-      pilot_outfitLunmem( o->lua_env, oldmem );
-      return -1;
-   }
-   pilot_outfitLunmem( o->lua_env, oldmem );
+   pilot_outfitLunmem( outfit_luaEnv( o ), oldmem );
 
    temp_cleanup( tmp, pilot );
->>>>>>> 9c7f9e77
    return 1;
 }
 
@@ -1752,49 +1702,29 @@
 
    if ( o == NULL )
       return 0;
-<<<<<<< HEAD
    if ( outfit_luaOnremove( po->outfit ) == LUA_NOREF )
-=======
-   if ( o->lua_onremove == LUA_NOREF )
->>>>>>> 9c7f9e77
       return 0;
 
    PilotTemp tmp = temp_setup( pilot );
 
    /* Create the memory if necessary and initialize stats. */
-<<<<<<< HEAD
-   oldmem = pilot_outfitLmem( po, outfit_luaEnv( po->outfit ) );
+   oldmem = pilot_outfitLmem( po, outfit_luaEnv( o ) );
 
    /* Set up the function: init( p, po ) */
    lua_rawgeti( naevL, LUA_REGISTRYINDEX,
-                outfit_luaOnremove( po->outfit ) );         /* f */
+                outfit_luaOnremove( o ) );         /* f */
    lua_pushpilot( naevL, pilot->id );                       /* f, p */
    lua_pushpilotoutfit( naevL, po );                        /* f, p, po */
-   if ( nlua_pcall( outfit_luaEnv( po->outfit ), 2, 0 ) ) { /* */
-      outfitLRunWarning( pilot, po->outfit, "onremove",
+   if ( nlua_pcall( outfit_luaEnv( o ), 2, 0 ) ) { /* */
+      outfitLRunWarning( pilot, o, "onremove",
                          lua_tostring( naevL, -1 ) );
       lua_pop( naevL, 1 );
-      pilot_outfitLunmem( outfit_luaEnv( po->outfit ), oldmem );
+      pilot_outfitLunmem( outfit_luaEnv( o ), oldmem );
       return -1;
    }
-   pilot_outfitLunmem( outfit_luaEnv( po->outfit ), oldmem );
-=======
-   oldmem = pilot_outfitLmem( po, o->lua_env );
-
-   /* Set up the function: init( p, po ) */
-   lua_rawgeti( naevL, LUA_REGISTRYINDEX, o->lua_onremove ); /* f */
-   lua_pushpilot( naevL, pilot->id );                        /* f, p */
-   lua_pushpilotoutfit( naevL, po );                         /* f, p, po */
-   if ( nlua_pcall( o->lua_env, 2, 0 ) ) {                   /* */
-      outfitLRunWarning( pilot, o, "onremove", lua_tostring( naevL, -1 ) );
-      lua_pop( naevL, 1 );
-      pilot_outfitLunmem( o->lua_env, oldmem );
-      return -1;
-   }
-   pilot_outfitLunmem( o->lua_env, oldmem );
+   pilot_outfitLunmem( outfit_luaEnv( o ), oldmem );
 
    temp_cleanup( tmp, pilot );
->>>>>>> 9c7f9e77
    return 1;
 }
 
@@ -1805,33 +1735,21 @@
    int           oldmem;
    const Outfit *o = po->outfit;
 
-<<<<<<< HEAD
-   if ( outfit_luaOnoutfitchange( po->outfit ) == LUA_NOREF )
-=======
-   if ( o->lua_onoutfitchange == LUA_NOREF )
->>>>>>> 9c7f9e77
-      return;
-
-   nlua_env *env = outfit_luaEnv( po->outfit );
+   if ( outfit_luaOnoutfitchange( o ) == LUA_NOREF )
+      return;
+
+   nlua_env *env = outfit_luaEnv( o );
 
    /* Set the memory. */
    oldmem = pilot_outfitLmem( po, env );
 
    /* Set up the function: outofenergy( p, po ) */
-<<<<<<< HEAD
    lua_rawgeti( naevL, LUA_REGISTRYINDEX,
-                outfit_luaOnoutfitchange( po->outfit ) );
+                outfit_luaOnoutfitchange( o ) );
    lua_pushpilot( naevL, pilot->id ); /* f, p */
    lua_pushpilotoutfit( naevL, po );  /* f, p, po */
    if ( nlua_pcall( env, 2, 0 ) ) {   /* */
-      outfitLRunWarning( pilot, po->outfit, "onoutfitchange",
-=======
-   lua_rawgeti( naevL, LUA_REGISTRYINDEX, o->lua_onoutfitchange ); /* f */
-   lua_pushpilot( naevL, pilot->id );                              /* f, p */
-   lua_pushpilotoutfit( naevL, po ); /* f, p, po */
-   if ( nlua_pcall( env, 2, 0 ) ) {  /* */
       outfitLRunWarning( pilot, o, "onoutfitchange",
->>>>>>> 9c7f9e77
                          lua_tostring( naevL, -1 ) );
       lua_pop( naevL, 1 );
    }
@@ -1871,23 +1789,14 @@
 static void outfitLUpdate( const Pilot *pilot, PilotOutfitSlot *po,
                            const void *data )
 {
-<<<<<<< HEAD
-   double dt;
-   int    oldmem;
-   if ( outfit_luaUpdate( po->outfit ) == LUA_NOREF )
-      return;
-
-   nlua_env *env = outfit_luaEnv( po->outfit );
-=======
    double        dt;
    int           oldmem;
    const Outfit *o = po->outfit;
 
-   if ( o->lua_update == LUA_NOREF )
-      return;
-
-   nlua_env env = o->lua_env;
->>>>>>> 9c7f9e77
+   if ( outfit_luaUpdate( o ) == LUA_NOREF )
+      return;
+
+   nlua_env *env = outfit_luaEnv( o );
 
    /* The data. */
    dt = *(double *)data;
@@ -1896,23 +1805,14 @@
    oldmem = pilot_outfitLmem( po, env );
 
    /* Set up the function: update( p, po, dt ) */
-<<<<<<< HEAD
    lua_rawgeti( naevL, LUA_REGISTRYINDEX,
-                outfit_luaUpdate( po->outfit ) ); /* f */
+                outfit_luaUpdate( o ) ); /* f */
    lua_pushpilot( naevL, pilot->id );             /* f, p */
    lua_pushpilotoutfit( naevL, po );              /* f, p, po */
    lua_pushnumber( naevL, dt );                   /* f, p, po, dt */
    if ( nlua_pcall( env, 3, 0 ) ) {               /* */
-      outfitLRunWarning( pilot, po->outfit, "update",
+      outfitLRunWarning( pilot, o, "update",
                          lua_tostring( naevL, -1 ) );
-=======
-   lua_rawgeti( naevL, LUA_REGISTRYINDEX, o->lua_update ); /* f */
-   lua_pushpilot( naevL, pilot->id );                      /* f, p */
-   lua_pushpilotoutfit( naevL, po );                       /* f, p, po */
-   lua_pushnumber( naevL, dt );                            /* f, p, po, dt */
-   if ( nlua_pcall( env, 3, 0 ) ) {                        /* */
-      outfitLRunWarning( pilot, o, "update", lua_tostring( naevL, -1 ) );
->>>>>>> 9c7f9e77
       lua_pop( naevL, 1 );
    }
    pilot_outfitLunmem( env, oldmem );
@@ -1940,37 +1840,22 @@
    int           oldmem;
    const Outfit *o = po->outfit;
 
-<<<<<<< HEAD
-   if ( outfit_luaOutofenergy( po->outfit ) == LUA_NOREF )
-      return;
-
-   nlua_env *env = outfit_luaEnv( po->outfit );
-=======
-   if ( o->lua_outofenergy == LUA_NOREF )
-      return;
-
-   nlua_env env = o->lua_env;
->>>>>>> 9c7f9e77
+   if ( outfit_luaOutofenergy( o ) == LUA_NOREF )
+      return;
+
+   nlua_env *env = outfit_luaEnv( o );
 
    /* Set the memory. */
    oldmem = pilot_outfitLmem( po, env );
 
    /* Set up the function: outofenergy( p, po ) */
-<<<<<<< HEAD
    lua_rawgeti( naevL, LUA_REGISTRYINDEX,
-                outfit_luaOutofenergy( po->outfit ) ); /* f */
+                outfit_luaOutofenergy( o ) ); /* f */
    lua_pushpilot( naevL, pilot->id );                  /* f, p */
    lua_pushpilotoutfit( naevL, po );                   /* f, p, po */
    if ( nlua_pcall( env, 2, 0 ) ) {                    /* */
-      outfitLRunWarning( pilot, po->outfit, "outofenergy",
+      outfitLRunWarning( pilot, o, "outofenergy",
                          lua_tostring( naevL, -1 ) );
-=======
-   lua_rawgeti( naevL, LUA_REGISTRYINDEX, o->lua_outofenergy ); /* f */
-   lua_pushpilot( naevL, pilot->id );                           /* f, p */
-   lua_pushpilotoutfit( naevL, po );                            /* f, p, po */
-   if ( nlua_pcall( env, 2, 0 ) ) {                             /* */
-      outfitLRunWarning( pilot, o, "outofenergy", lua_tostring( naevL, -1 ) );
->>>>>>> 9c7f9e77
       lua_pop( naevL, 1 );
    }
    pilot_outfitLunmem( env, oldmem );
@@ -1999,17 +1884,10 @@
    int                     oldmem;
    const Outfit           *o = po->outfit;
 
-<<<<<<< HEAD
-   if ( outfit_luaOnhit( po->outfit ) == LUA_NOREF )
-      return;
-
-   nlua_env *env = outfit_luaEnv( po->outfit );
-=======
-   if ( o->lua_onhit == LUA_NOREF )
-      return;
-
-   nlua_env env = o->lua_env;
->>>>>>> 9c7f9e77
+   if ( outfit_luaOnhit( o ) == LUA_NOREF )
+      return;
+
+   nlua_env *env = outfit_luaEnv( o );
 
    /* Data. */
    odat     = (const struct OnhitData *)data;
@@ -2021,27 +1899,16 @@
    oldmem = pilot_outfitLmem( po, env );
 
    /* Set up the function: onhit( p, po, armour, shield ) */
-<<<<<<< HEAD
    lua_rawgeti( naevL, LUA_REGISTRYINDEX,
-                outfit_luaOnhit( po->outfit ) ); /* f */
+                outfit_luaOnhit( o ) ); /* f */
    lua_pushpilot( naevL, pilot->id );            /* f, p */
    lua_pushpilotoutfit( naevL, po );             /* f, p, po */
    lua_pushnumber( naevL, armour );              /* f, p, po, a */
    lua_pushnumber( naevL, shield );              /* f, p, po, a, s */
    lua_pushpilot( naevL, attacker );             /* f, p, po, a, s, attacker */
    if ( nlua_pcall( env, 5, 0 ) ) {              /* */
-      outfitLRunWarning( pilot, po->outfit, "onhit",
+      outfitLRunWarning( pilot, o, "onhit",
                          lua_tostring( naevL, -1 ) );
-=======
-   lua_rawgeti( naevL, LUA_REGISTRYINDEX, o->lua_onhit ); /* f */
-   lua_pushpilot( naevL, pilot->id );                     /* f, p */
-   lua_pushpilotoutfit( naevL, po );                      /* f, p, po */
-   lua_pushnumber( naevL, armour );                       /* f, p, po, a */
-   lua_pushnumber( naevL, shield );                       /* f, p, po, a, s */
-   lua_pushpilot( naevL, attacker ); /* f, p, po, a, s, attacker */
-   if ( nlua_pcall( env, 5, 0 ) ) {  /* */
-      outfitLRunWarning( pilot, o, "onhit", lua_tostring( naevL, -1 ) );
->>>>>>> 9c7f9e77
       lua_pop( naevL, 1 );
    }
    pilot_outfitLunmem( env, oldmem );
@@ -2113,35 +1980,22 @@
  */
 int pilot_outfitLOnshoot( const Pilot *pilot, PilotOutfitSlot *po )
 {
-<<<<<<< HEAD
-   nlua_env *env = outfit_luaEnv( po->outfit );
+   const Outfit *o   = po->outfit;
+   nlua_env *env = outfit_luaEnv( o );
    int       ret, oldmem;
-=======
-   const Outfit *o   = po->outfit;
-   nlua_env      env = o->lua_env;
-   int           ret, oldmem;
->>>>>>> 9c7f9e77
    pilotoutfit_modified = 0;
 
    /* Set the memory. */
    oldmem = pilot_outfitLmem( po, env );
 
    /* Set up the function: onshoot( p, po, armour, shield ) */
-<<<<<<< HEAD
    lua_rawgeti( naevL, LUA_REGISTRYINDEX,
-                outfit_luaOnshoot( po->outfit ) ); /* f */
+                outfit_luaOnshoot( o ) ); /* f */
    lua_pushpilot( naevL, pilot->id );              /* f, p */
    lua_pushpilotoutfit( naevL, po );               /* f, p, po */
    if ( nlua_pcall( env, 2, 1 ) ) {                /* */
-      outfitLRunWarning( pilot, po->outfit, "onshoot",
+      outfitLRunWarning( pilot, o, "onshoot",
                          lua_tostring( naevL, -1 ) );
-=======
-   lua_rawgeti( naevL, LUA_REGISTRYINDEX, o->lua_onshoot ); /* f */
-   lua_pushpilot( naevL, pilot->id );                       /* f, p */
-   lua_pushpilotoutfit( naevL, po );                        /* f, p, po */
-   if ( nlua_pcall( env, 2, 1 ) ) {                         /* */
-      outfitLRunWarning( pilot, o, "onshoot", lua_tostring( naevL, -1 ) );
->>>>>>> 9c7f9e77
       lua_pop( naevL, 1 );
       pilot_outfitLunmem( env, oldmem );
       return 0;
@@ -2168,17 +2022,10 @@
    const struct CooldownData *cdat;
    const Outfit              *o = po->outfit;
 
-<<<<<<< HEAD
-   if ( outfit_luaCooldown( po->outfit ) == LUA_NOREF )
-      return;
-
-   nlua_env *env = outfit_luaEnv( po->outfit );
-=======
-   if ( o->lua_cooldown == LUA_NOREF )
-      return;
-
-   nlua_env env = o->lua_env;
->>>>>>> 9c7f9e77
+   if ( outfit_luaCooldown( o ) == LUA_NOREF )
+      return;
+
+   nlua_env *env = outfit_luaEnv( o );
 
    cdat    = (const struct CooldownData *)data;
    done    = cdat->done;
@@ -2189,18 +2036,11 @@
    oldmem = pilot_outfitLmem( po, env );
 
    /* Set up the function: cooldown( p, po, done, success/timer ) */
-<<<<<<< HEAD
    lua_rawgeti( naevL, LUA_REGISTRYINDEX,
-                outfit_luaCooldown( po->outfit ) ); /* f */
+                outfit_luaCooldown( o ) ); /* f */
    lua_pushpilot( naevL, pilot->id );               /* f, p */
    lua_pushpilotoutfit( naevL, po );                /* f, p, po */
    lua_pushboolean( naevL, done );                  /* f, p, po, done */
-=======
-   lua_rawgeti( naevL, LUA_REGISTRYINDEX, o->lua_cooldown ); /* f */
-   lua_pushpilot( naevL, pilot->id );                        /* f, p */
-   lua_pushpilotoutfit( naevL, po );                         /* f, p, po */
-   lua_pushboolean( naevL, done ); /* f, p, po, done */
->>>>>>> 9c7f9e77
    if ( done )
       lua_pushboolean( naevL, success ); /* f, p, po, done, success */
    else
@@ -2231,40 +2071,24 @@
                                const void *data )
 {
    (void)data;
-<<<<<<< HEAD
    int oldmem;
-   if ( outfit_luaOnshootany( po->outfit ) == LUA_NOREF )
-      return;
-
-   nlua_env *env = outfit_luaEnv( po->outfit );
-=======
-   int           oldmem;
    const Outfit *o = po->outfit;
-   if ( o->lua_onshootany == LUA_NOREF )
-      return;
-
-   nlua_env env = o->lua_env;
->>>>>>> 9c7f9e77
+   if ( outfit_luaOnshootany( o ) == LUA_NOREF )
+      return;
+
+   nlua_env *env = outfit_luaEnv( o );
 
    /* Set the memory. */
    oldmem = pilot_outfitLmem( po, env );
 
    /* Set up the function: onshootany( p, po ) */
-<<<<<<< HEAD
    lua_rawgeti( naevL, LUA_REGISTRYINDEX,
-                outfit_luaOnshootany( po->outfit ) ); /* f */
+                outfit_luaOnshootany( o ) ); /* f */
    lua_pushpilot( naevL, pilot->id );                 /* f, p */
    lua_pushpilotoutfit( naevL, po );                  /* f, p, po */
    if ( nlua_pcall( env, 2, 0 ) ) {                   /* */
-      outfitLRunWarning( pilot, po->outfit, "onshootany",
+      outfitLRunWarning( pilot, o, "onshootany",
                          lua_tostring( naevL, -1 ) );
-=======
-   lua_rawgeti( naevL, LUA_REGISTRYINDEX, o->lua_onshootany ); /* f */
-   lua_pushpilot( naevL, pilot->id );                          /* f, p */
-   lua_pushpilotoutfit( naevL, po );                           /* f, p, po */
-   if ( nlua_pcall( env, 2, 0 ) ) {                            /* */
-      outfitLRunWarning( pilot, o, "onshootany", lua_tostring( naevL, -1 ) );
->>>>>>> 9c7f9e77
       lua_pop( naevL, 1 );
    }
    pilot_outfitLunmem( env, oldmem );
@@ -2283,35 +2107,21 @@
                               const void *data )
 {
    (void)data;
-<<<<<<< HEAD
    int oldmem;
-   if ( outfit_luaOnstealth( po->outfit ) == LUA_NOREF )
-      return;
-
-   nlua_env *env = outfit_luaEnv( po->outfit );
-=======
-   int           oldmem;
    const Outfit *o = po->outfit;
-   if ( o->lua_onstealth == LUA_NOREF )
-      return;
-
-   nlua_env env = o->lua_env;
->>>>>>> 9c7f9e77
+   if ( outfit_luaOnstealth( o ) == LUA_NOREF )
+      return;
+
+   nlua_env *env = outfit_luaEnv( o );
 
    /* Set the memory. */
    oldmem = pilot_outfitLmem( po, env );
 
    /* Set up the function: onstealth( p, po, stealthed ) */
-<<<<<<< HEAD
    lua_rawgeti( naevL, LUA_REGISTRYINDEX,
-                outfit_luaOnstealth( po->outfit ) ); /* f */
+                outfit_luaOnstealth( o ) ); /* f */
    lua_pushpilot( naevL, pilot->id );                /* f, p */
    lua_pushpilotoutfit( naevL, po );                 /* f, p, po */
-=======
-   lua_rawgeti( naevL, LUA_REGISTRYINDEX, o->lua_onstealth ); /* f */
-   lua_pushpilot( naevL, pilot->id );                         /* f, p */
-   lua_pushpilotoutfit( naevL, po );                          /* f, p, po */
->>>>>>> 9c7f9e77
    lua_pushboolean(
       naevL, pilot_isFlag( pilot, PILOT_STEALTH ) ); /* f, p, po, steathed */
    if ( nlua_pcall( env, 3, 0 ) ) {                  /* */
@@ -2336,42 +2146,25 @@
                            const void *data )
 {
    (void)data;
-<<<<<<< HEAD
    int oldmem;
-   if ( outfit_luaOnscan( po->outfit ) == LUA_NOREF )
-      return;
-
-   nlua_env *env = outfit_luaEnv( po->outfit );
-=======
-   int           oldmem;
    const Outfit *o = po->outfit;
-   if ( o->lua_onscan == LUA_NOREF )
-      return;
-
-   nlua_env env = o->lua_env;
->>>>>>> 9c7f9e77
+   if ( outfit_luaOnscan( o ) == LUA_NOREF )
+      return;
+
+   nlua_env *env = outfit_luaEnv( o );
 
    /* Set the memory. */
    oldmem = pilot_outfitLmem( po, env );
 
    /* Set up the function: onscan( p, po, target ) */
-<<<<<<< HEAD
    lua_rawgeti( naevL, LUA_REGISTRYINDEX,
-                outfit_luaOnscan( po->outfit ) ); /* f */
+                outfit_luaOnscan( o ) ); /* f */
    lua_pushpilot( naevL, pilot->id );             /* f, p */
    lua_pushpilotoutfit( naevL, po );              /* f, p, po */
    lua_pushpilot( naevL, pilot->target );         /* f, p, po, t */
    if ( nlua_pcall( env, 3, 0 ) ) {               /* */
-      outfitLRunWarning( pilot, po->outfit, "onscan",
+      outfitLRunWarning( pilot, o, "onscan",
                          lua_tostring( naevL, -1 ) );
-=======
-   lua_rawgeti( naevL, LUA_REGISTRYINDEX, o->lua_onscan ); /* f */
-   lua_pushpilot( naevL, pilot->id );                      /* f, p */
-   lua_pushpilotoutfit( naevL, po );                       /* f, p, po */
-   lua_pushpilot( naevL, pilot->target );                  /* f, p, po, t */
-   if ( nlua_pcall( env, 3, 0 ) ) {                        /* */
-      outfitLRunWarning( pilot, o, "onscan", lua_tostring( naevL, -1 ) );
->>>>>>> 9c7f9e77
       lua_pop( naevL, 1 );
    }
    pilot_outfitLunmem( env, oldmem );
@@ -2389,46 +2182,27 @@
 static void outfitLOnscanned( const Pilot *pilot, PilotOutfitSlot *po,
                               const void *data )
 {
-<<<<<<< HEAD
    const Pilot *scanner;
    int          oldmem;
-   if ( outfit_luaOnscanned( po->outfit ) == LUA_NOREF )
-      return;
-
-   nlua_env *env = outfit_luaEnv( po->outfit );
+   const Outfit *o = po->outfit;
+   if ( outfit_luaOnscanned( o ) == LUA_NOREF )
+      return;
+
+   nlua_env *env = outfit_luaEnv( o );
    scanner       = (const Pilot *)data;
-=======
-   const Pilot  *scanner;
-   int           oldmem;
-   const Outfit *o = po->outfit;
-   if ( o->lua_onscanned == LUA_NOREF )
-      return;
-
-   nlua_env env = o->lua_env;
-   scanner      = (const Pilot *)data;
->>>>>>> 9c7f9e77
 
    /* Set the memory. */
    oldmem = pilot_outfitLmem( po, env );
 
    /* Set up the function: onscanned( p, po, stealthed ) */
-<<<<<<< HEAD
    lua_rawgeti( naevL, LUA_REGISTRYINDEX,
-                outfit_luaOnscanned( po->outfit ) ); /* f */
+                outfit_luaOnscanned( o ) ); /* f */
    lua_pushpilot( naevL, pilot->id );                /* f, p */
    lua_pushpilotoutfit( naevL, po );                 /* f, p, po */
    lua_pushpilot( naevL, scanner->id );              /* f, p, po, scanner */
    if ( nlua_pcall( env, 3, 0 ) ) {                  /* */
-      outfitLRunWarning( pilot, po->outfit, "onscanned",
+      outfitLRunWarning( pilot, o, "onscanned",
                          lua_tostring( naevL, -1 ) );
-=======
-   lua_rawgeti( naevL, LUA_REGISTRYINDEX, o->lua_onscanned ); /* f */
-   lua_pushpilot( naevL, pilot->id );                         /* f, p */
-   lua_pushpilotoutfit( naevL, po );                          /* f, p, po */
-   lua_pushpilot( naevL, scanner->id ); /* f, p, po, scanner */
-   if ( nlua_pcall( env, 3, 0 ) ) {     /* */
-      outfitLRunWarning( pilot, o, "onscanned", lua_tostring( naevL, -1 ) );
->>>>>>> 9c7f9e77
       lua_pop( naevL, 1 );
    }
    pilot_outfitLunmem( env, oldmem );
@@ -2448,39 +2222,23 @@
                            const void *data )
 {
    (void)data;
-<<<<<<< HEAD
    int oldmem;
-   if ( outfit_luaLand( po->outfit ) == LUA_NOREF )
-      return;
-
-   nlua_env *env = outfit_luaEnv( po->outfit );
-=======
-   int           oldmem;
    const Outfit *o = po->outfit;
-   if ( o->lua_land == LUA_NOREF )
-      return;
-
-   nlua_env env = o->lua_env;
->>>>>>> 9c7f9e77
+   if ( outfit_luaLand( o ) == LUA_NOREF )
+      return;
+
+   nlua_env *env = outfit_luaEnv( o );
 
    /* Set the memory. */
    oldmem = pilot_outfitLmem( po, env );
 
    /* Set up the function: land( p, po ) */
-<<<<<<< HEAD
    lua_rawgeti( naevL, LUA_REGISTRYINDEX,
-                outfit_luaLand( po->outfit ) ); /* f */
+                outfit_luaLand( o ) ); /* f */
    lua_pushpilot( naevL, pilot->id );           /* f, p */
    lua_pushpilotoutfit( naevL, po );            /* f, p, po */
    if ( nlua_pcall( env, 2, 0 ) ) {             /* */
-      outfitLRunWarning( pilot, po->outfit, "land", lua_tostring( naevL, -1 ) );
-=======
-   lua_rawgeti( naevL, LUA_REGISTRYINDEX, o->lua_land ); /* f */
-   lua_pushpilot( naevL, pilot->id );                    /* f, p */
-   lua_pushpilotoutfit( naevL, po );                     /* f, p, po */
-   if ( nlua_pcall( env, 2, 0 ) ) {                      /* */
       outfitLRunWarning( pilot, o, "land", lua_tostring( naevL, -1 ) );
->>>>>>> 9c7f9e77
       lua_pop( naevL, 1 );
    }
    pilot_outfitLunmem( env, oldmem );
@@ -2499,40 +2257,24 @@
                               const void *data )
 {
    (void)data;
-<<<<<<< HEAD
    int oldmem;
-   if ( outfit_luaTakeoff( po->outfit ) == LUA_NOREF )
-      return;
-
-   nlua_env *env = outfit_luaEnv( po->outfit );
-=======
-   int           oldmem;
    const Outfit *o = po->outfit;
-   if ( o->lua_takeoff == LUA_NOREF )
-      return;
-
-   nlua_env env = o->lua_env;
->>>>>>> 9c7f9e77
+   if ( outfit_luaTakeoff( o ) == LUA_NOREF )
+      return;
+
+   nlua_env *env = outfit_luaEnv( o );
 
    /* Set the memory. */
    oldmem = pilot_outfitLmem( po, env );
 
    /* Set up the function: takeoff( p, po ) */
-<<<<<<< HEAD
    lua_rawgeti( naevL, LUA_REGISTRYINDEX,
-                outfit_luaTakeoff( po->outfit ) ); /* f */
+                outfit_luaTakeoff( o ) ); /* f */
    lua_pushpilot( naevL, pilot->id );              /* f, p */
    lua_pushpilotoutfit( naevL, po );               /* f, p, po */
    if ( nlua_pcall( env, 2, 0 ) ) {                /* */
-      outfitLRunWarning( pilot, po->outfit, "takeoff",
+      outfitLRunWarning( pilot, o, "takeoff",
                          lua_tostring( naevL, -1 ) );
-=======
-   lua_rawgeti( naevL, LUA_REGISTRYINDEX, o->lua_takeoff ); /* f */
-   lua_pushpilot( naevL, pilot->id );                       /* f, p */
-   lua_pushpilotoutfit( naevL, po );                        /* f, p, po */
-   if ( nlua_pcall( env, 2, 0 ) ) {                         /* */
-      outfitLRunWarning( pilot, o, "takeoff", lua_tostring( naevL, -1 ) );
->>>>>>> 9c7f9e77
       lua_pop( naevL, 1 );
    }
    pilot_outfitLunmem( env, oldmem );
@@ -2551,40 +2293,24 @@
                              const void *data )
 {
    (void)data;
-<<<<<<< HEAD
    int oldmem;
-   if ( outfit_luaJumpin( po->outfit ) == LUA_NOREF )
-      return;
-
-   nlua_env *env = outfit_luaEnv( po->outfit );
-=======
-   int           oldmem;
    const Outfit *o = po->outfit;
-   if ( o->lua_jumpin == LUA_NOREF )
-      return;
-
-   nlua_env env = o->lua_env;
->>>>>>> 9c7f9e77
+   if ( outfit_luaJumpin( o ) == LUA_NOREF )
+      return;
+
+   nlua_env *env = outfit_luaEnv( o );
 
    /* Set the memory. */
    oldmem = pilot_outfitLmem( po, env );
 
    /* Set up the function: takeoff( p, po ) */
-<<<<<<< HEAD
    lua_rawgeti( naevL, LUA_REGISTRYINDEX,
-                outfit_luaJumpin( po->outfit ) ); /* f */
+                outfit_luaJumpin( o ) ); /* f */
    lua_pushpilot( naevL, pilot->id );             /* f, p */
    lua_pushpilotoutfit( naevL, po );              /* f, p, po */
    if ( nlua_pcall( env, 2, 0 ) ) {               /* */
-      outfitLRunWarning( pilot, po->outfit, "jumpin",
+      outfitLRunWarning( pilot, o, "jumpin",
                          lua_tostring( naevL, -1 ) );
-=======
-   lua_rawgeti( naevL, LUA_REGISTRYINDEX, o->lua_jumpin ); /* f */
-   lua_pushpilot( naevL, pilot->id );                      /* f, p */
-   lua_pushpilotoutfit( naevL, po );                       /* f, p, po */
-   if ( nlua_pcall( env, 2, 0 ) ) {                        /* */
-      outfitLRunWarning( pilot, o, "jumpin", lua_tostring( naevL, -1 ) );
->>>>>>> 9c7f9e77
       lua_pop( naevL, 1 );
    }
    pilot_outfitLunmem( env, oldmem );
@@ -2602,46 +2328,27 @@
 static void outfitLOnboard( const Pilot *pilot, PilotOutfitSlot *po,
                             const void *data )
 {
-<<<<<<< HEAD
    const Pilot *target;
    int          oldmem;
-   if ( outfit_luaBoard( po->outfit ) == LUA_NOREF )
-      return;
-
-   nlua_env *env = outfit_luaEnv( po->outfit );
+   const Outfit *o = po->outfit;
+   if ( outfit_luaBoard( o ) == LUA_NOREF )
+      return;
+
+   nlua_env *env = outfit_luaEnv( o );
    target        = (const Pilot *)data;
-=======
-   const Pilot  *target;
-   int           oldmem;
-   const Outfit *o = po->outfit;
-   if ( o->lua_board == LUA_NOREF )
-      return;
-
-   nlua_env env = o->lua_env;
-   target       = (const Pilot *)data;
->>>>>>> 9c7f9e77
 
    /* Set the memory. */
    oldmem = pilot_outfitLmem( po, env );
 
    /* Set up the function: board( p, po, stealthed ) */
-<<<<<<< HEAD
    lua_rawgeti( naevL, LUA_REGISTRYINDEX,
-                outfit_luaBoard( po->outfit ) ); /* f */
+                outfit_luaBoard( o ) ); /* f */
    lua_pushpilot( naevL, pilot->id );            /* f, p */
    lua_pushpilotoutfit( naevL, po );             /* f, p, po */
    lua_pushpilot( naevL, target->id );           /* f, p, po, target */
    if ( nlua_pcall( env, 3, 0 ) ) {              /* */
-      outfitLRunWarning( pilot, po->outfit, "board",
+      outfitLRunWarning( pilot, o, "board",
                          lua_tostring( naevL, -1 ) );
-=======
-   lua_rawgeti( naevL, LUA_REGISTRYINDEX, o->lua_board ); /* f */
-   lua_pushpilot( naevL, pilot->id );                     /* f, p */
-   lua_pushpilotoutfit( naevL, po );                      /* f, p, po */
-   lua_pushpilot( naevL, target->id );                    /* f, p, po, target */
-   if ( nlua_pcall( env, 3, 0 ) ) {                       /* */
-      outfitLRunWarning( pilot, o, "board", lua_tostring( naevL, -1 ) );
->>>>>>> 9c7f9e77
       lua_pop( naevL, 1 );
    }
    pilot_outfitLunmem( env, oldmem );
@@ -2673,39 +2380,23 @@
 static void outfitLOnkeydoubletap( const Pilot *pilot, PilotOutfitSlot *po,
                                    const void *data )
 {
-<<<<<<< HEAD
    int       oldmem;
    OutfitKey key;
-   if ( outfit_luaKeydoubletap( po->outfit ) == LUA_NOREF )
+   const Outfit *o = po->outfit;
+   if ( outfit_luaKeydoubletap( o ) == LUA_NOREF )
       return;
    key = *( (const OutfitKey *)data );
 
-   nlua_env *env = outfit_luaEnv( po->outfit );
-=======
-   int           oldmem;
-   OutfitKey     key;
-   const Outfit *o = po->outfit;
-   if ( o->lua_keydoubletap == LUA_NOREF )
-      return;
-   key = *( (const OutfitKey *)data );
-
-   nlua_env env = o->lua_env;
->>>>>>> 9c7f9e77
+   nlua_env *env = outfit_luaEnv( o );
 
    /* Set the memory. */
    oldmem = pilot_outfitLmem( po, env );
 
    /* Set up the function: takeoff( p, po ) */
-<<<<<<< HEAD
    lua_rawgeti( naevL, LUA_REGISTRYINDEX,
-                outfit_luaKeydoubletap( po->outfit ) ); /* f */
+                outfit_luaKeydoubletap( o ) ); /* f */
    lua_pushpilot( naevL, pilot->id );                   /* f, p */
    lua_pushpilotoutfit( naevL, po );                    /* f, p, po */
-=======
-   lua_rawgeti( naevL, LUA_REGISTRYINDEX, o->lua_keydoubletap ); /* f */
-   lua_pushpilot( naevL, pilot->id );                            /* f, p */
-   lua_pushpilotoutfit( naevL, po );                             /* f, p, po */
->>>>>>> 9c7f9e77
    lua_pushstring( naevL, outfitkeytostr( key ) );
    if ( nlua_pcall( env, 3, 1 ) ) { /* */
       outfitLRunWarning( pilot, o, "keydoubletap", lua_tostring( naevL, -1 ) );
@@ -2731,39 +2422,23 @@
 static void outfitLOnkeyrelease( const Pilot *pilot, PilotOutfitSlot *po,
                                  const void *data )
 {
-<<<<<<< HEAD
    int       oldmem;
    OutfitKey key;
-   if ( outfit_luaKeyrelease( po->outfit ) == LUA_NOREF )
+   const Outfit *o = po->outfit;
+   if ( outfit_luaKeyrelease( o ) == LUA_NOREF )
       return;
    key = *( (const OutfitKey *)data );
 
-   nlua_env *env = outfit_luaEnv( po->outfit );
-=======
-   int           oldmem;
-   OutfitKey     key;
-   const Outfit *o = po->outfit;
-   if ( o->lua_keyrelease == LUA_NOREF )
-      return;
-   key = *( (const OutfitKey *)data );
-
-   nlua_env env = o->lua_env;
->>>>>>> 9c7f9e77
+   nlua_env *env = outfit_luaEnv( o );
 
    /* Set the memory. */
    oldmem = pilot_outfitLmem( po, env );
 
    /* Set up the function: takeoff( p, po ) */
-<<<<<<< HEAD
    lua_rawgeti( naevL, LUA_REGISTRYINDEX,
-                outfit_luaKeyrelease( po->outfit ) ); /* f */
+                outfit_luaKeyrelease( o ) ); /* f */
    lua_pushpilot( naevL, pilot->id );                 /* f, p */
    lua_pushpilotoutfit( naevL, po );                  /* f, p, po */
-=======
-   lua_rawgeti( naevL, LUA_REGISTRYINDEX, o->lua_keyrelease ); /* f */
-   lua_pushpilot( naevL, pilot->id );                          /* f, p */
-   lua_pushpilotoutfit( naevL, po );                           /* f, p, po */
->>>>>>> 9c7f9e77
    lua_pushstring( naevL, outfitkeytostr( key ) );
    if ( nlua_pcall( env, 3, 0 ) ) { /* */
       outfitLRunWarning( pilot, o, "keyrelease", lua_tostring( naevL, -1 ) );
@@ -2791,42 +2466,26 @@
       const Outfit    *o  = po->outfit;
       if ( o == NULL )
          continue;
-<<<<<<< HEAD
-      if ( outfit_luaCleanup( po->outfit ) == LUA_NOREF )
-=======
-      if ( o->lua_cleanup == LUA_NOREF )
->>>>>>> 9c7f9e77
+      if ( outfit_luaCleanup( o ) == LUA_NOREF )
          continue;
       /* Pilot could be created and then erased without getting properly
        * initialized. */
       if ( po->lua_mem == LUA_NOREF )
          continue;
 
-<<<<<<< HEAD
-      nlua_env *env = outfit_luaEnv( po->outfit );
-=======
-      nlua_env env = o->lua_env;
->>>>>>> 9c7f9e77
+      nlua_env *env = outfit_luaEnv( o );
 
       /* Set the memory. */
       oldmem = pilot_outfitLmem( po, env );
 
       /* Set up the function: cleanup( p, po ) */
-<<<<<<< HEAD
       lua_rawgeti( naevL, LUA_REGISTRYINDEX,
-                   outfit_luaCleanup( po->outfit ) ); /* f */
+                   outfit_luaCleanup( o ) ); /* f */
       lua_pushpilot( naevL, pilot->id );              /* f, p */
       lua_pushpilotoutfit( naevL, po );               /* f, p, po */
       if ( nlua_pcall( env, 2, 0 ) ) {                /* */
-         outfitLRunWarning( pilot, po->outfit, "cleanup",
+         outfitLRunWarning( pilot, o, "cleanup",
                             lua_tostring( naevL, -1 ) );
-=======
-      lua_rawgeti( naevL, LUA_REGISTRYINDEX, o->lua_cleanup ); /* f */
-      lua_pushpilot( naevL, pilot->id );                       /* f, p */
-      lua_pushpilotoutfit( naevL, po );                        /* f, p, po */
-      if ( nlua_pcall( env, 2, 0 ) ) {                         /* */
-         outfitLRunWarning( pilot, o, "cleanup", lua_tostring( naevL, -1 ) );
->>>>>>> 9c7f9e77
          lua_pop( naevL, 1 );
       }
       pilot_outfitLunmem( env, oldmem );
