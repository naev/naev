/*
 * See Licensing and Copyright notice in naev.h
 */
/**
 * @file pilot_outfit.c
 *
 * @brief Handles pilot outfits.
 */
/** @cond */
#include "naev.h"
/** @endcond */

#include "array.h"
#include "constants.h"
#include "difficulty.h"
#include "escort.h"
#include "gui.h"
#include "log.h"
#include "nlua.h"
#include "nlua_outfit.h"
#include "nlua_pilot.h"
#include "nlua_pilotoutfit.h"
#include "nlua_vec2.h"
#include "nstring.h"
#include "ntracing.h"
#include "outfit.h"
#include "pilot.h"
#include "player.h"
#include "slots.h"
#include "space.h"

static int stealth_break = 0; /**< Whether or not to break stealth. */

/*
 * Prototypes.
 */
static void        pilot_calcStatsSlot( Pilot *pilot, PilotOutfitSlot *slot,
                                        ShipStats *s );
static const char *outfitkeytostr( OutfitKey key );

/**
 * @brief Updates the lockons on the pilot's launchers
 *
 *    @param p Pilot being updated.
 *    @param o Slot being updated.
 *    @param t Pilot that is currently the target of p (or NULL if not
 * applicable).
 *    @param wt Pilot's target.
 *    @param a Angle to update if necessary. Should be initialized to -1 before
 * the loop.
 *    @param dt Current delta tick.
 */
void pilot_lockUpdateSlot( Pilot *p, PilotOutfitSlot *o, Pilot *t, Target *wt,
                           double *a, double dt )
{
   double arc, max;
   int    locked;

   /* No target. */
   if ( wt->type == TARGET_NONE )
      return;

   /* Nota  seeker. */
   if ( !outfit_isSeeker( o->outfit ) )
      return;

   /* Check arc. */
   arc = outfit_launcherArc( o->outfit );
   if ( arc > 0. ) {

      /* We use an external variable to set and update the angle if necessary.
       */
      if ( *a < 0. ) {
         double x, y, ang;
         if ( wt->type == TARGET_PILOT ) {
            x = t->solid.pos.x - p->solid.pos.x;
            y = t->solid.pos.y - p->solid.pos.y;
         } else if ( wt->type == TARGET_ASTEROID ) {
            const Asteroid *ast = &cur_system->asteroids[wt->u.ast.anchor]
                                      .asteroids[wt->u.ast.asteroid];
            x = ast->sol.pos.x - p->solid.pos.x;
            y = ast->sol.pos.y - p->solid.pos.y;
         } else {
            x = y = 0.;
         }
         ang = ANGLE( x, y );
         *a  = FABS( angle_diff( ang, p->solid.dir ) );
      }

      /* Decay if not in arc. */
      if ( *a > arc ) {
         /* When a lock is lost, immediately gain half the lock timer.
          * This is meant as an incentive for the aggressor not to lose the
          * lock, and for the target to try and break the lock. */
         double old = o->u.ammo.lockon_timer;
         /* Limit decay to the lock-on time for this launcher. */
         max = outfit_launcherLockon( o->outfit );
         o->u.ammo.lockon_timer += dt;
         if ( ( old <= 0. ) && ( o->u.ammo.lockon_timer > 0. ) )
            o->u.ammo.lockon_timer += max / 2.;

         /* Cap at max. */
         if ( o->u.ammo.lockon_timer > max )
            o->u.ammo.lockon_timer = max;

         /* Out of arc. */
         o->u.ammo.in_arc = 0;
         return;
      }
   }

   /* In arc. */
   o->u.ammo.in_arc = 1;
   locked           = ( o->u.ammo.lockon_timer < 0. );

   /* Lower timer. When the timer reaches zero, the lock is established. */
   max = -outfit_launcherLockon( o->outfit ) / 3.;
   if ( o->u.ammo.lockon_timer > max ) {
      /* Targetting is linear and can't be faster than the time specified (can
       * be slower though). */
      double mod = pilot_ewWeaponTrack( p, t, outfit_trackmin( o->outfit ),
                                        outfit_trackmax( o->outfit ) );
      if ( p->stats.launch_lockon <= 0. )
         o->u.ammo.lockon_timer = max;
      else
         o->u.ammo.lockon_timer -= dt * mod / p->stats.launch_lockon;

      /* Cap at -max/3. */
      if ( o->u.ammo.lockon_timer < max )
         o->u.ammo.lockon_timer = max;

      /* Trigger lockon hook. */
      if ( !locked && ( o->u.ammo.lockon_timer < 0. ) )
         pilot_runHook( p, PILOT_HOOK_LOCKON );
   }
}

/**
 * @brief Clears pilot's missile lockon timers.
 *
 *    @param p Pilot to clear missile lockon timers.
 */
void pilot_lockClear( Pilot *p )
{
   for ( int i = 0; i < array_size( p->outfits ); i++ ) {
      PilotOutfitSlot *o = p->outfits[i];
      if ( o->outfit == NULL )
         continue;
      if ( !outfit_isSeeker( o->outfit ) )
         continue;

      /* Clear timer. */
      o->u.ammo.lockon_timer = outfit_launcherLockon( o->outfit );

      /* Clear arc. */
      o->u.ammo.in_arc = 0;
   }
}

/**
 * @brief Gets the mount position of a pilot.
 *
 * Position is relative to the pilot.
 *
 *    @param p Pilot to get mount position of.
 *    @param w Slot of the mount.
 *    @param[out] v Position of the mount.
 *    @return 0 on success.
 */
int pilot_getMount( const Pilot *p, const PilotOutfitSlot *w, vec2 *v )
{
   double           x, y;
   const ShipMount *m = &w->sslot->mount;

   if ( ship_isFlag( p->ship, SHIP_3DMOUNTS ) ) {
      vec3 v2;
      mat4 H = pilot_local_transform( p );
      mat4_mul_vec( &v2, &H, &m->pos );
      x = v2.v[0];
      y = v2.v[1];
   } else {
      double cm, sm;
      cm = cos( p->solid.dir );
      sm = sin( p->solid.dir );
      x  = m->pos.v[0] * cm - m->pos.v[1] * sm;
      y  = m->pos.v[0] * sm + m->pos.v[1] * cm + m->pos.v[2];
      y *= M_SQRT1_2;
   }

   /* Get the mount and add the player.p offset. */
   vec2_cset( v, x, y );
   return 0;
}

/**
 * @brief Docks the pilot on its target pilot.
 *
 *    @param p Pilot that wants to dock.
 *    @param target Pilot to dock on.
 *    @return 0 on successful docking.
 */
int pilot_dock( Pilot *p, Pilot *target )
{
   int              i;
   PilotOutfitSlot *dockslot;

   /* Must belong to target */
   if ( p->dockpilot != target->id )
      return -1;

   /* Must have a dockslot */
   dockslot = pilot_getDockSlot( p );
   if ( dockslot == NULL )
      return -1;

   /* Must be close. */
   if ( vec2_dist( &p->solid.pos, &target->solid.pos ) >
        target->ship->size * PILOT_SIZE_APPROX )
      return -1;

   /* Cannot be going much faster. */
   if ( vec2_dist2( &p->solid.vel, &target->solid.vel ) >
        pow2( MAX_HYPERSPACE_VEL ) )
      return -1;

   /* Grab dock ammo */
   i = p->dockslot;

   /* Try to add fighter. */
   dockslot->u.ammo.deployed--;
   p->dockpilot = 0;
   p->dockslot  = -1;

   /* Add the pilot's outfit. */
   if ( pilot_addAmmo( target, target->outfits[i], 1 ) != 1 )
      WARN( _( "Unable to add ammo to '%s' from docking pilot '%s'!" ),
            target->name, p->name );

   /* Remove from pilot's escort list. */
   for ( i = 0; i < array_size( target->escorts ); i++ ) {
      if ( ( target->escorts[i].type == ESCORT_TYPE_BAY ) &&
           ( target->escorts[i].id == p->id ) )
         break;
   }
   /* Not found as pilot's escorts. */
   if ( i >= array_size( target->escorts ) )
      WARN( _( "Docking pilot '%s' not found in pilot '%s's escort list!" ),
            target->name, p->name );
   /* Remove escort pilot. */
   escort_rmListIndex( target, i );

   /* Destroy the pilot. */
   pilot_delete( p );

   return 0;
}

/**
 * @brief Checks to see if the pilot has deployed ships.
 *
 *    @param p Pilot to see if has deployed ships.
 *    @return 1 if pilot has deployed ships, 0 otherwise.
 */
int pilot_hasDeployed( const Pilot *p )
{
   for ( int i = 0; i < array_size( p->outfits ); i++ ) {
      if ( p->outfits[i]->outfit == NULL )
         continue;
      if ( outfit_isFighterBay( p->outfits[i]->outfit ) )
         if ( p->outfits[i]->u.ammo.deployed > 0 )
            return 1;
   }
   return 0;
}

/**
 * @brief Adds an outfit to the pilot, ignoring CPU or other limits.
 *
 * @note Does not call pilot_calcStats().
 *
 *    @param pilot Pilot to add the outfit to.
 *    @param outfit Outfit to add to the pilot.
 *    @param s Slot to add ammo to.
 *    @return 0 on success.
 */
int pilot_addOutfitRaw( Pilot *pilot, const Outfit *outfit, PilotOutfitSlot *s )
{
   pilot_addOutfitRawNoLua( pilot, outfit, s );

   /* Initialize if active thingy if necessary. */
   pilot_outfitLAdd( pilot, s );
   pilot_outfitLOutfitChange( pilot );

   return 0;
}

/**
 * @brief Same as pilot_addOutfitRaw, but without running Lua.
 */
int pilot_addOutfitRawNoLua( Pilot *pilot, const Outfit *outfit,
                             PilotOutfitSlot *s )
{
   /* Set the outfit. */
   s->flags  = 0;
   s->state  = PILOT_OUTFIT_OFF;
   s->outfit = outfit;

   /* Set some default parameters. */
   s->timer = 0.;

   /* Some per-case scenarios. */
   if ( outfit_isFighterBay( outfit ) ) {
      s->u.ammo.quantity = 0;
      s->u.ammo.deployed = 0;
      pilot->nfighterbays++;
   } else if ( outfit_isTurret( outfit ) ) /* used to speed up AI */
      pilot->nturrets++;
   else if ( outfit_isBolt( outfit ) )
      pilot->ncannons++;
   else if ( outfit_isAfterburner( outfit ) )
      pilot->nafterburners++;
   if ( outfit_isLauncher( outfit ) ) {
      s->u.ammo.quantity = 0;
      s->u.ammo.deployed = 0; /* Just in case. */
   }

   if ( outfit_isBeam( outfit ) ) { /* Used to speed up some calculations. */
      s->u.beamid = 0;
      pilot->nbeams++;
   }

   /* Check if active. */
   if ( outfit_isActive( outfit ) )
      s->flags |= PILOTOUTFIT_ACTIVE;
   else
      s->flags &= ~PILOTOUTFIT_ACTIVE;

   /* Check if toggleable. */
   if ( outfit_isToggleable( outfit ) )
      s->flags |= PILOTOUTFIT_TOGGLEABLE;
   else
      s->flags &= ~PILOTOUTFIT_TOGGLEABLE;

   /* Disable lua for now. */
   s->lua_mem = LUA_NOREF;
   ss_free( s->lua_stats ); /* Just in case. */
   s->lua_stats = NULL;

   return 0;
}

/**
 * @brief Tests to see if an outfit can be added.
 *
 *    @param pilot Pilot to add outfit to.
 *    @param outfit Outfit to add.
 *    @param s Slot adding outfit to.
 *    @param warn Whether or not should generate a warning.
 *    @return 0 if can add, -1 if can't.
 */
int pilot_addOutfitTest( Pilot *pilot, const Outfit *outfit,
                         const PilotOutfitSlot *s, int warn )
{
   const char *str;

   /* See if slot has space. */
   if ( s->outfit != NULL ) {
      if ( warn )
         WARN( _( "Pilot '%s': trying to add outfit '%s' to slot that already "
                  "has an outfit" ),
               pilot->name, outfit_name( outfit ) );
      return -1;
   } else if ( ( outfit_cpu( outfit ) < 0 ) &&
               ( pilot->cpu < ABS( outfit_cpu( outfit ) ) ) ) {
      if ( warn )
         WARN( _( "Pilot '%s': Not enough CPU to add outfit '%s'" ),
               pilot->name, outfit_name( outfit ) );
      return -1;
   } else if ( ( str = pilot_canEquip( pilot, s, outfit ) ) != NULL ) {
      if ( warn )
         WARN( _( "Pilot '%s': Trying to add outfit but %s" ), pilot->name,
               str );
      return -1;
   }
   return 0;
}

/**
 * @brief Adds an outfit to the pilot.
 *
 *    @param pilot Pilot to add the outfit to.
 *    @param outfit Outfit to add to the pilot.
 *    @param s Slot to add ammo to.
 *    @return 0 on success.
 */
int pilot_addOutfit( Pilot *pilot, const Outfit *outfit, PilotOutfitSlot *s )
{
   /* Test to see if outfit can be added. */
   int ret = pilot_addOutfitTest( pilot, outfit, s, 1 );
   if ( ret != 0 )
      return -1;

   /* Add outfit. */
   ret = pilot_addOutfitRaw( pilot, outfit, s );

   /* Recalculate the stats */
   pilot_calcStats( pilot );

   return ret;
}

/**
 * @brief Adds an outfit as an intrinsic slot.
 */
int pilot_addOutfitIntrinsicRaw( Pilot *pilot, const Outfit *outfit )
{
   PilotOutfitSlot *s;

   if ( !outfit_isMod( outfit ) ) {
      WARN( _( "Instrinsic outfits must be modifiers!" ) );
      return -1;
   }

   if ( pilot->outfit_intrinsic == NULL )
      pilot->outfit_intrinsic = array_create( PilotOutfitSlot );

   s = &array_grow( &pilot->outfit_intrinsic );
   memset( s, 0, sizeof( PilotOutfitSlot ) );
   return pilot_addOutfitRaw( pilot, outfit, s );
}

/**
 * @brief Adds an outfit as an intrinsic slot.
 */
int pilot_addOutfitIntrinsic( Pilot *pilot, const Outfit *outfit )
{
   PilotOutfitSlot *s;
   int              ret;

   if ( !outfit_isMod( outfit ) ) {
      WARN( _( "Instrinsic outfits must be modifiers!" ) );
      return -1;
   }

   if ( pilot->outfit_intrinsic == NULL )
      pilot->outfit_intrinsic = array_create( PilotOutfitSlot );

   s = &array_grow( &pilot->outfit_intrinsic );
   memset( s, 0, sizeof( PilotOutfitSlot ) );
   ret = pilot_addOutfitRaw( pilot, outfit, s );
   if ( pilot->id > 0 )
      pilot_outfitLInit( pilot, s );

   return ret;
}

/**
 * @brief Removes an outfit from an intrinsic slot.
 */
int pilot_rmOutfitIntrinsic( Pilot *pilot, const Outfit *outfit )
{
   int ret = 0;
   for ( int i = 0; i < array_size( pilot->outfit_intrinsic ); i++ ) {
      PilotOutfitSlot *s = &pilot->outfit_intrinsic[i];
      if ( s->outfit != outfit )
         continue;
      ret = pilot_rmOutfitRaw( pilot, s );
      array_erase( &pilot->outfit_intrinsic, s, s + 1 );
      break;
   }
   /* Recalculate the stats */
   if ( ret )
      pilot_calcStats( pilot );
   return ret;
}

/**
 * @brief Gets how many copies of an intrinsic a pilot has.
 */
int pilot_hasIntrinsic( const Pilot *pilot, const Outfit *outfit )
{
   int ret = 0;
   for ( int i = 0; i < array_size( pilot->outfit_intrinsic ); i++ ) {
      const PilotOutfitSlot *s = &pilot->outfit_intrinsic[i];
      if ( s->outfit != outfit )
         continue;
      ret++;
   }
   return ret;
}

/**
 * @brief Removes an outfit from the pilot without doing any checks.
 *
 * @note Does not run pilot_calcStats().
 *
 *    @param pilot Pilot to remove the outfit from.
 *    @param s Slot to remove.
 *    @return 0 on success.
 */
int pilot_rmOutfitRaw( Pilot *pilot, PilotOutfitSlot *s )
{
   int ret;

   /* Force turn off if necessary. */
   if ( s->state == PILOT_OUTFIT_ON )
      pilot_outfitOff( pilot, s, 0 );

   /* Run remove hook if necessary. */
   pilot_outfitLRemove( pilot, s );

   /* Decrement counters if necessary. */
   if ( s->outfit != NULL ) {
      if ( outfit_isTurret( s->outfit ) )
         pilot->nturrets--;
      else if ( outfit_isBolt( s->outfit ) )
         pilot->ncannons--;
      else if ( outfit_isAfterburner( s->outfit ) )
         pilot->nafterburners--;
      else if ( outfit_isFighterBay( s->outfit ) )
         pilot->nfighterbays--;
      if ( outfit_isBeam( s->outfit ) )
         pilot->nbeams--;
   }

   /* Remove the outfit. */
   ret       = ( s->outfit == NULL );
   s->outfit = NULL;
   s->flags  = 0; /* Clear flags. */
   // s->weapset  = -1;

   /* Remove secondary and such if necessary. */
   if ( pilot->afterburner == s )
      pilot->afterburner = NULL;

   /* Clear Lua if necessary. */
   if ( s->lua_mem != LUA_NOREF ) {
      luaL_unref( naevL, LUA_REGISTRYINDEX, s->lua_mem );
      s->lua_mem = LUA_NOREF;
   }

   /* Clean up stats. */
   ss_free( s->lua_stats );
   s->lua_stats = NULL;

   /* Outfit changed. */
   pilot_outfitLOutfitChange( pilot );

   return ret;
}

/**
 * @brief Tries to add an outfit to the first possible free slot on the pilot.
 */
int pilot_addOutfitRawAnySlotNoLua( Pilot *p, const Outfit *o )
{
   /* Test special slots first. */
   for ( int spid = 1; spid >= 0; spid-- ) {
      /* Try to find the first smallest size it fits into. */
      for ( OutfitSlotSize size = outfit_slotSize( o );
            size <= OUTFIT_SLOT_SIZE_HEAVY; size++ ) {
         for ( int i = 0; i < array_size( p->outfits ); i++ ) {
            PilotOutfitSlot *s = p->outfits[i];

            /* Must match special property status. */
            if ( spid != ( !!s->sslot->slot.spid ) )
               continue;

            /* Must be correct size. */
            if ( s->sslot->slot.size != size )
               continue;

            /* Must not be full already. */
            if ( s->outfit != NULL )
               continue;

            /* Test. */
            if ( !outfit_fitsSlot( o, &s->sslot->slot ) )
               continue;

            /* Try to add. */
            if ( pilot_addOutfitRawNoLua( p, o, s ) == 0 )
               return i;
         }
      }
   }
   return -1;
}

/**
 * @brief Removes an outfit from the pilot.
 *
 *    @param pilot Pilot to remove the outfit from.
 *    @param s Slot to remove.
 *    @return 0 on success.
 */
int pilot_rmOutfit( Pilot *pilot, PilotOutfitSlot *s )
{
   int         ret;
   const char *str = pilot_canEquip( pilot, s, NULL );
   if ( str != NULL ) {
      WARN( _( "Pilot '%s': Trying to remove outfit but %s" ), pilot->name,
            str );
      return -1;
   }

   ret = pilot_rmOutfitRaw( pilot, s );

   /* recalculate the stats */
   pilot_calcStats( pilot );

   return ret;
}

/**
 * @brief Pilot slot safety check - makes sure stats are safe.
 *
 *    @param p Pilot to check.
 *    @return 0 if a slot doesn't fit, !0 otherwise.
 */
int pilot_slotsCheckSafety( const Pilot *p )
{
   for ( int i = 0; i < array_size( p->outfits ); i++ )
      if ( ( p->outfits[i]->outfit != NULL ) &&
           !outfit_fitsSlot( p->outfits[i]->outfit,
                             &p->outfits[i]->sslot->slot ) )
         return 0;
   return 1;
}

/**
 * @brief Pilot required (core) slot filled check - makes sure they are filled.
 *
 *    @param p Pilot to check.
 *    @return 0 if a slot is missing, !0 otherwise.
 */
int pilot_slotsCheckRequired( const Pilot *p )
{
   for ( int i = 0; i < array_size( p->outfits ); i++ )
      if ( p->outfits[i]->sslot->required && p->outfits[i]->outfit == NULL )
         return 0;
   return 1;
}

/**
 * @brief Pilot safety check - makes sure stats are safe.
 *
 *    @param p Pilot to check.
 *    @return The reason why the pilot is not safe (or NULL if safe).
 */
int pilot_isSpaceworthy( const Pilot *p )
{
   return !pilot_reportSpaceworthy( p, NULL, 0 );
}

/**
 * @brief Pilot safety report - makes sure stats are safe.
 *
 *    @param p Pilot to check.
 *    @param buf Buffer to fill.
 *    @param bufSize Size of the buffer.
 *    @return Number of issues encountered.
 */
int pilot_reportSpaceworthy( const Pilot *p, char *buf, int bufSize )
{
#define SPACEWORTHY_CHECK( cond, msg )                                         \
   if ( cond ) {                                                               \
      ret++;                                                                   \
      if ( buf != NULL ) {                                                     \
         if ( pos > 0 )                                                        \
            pos += scnprintf( &buf[pos], bufSize - pos, "\n" );                \
         pos += scnprintf( &buf[pos], bufSize - pos, ( msg ) );                \
      }                                                                        \
   }
   int pos = 0;
   int ret = 0;

   /* Core Slots */
   SPACEWORTHY_CHECK( !pilot_slotsCheckRequired( p ),
                      _( "!! Not All Core Slots are equipped" ) );
   /* CPU. */
   SPACEWORTHY_CHECK( p->cpu < 0, _( "!! Insufficient CPU" ) );

   /* Movement. */
   SPACEWORTHY_CHECK( p->accel < 0, _( "!! Insufficient Accel" ) );
   SPACEWORTHY_CHECK( p->speed < 0, _( "!! Insufficient Speed" ) );
   SPACEWORTHY_CHECK( p->turn < 0, _( "!! Insufficient Turn" ) );
   SPACEWORTHY_CHECK( p->stats.time_speedup <= 0.,
                      _( "!! Defies Laws of Physics" ) );

   /* Health. */
   SPACEWORTHY_CHECK( p->armour < 0., _( "!! Insufficient Armour" ) );
   SPACEWORTHY_CHECK( p->armour_regen < 0.,
                      _( "!! Insufficient Armour Regeneration" ) );
   SPACEWORTHY_CHECK( p->shield < 0., _( "!! Insufficient Shield" ) );
   SPACEWORTHY_CHECK( p->shield_regen < 0.,
                      _( "!! Insufficient Shield Regeneration" ) );
   SPACEWORTHY_CHECK( p->energy_max < 0., _( "!! Insufficient Energy" ) );
   SPACEWORTHY_CHECK( p->energy_regen <= 0.,
                      _( "!! Insufficient Energy Regeneration" ) );

   /* Misc. */
   SPACEWORTHY_CHECK( p->fuel_max < 0, _( "!! Insufficient Fuel Maximum" ) );
   SPACEWORTHY_CHECK( p->fuel_consumption < 0,
                      _( "!! Insufficient Fuel Consumption" ) );
   SPACEWORTHY_CHECK( p->cargo_free < 0,
                      _( "!! Insufficient Free Cargo Space" ) );
   SPACEWORTHY_CHECK( p->crew < 0, _( "!! Insufficient Crew" ) );
   SPACEWORTHY_CHECK( pilot_massFactor( p ) < 0.05, _( "!! Too Heavy" ) );
   SPACEWORTHY_CHECK( p->solid.mass <= 0., _( "!! Defies Laws of Physics" ) );

   /* No need to mess with the string. */
   if ( buf == NULL )
      return ret;

   /* Buffer is full, lets write that there is more then what's copied */
   if ( pos > bufSize - 1 ) {
      buf[bufSize - 4] = '.';
      buf[bufSize - 3] = '.';
      buf[bufSize - 2] = '.';
      /* buf[bufSize-1]='\0'; already done for us */
   } else if ( pos == 0 ) {
      /* String is empty so no errors encountered */
      pos += scnprintf( buf, bufSize, _( "Spaceworthy" ) );
      if ( ship_isFlag( p->ship, SHIP_NOPLAYER ) )
         pos += scnprintf( &buf[pos], bufSize - pos, "\n#o%s#0",
                           _( "Escort only" ) );
      if ( ship_isFlag( p->ship, SHIP_NOESCORT ) )
         /* pos +=*/scnprintf( &buf[pos], bufSize - pos, "\n#o%s#0",
                               _( "Lead ship only" ) );
   }

   return ret;
}
#undef SPACEWORTHY_CHECK

/**
 * @brief Checks to see if a pilot has an outfit with a specific outfit type.
 *
 *    @param p Pilot to check.
 *    @param limit Outfit (limiting) type to check.
 *    @return the amount of outfits of this type the pilot has.
 */
int pilot_hasOutfitLimit( const Pilot *p, const char *limit )
{
   if ( limit == NULL )
      return 0;
   for ( int i = 0; i < array_size( p->outfits ); i++ ) {
      const Outfit *o = p->outfits[i]->outfit;
      if ( o == NULL )
         continue;
      if ( ( outfit_limit( o ) != NULL ) &&
           ( strcmp( outfit_limit( o ), limit ) == 0 ) )
         return 1;
   }
   for ( int i = 0; i < array_size( p->outfit_intrinsic ); i++ ) {
      const Outfit *o = p->outfit_intrinsic[i].outfit;
      if ( ( outfit_limit( o ) != NULL ) &&
           ( strcmp( outfit_limit( o ), limit ) == 0 ) )
         return 1;
   }
   return 0;
}

/**
 * @brief Checks to see if can equip/remove an outfit from a slot.
 *
 *    @param p Pilot to check if can equip.
 *    @param s Slot being checked to see if it can equip/remove an outfit.
 *    @param o Outfit to check (NULL if being removed).
 *    @return NULL if can swap, or error message if can't.
 */
const char *pilot_canEquip( const Pilot *p, const PilotOutfitSlot *s,
                            const Outfit *o )
{
   /* Just in case. */
   if ( ( p == NULL ) || ( s == NULL ) )
      return _( "Nothing selected." );

   if ( o != NULL ) {
      /* Check slot type. */
      if ( !outfit_fitsSlot( o, &s->sslot->slot ) )
         return _( "Does not fit slot." );
      /* Check outfit limit. */
      if ( ( outfit_limit( o ) != NULL ) &&
           pilot_hasOutfitLimit( p, outfit_limit( o ) ) )
         return _( "Already have an outfit of this type installed" );
      /* Check to see if already equipped unique. */
      if ( outfit_isProp( o, OUTFIT_PROP_UNIQUE ) &&
           ( pilot_numOutfit( p, o ) > 0 ) )
         return _( "Can only install unique outfit once." );
   }

   return NULL;
}

/**
 * @brief Adds some ammo to the pilot stock.
 *
 *    @param pilot Pilot to add ammo to.
 *    @param s Slot to add ammo to.
 *    @param quantity Amount to add.
 *    @return Amount actually added.
 */
int pilot_addAmmo( Pilot *pilot, PilotOutfitSlot *s, int quantity )
{
   int q, max;

   /* Failure cases. */
   if ( s->outfit == NULL ) {
      WARN( _( "Pilot '%s': Trying to add ammo to unequipped slot." ),
            pilot->name );
      return 0;
   } else if ( !outfit_isLauncher( s->outfit ) &&
               !outfit_isFighterBay( s->outfit ) )
      return 0;

   /* Add the ammo. */
   max = pilot_maxAmmoO( pilot, s->outfit ) - s->u.ammo.deployed;
   q   = s->u.ammo.quantity; /* Amount have. */
   s->u.ammo.quantity += quantity;
   s->u.ammo.quantity = MIN( max, s->u.ammo.quantity );
   q                  = s->u.ammo.quantity - q; /* Amount actually added. */
   pilot->mass_outfit += q * outfit_ammoMass( s->outfit );
   pilot_updateMass( pilot );

   return q;
}

/**
 * @brief Removes some ammo from the pilot stock.
 *
 *    @param pilot Pilot to remove ammo from.
 *    @param s Slot to remove ammo from.
 *    @param quantity Amount to remove.
 *    @return Amount actually removed.
 */
int pilot_rmAmmo( Pilot *pilot, PilotOutfitSlot *s, int quantity )
{
   int q;

   /* Failure cases. */
   if ( !outfit_isLauncher( s->outfit ) && !outfit_isFighterBay( s->outfit ) )
      return 0;
   else if ( s->outfit == NULL ) {
      WARN( _( "Pilot '%s': Trying to remove ammo from unequipped slot." ),
            pilot->name );
      return 0;
   }

   /* Remove ammo. */
   q = MIN( quantity, s->u.ammo.quantity );
   s->u.ammo.quantity -= q;
   pilot->mass_outfit -= q * outfit_ammoMass( s->outfit );
   pilot_updateMass( pilot );
   /* We don't set the outfit to null so it "remembers" old ammo. */

   return q;
}

/**
 * @brief Gets the number of ammo units on the ship
 *
 *    @param pilot Pilot to count the ammo on
 *    @@return The integer count of ammo units on pilot
 */
int pilot_countAmmo( const Pilot *pilot )
{
   int nammo = 0;
   for ( int i = 0; i < array_size( pilot->outfits ); i++ ) {
      const Outfit    *outfit;
      PilotOutfitSlot *po = pilot->outfits[i];
      if ( po == NULL )
         continue;
      outfit = po->outfit;
      if ( outfit == NULL )
         continue;
      if ( !outfit_isLauncher( po->outfit ) )
         continue;
      nammo += po->u.ammo.quantity;
   }
   return nammo;
}

/**
 * @brief The maximum amount of ammo the pilot's current ship can hold.
 *
 *    @param pilot Pilot to get the count from
 *    @@return An integer, the max amount of ammo that can be held.
 */
int pilot_maxAmmo( const Pilot *pilot )
{
   int max = 0;
   for ( int i = 0; i < array_size( pilot->outfits ); i++ ) {
      const Outfit    *outfit;
      PilotOutfitSlot *po = pilot->outfits[i];
      if ( po == NULL )
         continue;
      outfit = po->outfit;
      if ( outfit == NULL )
         continue;
      if ( !outfit_isLauncher( outfit ) )
         continue;
      max += outfit_amount( outfit );
   }
   max = round( (double)max * pilot->stats.ammo_capacity );
   return max;
}

/**
 * @brief Gets the maximum available ammo for a pilot for a specific outfit.
 */
int pilot_maxAmmoO( const Pilot *p, const Outfit *o )
{
   int max;
   if ( o == NULL )
      return 0;
   else if ( outfit_isLauncher( o ) )
      max =
         MAX( 0, round( (double)outfit_amount( o ) * p->stats.ammo_capacity ) );
   else if ( outfit_isFighterBay( o ) )
      max =
         MAX( 0, round( (double)outfit_amount( o ) * p->stats.fbay_capacity ) );
   else
      max = 0;
   return max;
}

/**
 * @brief Fills pilot's ammo completely.
 *
 *    @param pilot Pilot to add ammo to.
 */
void pilot_fillAmmo( Pilot *pilot )
{
   for ( int i = 0; i < array_size( pilot->outfits ); i++ ) {
      int           ammo_threshold;
      const Outfit *o = pilot->outfits[i]->outfit;

      /* Must be valid outfit. */
      if ( o == NULL )
         continue;

      /* Initial (raw) ammo threshold */
      ammo_threshold = pilot_maxAmmoO( pilot, o );

      /* Adjust for deployed fighters if needed */
      if ( outfit_isFighterBay( o ) )
         ammo_threshold -= pilot->outfits[i]->u.ammo.deployed;

      /* Add ammo. */
      pilot_addAmmo( pilot, pilot->outfits[i],
                     ammo_threshold - pilot->outfits[i]->u.ammo.quantity );
   }
}

double pilot_outfitRange( const Pilot *p, const Outfit *o )
{
   if ( outfit_isBolt( o ) ) {
      double range = outfit_falloff( o ) +
                     ( outfit_rangeRaw( o ) - outfit_falloff( o ) ) / 2.;
      if ( p != NULL ) {
         if ( outfit_isTurret( o ) )
            range *= p->stats.tur_range * p->stats.weapon_range;
         else if ( outfit_isForward( o ) )
            range *= p->stats.fwd_range * p->stats.weapon_range;
      }
      return range;
   } else if ( outfit_isBeam( o ) ) {
      double range = outfit_rangeRaw( o );
      if ( p != NULL ) {
         if ( outfit_isTurret( o ) )
            range *= p->stats.tur_range * p->stats.weapon_range;
         else if ( outfit_isForward( o ) )
            range *= p->stats.fwd_range * p->stats.weapon_range;
      }
      return range;
   } else if ( outfit_isLauncher( o ) ) {
      double duration  = outfit_duration( o );
      double accel     = outfit_launcherAccel( o );
      double speed     = outfit_launcherSpeed( o );
      double speed_max = outfit_launcherSpeedMax( o );
      if ( p != NULL ) {
         duration *= p->stats.launch_range * p->stats.weapon_range;
         speed *= p->stats.launch_speed;
         accel *= p->stats.launch_accel;
         speed_max *= p->stats.launch_speed;
      }
      if ( outfit_launcherAccel( o ) != 0. ) {
         double speedinc;
         if ( speed >
              0. ) /* Ammo that don't start stopped don't have max speed. */
            speedinc = INFINITY;
         else
            speedinc = speed_max - speed;
         double at = speedinc / accel;
         if ( at < duration )
            return speedinc * ( duration - at / 2. ) + speed * duration;

         /* Maximum speed will never be reached. */
         return pow2( duration ) * accel / 2. + duration * speed;
      }
      return speed * duration;
   } else if ( outfit_isFighterBay( o ) )
      return INFINITY;
   return -1.;
}

/**
 * @brief Computes the stats for a pilot's slot.
 */
static void pilot_calcStatsSlot( Pilot *pilot, PilotOutfitSlot *slot,
                                 ShipStats *s )
{
   const Outfit *o = slot->outfit;

   /* Outfit must exist. */
   if ( o == NULL )
      return;

   /* Modify CPU. */
   pilot->cpu += outfit_cpu( o );

   /* Add mass. */
   pilot->mass_outfit += outfit_mass( o );

   /* Keep a separate counter for required (core) outfits. */
   if ( sp_required( outfit_slotProperty( o ) ) )
      pilot->base_mass += outfit_mass( o );

   /* Add ammo mass. */
   pilot->mass_outfit += slot->u.ammo.quantity * outfit_ammoMass( o );

   if ( outfit_isAfterburner( o ) ) /* Afterburner */
      pilot->afterburner = slot;    /* Set afterburner */

   /* Lua mods apply their stats. */
   if ( slot->lua_mem != LUA_NOREF )
      ss_statsMergeFromList( s, slot->lua_stats, 0 );

   /* Has update function. */
   if ( outfit_luaUpdate( o ) != LUA_NOREF )
      pilot->outfitlupdate = 1;

   /* Apply modifications. */
   if ( outfit_isMod( o ) ) { /* Modification */
      /* Active outfits must be on to affect stuff. */
      if ( ( slot->flags & PILOTOUTFIT_ACTIVE ) &&
           !( slot->state == PILOT_OUTFIT_ON ) )
         return;
      /* Add stats. */
      ss_statsMergeFromList( s, outfit_stats( o ), 0 );

   } else if ( outfit_isAfterburner( o ) ) { /* Afterburner */
      /* Active outfits must be on to affect stuff. */
      if ( ( slot->flags & PILOTOUTFIT_ACTIVE ) &&
           !( slot->state == PILOT_OUTFIT_ON ) )
         return;
      /* Add stats. */
      ss_statsMergeFromList( s, outfit_stats( o ), 0 );
      pilot_setFlag(
         pilot,
         PILOT_AFTERBURNER ); /* We use old school flags for this still... */
      pilot->stats.energy_regen_malus +=
         outfit_energy( pilot->afterburner->outfit ); /* energy loss */
   } else {
      /* Always add stats for non mod/afterburners. */
      ss_statsMergeFromList( s, outfit_stats( o ), 0 );
   }
}

/**
 * @brief Recalculates the pilot's stats based on his outfits.
 *
 *    @param pilot Pilot to recalculate his stats.
 */
void pilot_calcStats( Pilot *pilot )
{
   double     ac, sc, ec, tm; /* temporary health coefficients to set */
   ShipStats *s;

   /*
    * Set up the basic stuff
    */
   /* mass */
   pilot->solid.mass = pilot->ship->mass;
   pilot->base_mass  = pilot->solid.mass;
   /* cpu */
   pilot->cpu = 0.;
   /* movement */
   pilot->accel_base = pilot->ship->accel;
   pilot->turn_base  = pilot->ship->turn;
   pilot->speed_base = pilot->ship->speed;
   /* crew */
   pilot->crew = pilot->ship->crew;
   /* cargo */
   pilot->cap_cargo = pilot->ship->cap_cargo;
   /* fuel_consumption. */
   pilot->fuel_consumption = pilot->ship->fuel_consumption;
   /* health */
   ac = ( pilot->armour_max > 0. ) ? pilot->armour / pilot->armour_max : 0.;
   sc = ( pilot->shield_max > 0. ) ? pilot->shield / pilot->shield_max : 0.;
   ec = ( pilot->energy_max > 0. ) ? pilot->energy / pilot->energy_max : 0.;
   pilot->armour_max   = pilot->ship->armour;
   pilot->shield_max   = pilot->ship->shield;
   pilot->fuel_max     = pilot->ship->fuel;
   pilot->armour_regen = pilot->ship->armour_regen;
   pilot->shield_regen = pilot->ship->shield_regen;
   /* Absorption. */
   pilot->dmg_absorb = pilot->ship->dmg_absorb;
   /* Energy. */
   pilot->energy_max   = pilot->ship->energy;
   pilot->energy_regen = pilot->ship->energy_regen;
   /* Misc. */
   pilot->outfitlupdate = 0;
   /* Stats.
    *
    * In general, stats are applied in two ways:
    * 1. Stats from same sources are additive if positive, multiplicative if
    * negative (e.g., ship base stats and ship Lua stats or different outfit
    * stats).
    * 2. Stats from different sources are always multiplicative (e.g., ship
    * stats and outfit stats).
    */
   s  = &pilot->stats;
   tm = s->time_mod;

   /* Initialize ship stats (additive). */
   *s = pilot->ship->stats_array;
   ss_statsMergeFromList( &pilot->stats, pilot->ship_stats,
                          0 ); /* From ship Lua if applicable. */

   /* Apply intrinsic stats. */
   ss_statsMergeFromList( &pilot->stats, pilot->intrinsic_stats, 1 );

   /* Now add outfit changes */
   ShipStats outfit_stats;
   ss_statsInit( &outfit_stats );
   pilot->mass_outfit = 0.;
   for ( int i = 0; i < array_size( pilot->outfit_intrinsic ); i++ )
      pilot_calcStatsSlot( pilot, &pilot->outfit_intrinsic[i], &outfit_stats );
   for ( int i = 0; i < array_size( pilot->outfits ); i++ )
      pilot_calcStatsSlot( pilot, pilot->outfits[i], &outfit_stats );
   ss_statsMerge( &pilot->stats, &outfit_stats, 1 );

   /* Compute effects. */
   effect_compute( &pilot->stats, pilot->effects );

   /* Apply system effects. */
   ss_statsMergeFromList( &pilot->stats, cur_system->stats, 1 );

   /* Player and escorts gets difficulty applied. */
   if ( pilot_isWithPlayer( pilot ) )
      difficulty_apply( s );

   /* Apply stealth malus. */
   if ( pilot_isFlag( pilot, PILOT_STEALTH ) ) {
      s->accel_mod *= 0.8;
      s->turn_mod *= 0.8;
      s->speed_mod *= 0.5;
   }

   /*
    * Absolute increases.
    */
   /* Movement. */
   pilot->accel_base += s->accel;
   pilot->turn_base += s->turn * M_PI / 180.;
   pilot->speed_base += s->speed;
   /* Health. */
   pilot->armour_max += s->armour;
   pilot->armour_regen += s->armour_regen;
   pilot->shield_max += s->shield;
   pilot->shield_regen += s->shield_regen;
   pilot->energy_max += s->energy;
   pilot->energy_regen += s->energy_regen;
   /* Misc. */
   pilot->fuel_max += s->fuel;
   pilot->cap_cargo += s->cargo;

   /*
    * Relative increases.
    */
   /* Movement. */
   pilot->accel_base *= s->accel_mod;
   pilot->turn_base *= s->turn_mod;
   pilot->speed_base *= s->speed_mod;
   pilot->solid.aerodynamics = s->speed_mod;
   /* Health. */
   pilot->armour_max *= s->armour_mod;
   pilot->armour_regen *= s->armour_regen_mod;
   pilot->shield_max *= s->shield_mod;
   pilot->shield_regen *= s->shield_regen_mod;
   pilot->energy_max *= s->energy_mod;
   pilot->energy_regen *= s->energy_regen_mod;
   /* We'll be kind and allow negative shield and energy. */
   pilot->shield_max = MAX( 0., pilot->shield_max );
   pilot->energy_max = MAX( 0., pilot->energy_max );
   /* Enforce health to be at least 0 after mods, so that something like -1000%
    * would just set it to 0 instead of negative. */
   pilot->armour_regen = MAX( 0., pilot->armour_regen );
   pilot->shield_regen = MAX( 0., pilot->shield_regen );
   pilot->energy_regen = MAX( 0., pilot->energy_regen );
   /* cpu */
   pilot->cpu_max =
      (int)floor( (float)( pilot->ship->cpu + s->cpu_max ) * s->cpu_mod );
   pilot->cpu += pilot->cpu_max; /* CPU is negative, this just sets it so it's
                                    based off of cpu_max. */
   pilot->cpu += (int)floor(
      s->cpu ); /* CPU consumption by outfits. Does not get multiplied. */
   /* Misc. */
   pilot->mass_outfit += s->mass;
   pilot->crew = pilot->crew * s->crew_mod + s->crew;
   pilot->fuel_consumption *= s->fuel_usage_mod;
   pilot->fuel_max *= s->fuel_mod;
   pilot->cap_cargo *= s->cargo_mod;
   s->engine_limit *= s->engine_limit_rel;

   /*
    * Flat increases.
    */
   pilot->armour_regen -= s->armour_regen_malus;
   pilot->shield_regen -= s->shield_regen_malus;
   pilot->energy_regen -= s->energy_regen_malus;
   pilot->dmg_absorb = pilot->dmg_absorb + s->absorb;

   /* Give the pilot his health proportion back */
   pilot->armour = ac * pilot->armour_max;
   pilot->shield = sc * pilot->shield_max;
   pilot->energy = ec * pilot->energy_max;

   /* Some sanity checks. */
   pilot->stats.time_speedup = MAX( pilot->stats.time_speedup, 0. );

   /* Deployed fighters with no mothership take damage over time. */
   if ( pilot_isFlag( pilot, PILOT_CARRIER_DIED ) ) {
      const Pilot *parent = pilot_get( pilot->parent );
      if ( parent == NULL ) {
         pilot->armour_regen = MIN( -3.5, pilot->armour_regen - 10. );
         pilot->stats.disable += 35.;
      }
   }

   /* Dump excess fuel */
   pilot->fuel = MIN( pilot->fuel, pilot->fuel_max );

   /* Cargo has to be reset. */
   pilot_cargoCalc( pilot ); /* Calls pilot_updateMass. */

   /* Update GUI as necessary. */
   if ( ( pilot->id > 0 ) && pilot_isPlayer( pilot ) && ( pilot->ai != NULL ) )
      gui_setGeneric( pilot );

   /* Update weapon set range. */
   pilot_weapSetUpdateStats( pilot );

   /* In case the time_mod has changed. */
   if ( pilot_isPlayer( pilot ) && ( tm != s->time_mod ) )
      player_resetSpeed();
}

/**
 * @brief Cures the pilot as if he was landed.
 */
void pilot_healLanded( Pilot *pilot )
{
   pilot->armour = pilot->armour_max;
   pilot->shield = pilot->shield_max;
   pilot->energy = pilot->energy_max;

   pilot->stress = 0.;
   pilot->stimer = 0.;
   pilot->sbonus = 0.;

   pilot_fillAmmo( pilot );

   for ( int i = 0; i < array_size( pilot->escorts ); i++ ) {
      const Escort_t *e  = &pilot->escorts[i];
      Pilot          *pe = pilot_get( e->id );

      if ( pe != NULL )
         pilot_healLanded( pe );
   }
}

/**
 * @brief Gets the outfit slot by name.
 */
PilotOutfitSlot *pilot_getSlotByName( Pilot *pilot, const char *name )
{
   for ( int i = 0; i < array_size( pilot->outfits ); i++ ) {
      PilotOutfitSlot *s = pilot->outfits[i];
      if ( ( s->sslot->name != NULL ) &&
           ( strcmp( s->sslot->name, name ) == 0 ) )
         return s;
   }
   return NULL;
}

/**
 * @brief Gets the factor at which speed gets worse.
 */
double pilot_massFactor( const Pilot *pilot )
{
   double mass = pilot->solid.mass;
   if ( mass > pilot->stats.engine_limit ) {
      if ( pilot->stats.engine_limit > 0. ) {
         double f =
            ( mass - pilot->stats.engine_limit ) / pilot->stats.engine_limit;
         return 1. / ( 1. + f + f + 4. * pow( f, 3. ) );
      } else
         return 0.;
   } else
      return 1.;
}

/**
 * @brief Updates the pilot stats after mass change.
 *
 *    @param pilot Pilot to update his mass.
 */
void pilot_updateMass( Pilot *pilot )
{
   double factor;

   /* Recompute effective mass if something changed. */
   pilot->solid.mass =
      MAX( MAX( pilot->ship->mass * CTS.SHIP_MIN_MASS,
                pilot->stats.mass_mod *
                   ( pilot->ship->mass + pilot->mass_outfit ) ) +
              pilot->stats.cargo_inertia * pilot->mass_cargo,
           0. );

   /* Set and apply limit. */
   factor       = pilot_massFactor( pilot );
   pilot->accel = factor * pilot->accel_base;
   pilot->turn  = factor * pilot->turn_base;
   pilot->speed = factor * pilot->speed_base;

   /* limit the maximum speed if limiter is active */
   if ( pilot_isFlag( pilot, PILOT_HASSPEEDLIMIT ) ) {
      pilot->speed = pilot->speed_limit - pilot->accel / CTS.PHYSICS_SPEED_DAMP;
      /* Speed must never go negative. */
      if ( pilot->speed < 0. ) {
         /* If speed DOES go negative, we have to lower accel. */
         pilot->accel = CTS.PHYSICS_SPEED_DAMP * pilot->speed_limit;
         pilot->speed = 0.;
      }
   }
   /* Need to recalculate electronic warfare mass change. */
   pilot_ewUpdateStatic( pilot );

   /* Update ship stuff. */
   if ( ( pilot->id > 0 ) && pilot_isPlayer( pilot ) && ( pilot->ai != NULL ) )
      gui_setShip();
}

/**
 * @brief Checks to see if a slot has an active outfit that can be toggleable.
 *
 *    @param o Outfit slot to check.
 *    @return 1 if can toggle, 0 otherwise.
 */
int pilot_slotIsToggleable( const PilotOutfitSlot *o )
{
   return ( o->flags & PILOTOUTFIT_TOGGLEABLE );
}

typedef struct PilotTemp {
   int     noid;
   Pilot  *ptemp;
   Pilot **ps;
} PilotTemp;

static PilotTemp temp_setup( Pilot *p )
{
   PilotTemp tmp;
   if ( p == NULL ) {
      tmp.noid  = 0;
      tmp.ptemp = NULL;
      tmp.ps    = NULL;
      return tmp;
   }

   tmp.noid  = ( p->id == 0 );
   tmp.ptemp = NULL;
   if ( tmp.noid ) {
      tmp.ps = (Pilot **)pilot_getAll();
      /* If array is empty we have to add a new pilot. */
      if ( array_size( tmp.ps ) <= 0 ) {
         array_push_back( &tmp.ps, p );
      } else {
         tmp.ptemp = tmp.ps[0];
         tmp.ps[0] = p;
      }
      if ( pilot_isPlayer( p ) )
         p->id = PLAYER_ID;
      else
         p->id = PILOT_TEMP_ID;
   }
   return tmp;
}

static void temp_cleanup( PilotTemp tmp, Pilot *p )
{
   if ( p == NULL )
      return;
   if ( tmp.noid ) {
      p->id = 0;
      if ( tmp.ptemp == NULL )
         array_erase( &tmp.ps, &tmp.ps[0], &tmp.ps[1] );
      else
         tmp.ps[0] = tmp.ptemp;
   }
}

/**
 * @brief Wrapper that does all the work for us.
 */
static void pilot_outfitLRun( Pilot *p,
                              void ( *const func )( const Pilot     *p,
                                                    PilotOutfitSlot *po,
                                                    const void      *data ),
                              const void *data )
{
   /* If no ID, we'll hackily add a temporary pilot and undo the changes. */
   PilotTemp tmp = temp_setup( p );

   pilotoutfit_modified = 0;
   for ( int i = 0; i < array_size( p->outfits ); i++ ) {
      PilotOutfitSlot *po = p->outfits[i];
      if ( po->outfit == NULL )
         continue;
      func( p, po, data );
   }
   for ( int i = 0; i < array_size( p->outfit_intrinsic ); i++ ) {
      PilotOutfitSlot *po = &p->outfit_intrinsic[i];
      if ( po->outfit == NULL )
         continue;
      func( p, po, data );
   }

   /* Some clean up. */
   temp_cleanup( tmp, p );

   /* Recalculate if anything changed. */
   if ( pilotoutfit_modified ) {
      /* TODO pilot_calcStats can be called twice here. */
      pilot_weapSetUpdateOutfitState( p );
      pilot_calcStats( p );
   }
}
static void outfitLRunWarning( const Pilot *p, const Outfit *o,
                               const char *name, const char *error )
{
   WARN( _( "Pilot '%s''s outfit '%s' -> '%s':\n%s" ),
         ( p == NULL ) ? "(NULL)" : p->name, outfit_name( o ), name, error );
}

/**
 * @brief Sets up the outfit memory for a slot.
 */
static int pilot_outfitLmem( PilotOutfitSlot *po, nlua_env *env )
{
   int oldmem;
   /* Create the memory if necessary and initialize stats. */
   if ( po->lua_mem == LUA_NOREF ) {
      lua_newtable( naevL );                              /* mem */
      po->lua_mem = luaL_ref( naevL, LUA_REGISTRYINDEX ); /* */
   }
   /* Get old memory. */
   nlua_getenv( naevL, env, "mem" );              /* oldmem */
   oldmem = luaL_ref( naevL, LUA_REGISTRYINDEX ); /* */
   /* Set the memory. */
   lua_rawgeti( naevL, LUA_REGISTRYINDEX, po->lua_mem ); /* mem */
   nlua_setenv( naevL, env, "mem" );                     /* */
   return oldmem;
}

/**
 * @brief Cleans up the outfit memory for a slot.
 */
static void pilot_outfitLunmem( nlua_env *env, int oldmem )
{
   lua_rawgeti( naevL, LUA_REGISTRYINDEX, oldmem );
   nlua_setenv( naevL, env, "mem" ); /* pm */
   luaL_unref( naevL, LUA_REGISTRYINDEX, oldmem );
}

static const char *pilot_outfitLDescExtra( const Pilot *p, const Outfit *o,
                                           PilotOutfitSlot *pos )
{
   static char descextra[STRMAX];
   const char *de;
   if ( outfit_luaDescextra( o ) == LUA_NOREF )
      return ( outfit_descExtra( o ) != NULL ) ? _( outfit_descExtra( o ) )
                                               : NULL;

   PilotTemp tmp = temp_setup( (Pilot *)p );

   /* Set up the function: init( p, po ) */
   lua_rawgeti( naevL, LUA_REGISTRYINDEX, outfit_luaDescextra( o ) ); /* f */
   if ( ( p != NULL ) && ( p->id > 0 ) ) /* Needs valid ID. */
      lua_pushpilot( naevL, p->id );     /* f, p */
   else
      lua_pushnil( naevL );    /* f, p */
   lua_pushoutfit( naevL, o ); /* f, p, o */
   if ( pos == NULL )
      lua_pushnil( naevL ); /* f, p */
   else
      lua_pushpilotoutfit( naevL, pos );           /* f, p, o, pos */
   if ( nlua_pcall( outfit_luaEnv( o ), 3, 1 ) ) { /* */
      outfitLRunWarning( p, o, "descextra", lua_tostring( naevL, -1 ) );
      lua_pop( naevL, 1 );
      descextra[0] = '\0';
      temp_cleanup( tmp, (Pilot *)p );
      return descextra;
   }
   /* Case no return we just pass nothing. */
   if ( lua_isnoneornil( naevL, -1 ) ) {
      lua_pop( naevL, 1 );
      temp_cleanup( tmp, (Pilot *)p );
      return NULL;
   }
   de = luaL_checkstring( naevL, -1 );
   strncpy( descextra, de, sizeof( descextra ) - 1 );
   lua_pop( naevL, 1 );
   temp_cleanup( tmp, (Pilot *)p );
   return descextra;
}

/**
 * @brief Gets the description of an outfit for a given pilot.
 *
 * Note: the returned string can get overwritten by subsequent calls.
 *
 *    @param p Pilot to get the outfit description of (or NULL for no pilot).
 *    @param o Outfit to get description of.
 *    @param pos Pilot outfit slot or NULL if not applicable.
 *    @return The description of the outfit.
 */
const char *pilot_outfitDescription( const Pilot *p, const Outfit *o,
                                     PilotOutfitSlot *pos )
{
   static char o_description[STRMAX];
   const char *de = pilot_outfitLDescExtra( p, o, pos );
   if ( de == NULL )
      return _( outfit_descRaw( o ) );
   snprintf( o_description, sizeof( o_description ), "%s\n%s",
             _( outfit_descRaw( o ) ), de );
   return o_description;
}

/**
 * @brief Gets the summary of an outfit for a give pilot.
 *
 * Note: the returned string can get overwritten by subsequent calls.
 *
 *    @param p Pilot to get the outfit summary of (or NULL for no pilot).
 *    @param o Outfit to get summary of.
 *    @param withname Whether or not to show the name too.
 *    @param pos Pilot outfit slot or NULL if not applicable.
 *    @return The summary of the outfit.
 */
const char *pilot_outfitSummary( const Pilot *p, const Outfit *o, int withname,
                                 PilotOutfitSlot *pos )
{
   static char o_summary[STRMAX];
   const char *de = pilot_outfitLDescExtra( p, o, pos );
   size_t      n  = 0;
   if ( withname ) {
      n += outfit_getNameWithClass( o, &o_summary[n], sizeof( o_summary ) - n );
      o_summary[n++] = '\n';
   }
   n += snprintf( &o_summary[n], sizeof( o_summary ) - n, "%s",
                  outfit_summaryRaw( o ) );
   if ( de != NULL )
      snprintf( &o_summary[n], sizeof( o_summary ) - n, "\n%s", de );
   return o_summary;
}

/**
 * @brief Gets the speed of an outfit given a pilot.
 */
double pilot_outfitSpeed( const Pilot *p, const Outfit *o )
{
   if ( outfit_isBolt( o ) )
      return outfit_boltSpeed( o );
   else if ( outfit_isLauncher( o ) ) {
      double t;
      double accel     = outfit_launcherAccel( o );
      double speed     = outfit_launcherSpeed( o );
      double speed_max = outfit_launcherSpeedMax( o );
      double duration  = outfit_duration( o );
      if ( p != NULL ) {
         speed *= p->stats.launch_speed;
         accel *= p->stats.launch_accel;
         speed_max *= p->stats.launch_speed;
         duration *= p->stats.launch_range * p->stats.weapon_range;
      }

      if ( accel == 0. )
         return speed;

      if ( speed >
           0. ) /* Ammo that don't start stopped don't have max speed. */
         t = INFINITY;
      else
         t = ( speed_max - speed ) / accel; /* Time to reach max speed */

      /* Reaches max speed. */
      if ( t < duration )
         return ( accel * t * t / 2. +
                  ( speed_max - speed ) * ( duration - t ) ) /
                   duration +
                speed;
      /* Doesn't reach max speed. */
      else
         return accel * duration / 2. + speed;
   }
   return -1.;
}

static void outfitLInit( const Pilot *pilot, PilotOutfitSlot *po,
                         const void *data )
{
   (void)data;
   int           lua_oinit, oldmem;
   nlua_env     *lua_env;
   const Outfit *o = po->outfit;

   if ( o == NULL )
      return;

   lua_env = outfit_luaEnv( o );
   if ( lua_env == NULL )
      return;

   lua_oinit = outfit_luaInit( o );

   /* Create the memory if necessary and initialize stats. */
   oldmem = pilot_outfitLmem( po, lua_env );

   if ( lua_oinit == LUA_NOREF ) {
      pilot_outfitLunmem( outfit_luaEnv( o ), oldmem );
      return;
   }

   /* Set up the function: init( p, po ) */
   lua_rawgeti( naevL, LUA_REGISTRYINDEX, lua_oinit ); /* f */
   lua_pushpilot( naevL, pilot->id );                  /* f, p */
   lua_pushpilotoutfit( naevL, po );                   /* f, p, po */
   if ( nlua_pcall( lua_env, 2, 0 ) ) {                /* */
      outfitLRunWarning( pilot, o, "init", lua_tostring( naevL, -1 ) );
      lua_pop( naevL, 1 );
      pilot_outfitLunmem( outfit_luaEnv( o ), oldmem );
      return;
   }
   pilot_outfitLunmem( outfit_luaEnv( o ), oldmem );
}

/**
 * @brief Runs the pilot's Lua outfits init script.
 *
 *    @param pilot Pilot to run Lua outfits for.
 */
void pilot_outfitLInitAll( Pilot *pilot )
{
   NTracingZone( _ctx, 1 );
   pilot_outfitLRun( pilot, outfitLInit, NULL );
   NTracingZoneEnd( _ctx );
}

/**
 * @brief Outfit is added to a ship.
 */
int pilot_outfitLAdd( Pilot *pilot, PilotOutfitSlot *po )
{
   int           oldmem;
   const Outfit *o = po->outfit;

   if ( o == NULL )
      return 0;
   if ( outfit_luaOnadd( o ) == LUA_NOREF )
      return 0;

   PilotTemp tmp = temp_setup( pilot );

   nlua_env *env = outfit_luaEnv( o );

   /* Create the memory if necessary and initialize stats. */
   oldmem = pilot_outfitLmem( po, env );

   /* Set up the function: init( p, po ) */
   lua_rawgeti( naevL, LUA_REGISTRYINDEX, outfit_luaOnadd( o ) ); /* f */
   lua_pushpilot( naevL, pilot->id );                             /* f, p */
   lua_pushpilotoutfit( naevL, po );                              /* f, p, po */
   if ( nlua_pcall( env, 2, 0 ) ) {                               /* */
      outfitLRunWarning( pilot, o, "onadd", lua_tostring( naevL, -1 ) );
      lua_pop( naevL, 1 );
      pilot_outfitLunmem( env, oldmem );
      return -1;
   }
   pilot_outfitLunmem( env, oldmem );

   temp_cleanup( tmp, pilot );
   return 1;
}

/**
 * @brief Outfit is removed froma ship.
 */
int pilot_outfitLRemove( Pilot *pilot, PilotOutfitSlot *po )
{
   int           oldmem;
   const Outfit *o = po->outfit;

   if ( o == NULL )
      return 0;
   if ( outfit_luaOnremove( po->outfit ) == LUA_NOREF )
      return 0;

   PilotTemp tmp = temp_setup( pilot );

   nlua_env *env = outfit_luaEnv( po->outfit );

   /* Create the memory if necessary and initialize stats. */
   oldmem = pilot_outfitLmem( po, env );

   /* Set up the function: init( p, po ) */
   lua_rawgeti( naevL, LUA_REGISTRYINDEX, outfit_luaOnremove( o ) ); /* f */
   lua_pushpilot( naevL, pilot->id );                                /* f, p */
   lua_pushpilotoutfit( naevL, po ); /* f, p, po */
   if ( nlua_pcall( env, 2, 0 ) ) {  /* */
      outfitLRunWarning( pilot, o, "onremove", lua_tostring( naevL, -1 ) );
      lua_pop( naevL, 1 );
      pilot_outfitLunmem( env, oldmem );
      return -1;
   }
   pilot_outfitLunmem( env, oldmem );

   temp_cleanup( tmp, pilot );
   return 1;
}

static void outfitLOutfitChange( const Pilot *pilot, PilotOutfitSlot *po,
                                 const void *data )
{
   (void)data;
   int           oldmem;
   const Outfit *o = po->outfit;

   if ( outfit_luaOnoutfitchange( o ) == LUA_NOREF )
      return;

   nlua_env *env = outfit_luaEnv( o );

   /* Set the memory. */
   oldmem = pilot_outfitLmem( po, env );

   /* Set up the function: outofenergy( p, po ) */
   lua_rawgeti( naevL, LUA_REGISTRYINDEX, outfit_luaOnoutfitchange( o ) );
   lua_pushpilot( naevL, pilot->id ); /* f, p */
   lua_pushpilotoutfit( naevL, po );  /* f, p, po */
   if ( nlua_pcall( env, 2, 0 ) ) {   /* */
      outfitLRunWarning( pilot, o, "onoutfitchange",
                         lua_tostring( naevL, -1 ) );
      lua_pop( naevL, 1 );
   }
   pilot_outfitLunmem( env, oldmem );
}

void pilot_outfitLOutfitChange( Pilot *pilot )
{
   static int changing_outfit =
      0; /* No need for atomic, since lua state is shared. */

   if ( changing_outfit > 3 ) {
      WARN( "Too many nested 'onoutfitchange', skipping." );
      return;
   }
   changing_outfit++;

   NTracingZone( _ctx, 1 );
   pilot_outfitLRun( pilot, outfitLOutfitChange, NULL );
   NTracingZoneEnd( _ctx );

   changing_outfit--;
}

/**
 * @brief Runs the pilot's Lua outfits init script for an outfit.
 *
 *    @param pilot Pilot to run Lua outfits for.
 *    @param po Pilot outfit to check.
 */
void pilot_outfitLInit( Pilot *pilot, PilotOutfitSlot *po )
{
   /* Have to make sure the pilot is valid in the single case. */
   PilotTemp tmp = temp_setup( pilot );
   outfitLInit( pilot, po, NULL );
   temp_cleanup( tmp, pilot );
}

static void outfitLUpdate( const Pilot *pilot, PilotOutfitSlot *po,
                           const void *data )
{
   double        dt;
   int           oldmem;
   const Outfit *o = po->outfit;

   if ( outfit_luaUpdate( o ) == LUA_NOREF )
      return;

   nlua_env *env = outfit_luaEnv( o );

   /* The data. */
   dt = *(double *)data;

   /* Set the memory. */
   oldmem = pilot_outfitLmem( po, env );

   /* Set up the function: update( p, po, dt ) */
   lua_rawgeti( naevL, LUA_REGISTRYINDEX, outfit_luaUpdate( o ) ); /* f */
   lua_pushpilot( naevL, pilot->id );                              /* f, p */
   lua_pushpilotoutfit( naevL, po ); /* f, p, po */
   lua_pushnumber( naevL, dt );      /* f, p, po, dt */
   if ( nlua_pcall( env, 3, 0 ) ) {  /* */
      outfitLRunWarning( pilot, o, "update", lua_tostring( naevL, -1 ) );
      lua_pop( naevL, 1 );
   }
   pilot_outfitLunmem( env, oldmem );
}
/**
 * @brief Runs the pilot's Lua outfits update script.
 *
 *    @param pilot Pilot to run Lua outfits for.
 *    @param dt Delta-tick from last time it was run.
 */
void pilot_outfitLUpdate( Pilot *pilot, double dt )
{
   if ( !pilot->outfitlupdate )
      return;

   NTracingZone( _ctx, 1 );
   pilot_outfitLRun( pilot, outfitLUpdate, &dt );
   NTracingZoneEnd( _ctx );
}

static void outfitLOutofenergy( const Pilot *pilot, PilotOutfitSlot *po,
                                const void *data )
{
   (void)data;
   int           oldmem;
   const Outfit *o = po->outfit;

   if ( outfit_luaOutofenergy( o ) == LUA_NOREF )
      return;

   nlua_env *env = outfit_luaEnv( o );

   /* Set the memory. */
   oldmem = pilot_outfitLmem( po, env );

   /* Set up the function: outofenergy( p, po ) */
   lua_rawgeti( naevL, LUA_REGISTRYINDEX, outfit_luaOutofenergy( o ) ); /* f */
   lua_pushpilot( naevL, pilot->id ); /* f, p */
   lua_pushpilotoutfit( naevL, po );  /* f, p, po */
   if ( nlua_pcall( env, 2, 0 ) ) {   /* */
      outfitLRunWarning( pilot, o, "outofenergy", lua_tostring( naevL, -1 ) );
      lua_pop( naevL, 1 );
   }
   pilot_outfitLunmem( env, oldmem );
}
/**
 * @brief Handles when the pilot runs out of energy.
 *
 *    @param pilot Pilot that ran out of energy.
 */
void pilot_outfitLOutfofenergy( Pilot *pilot )
{
   pilot_outfitLRun( pilot, outfitLOutofenergy, NULL );
}

struct OnhitData {
   double       armour;
   double       shield;
   unsigned int attacker;
};
static void outfitLOnhit( const Pilot *pilot, PilotOutfitSlot *po,
                          const void *data )
{
   double                  armour, shield;
   unsigned int            attacker;
   const struct OnhitData *odat;
   int                     oldmem;
   const Outfit           *o = po->outfit;

   if ( outfit_luaOnhit( o ) == LUA_NOREF )
      return;

   nlua_env *env = outfit_luaEnv( o );

   /* Data. */
   odat     = (const struct OnhitData *)data;
   armour   = odat->armour;
   shield   = odat->shield;
   attacker = odat->attacker;

   /* Set the memory. */
   oldmem = pilot_outfitLmem( po, env );

   /* Set up the function: onhit( p, po, armour, shield ) */
   lua_rawgeti( naevL, LUA_REGISTRYINDEX, outfit_luaOnhit( o ) ); /* f */
   lua_pushpilot( naevL, pilot->id );                             /* f, p */
   lua_pushpilotoutfit( naevL, po );                              /* f, p, po */
   lua_pushnumber( naevL, armour );  /* f, p, po, a */
   lua_pushnumber( naevL, shield );  /* f, p, po, a, s */
   lua_pushpilot( naevL, attacker ); /* f, p, po, a, s, attacker */
   if ( nlua_pcall( env, 5, 0 ) ) {  /* */
      outfitLRunWarning( pilot, o, "onhit", lua_tostring( naevL, -1 ) );
      lua_pop( naevL, 1 );
   }
   pilot_outfitLunmem( env, oldmem );
}
/**
 * @brief Runs the pilot's Lua outfits onhit script.
 *
 *    @param pilot Pilot to run Lua outfits for.
 *    @param armour Armour amage taken by pilot.
 *    @param shield Shield amage taken by pilot.
 *    @param attacker The attacker that hit the pilot.
 */
void pilot_outfitLOnhit( Pilot *pilot, double armour, double shield,
                         unsigned int attacker )
{
   const struct OnhitData data = {
      .armour = armour, .shield = shield, .attacker = attacker };
   pilot_outfitLRun( pilot, outfitLOnhit, &data );
}

/**
 * @brief Handle the manual toggle of an outfit.
 *
 *    @param pilot Pilot to toggle outfit of.
 *    @param po Outfit to be toggling.
 *    @param on Whether to toggle on or off.
 *    @param natural Whether it's a result of the pilot input, or something
 * automatic (such as turning off outfits when landing or hyperspace).
 *    @return 1 if was able to toggle it, 0 otherwise.
 */
int pilot_outfitLOntoggle( const Pilot *pilot, PilotOutfitSlot *po, int on,
                           int natural )
{
   nlua_env *env = outfit_luaEnv( po->outfit );
   int       ret, oldmem;
   pilotoutfit_modified = 0;

   /* Set the memory. */
   oldmem = pilot_outfitLmem( po, env );

   /* Set up the function: ontoggle( p, po, armour, shield ) */
   lua_rawgeti( naevL, LUA_REGISTRYINDEX,
                outfit_luaOntoggle( po->outfit ) ); /* f */
   lua_pushpilot( naevL, pilot->id );               /* f, p */
   lua_pushpilotoutfit( naevL, po );                /* f, p, po */
   lua_pushboolean( naevL, on );                    /* f, p, po, on */
   lua_pushboolean( naevL, natural );               /* f, p, po, on, natural */
   if ( nlua_pcall( env, 4, 1 ) ) {                 /* */
      outfitLRunWarning( pilot, po->outfit, "ontoggle",
                         lua_tostring( naevL, -1 ) );
      lua_pop( naevL, 1 );
      pilot_outfitLunmem( env, oldmem );
      return 0;
   }

   /* Handle return boolean. */
   ret = lua_toboolean( naevL, -1 );
   lua_pop( naevL, 1 );
   pilot_outfitLunmem( env, oldmem );
   return ret;
}

/**
 * @brief Handle the manual shoot of an outfit.
 *
 *    @param pilot Pilot to shoot outfit of.
 *    @param po Outfit to be toggling.
 *    @return 1 if was able to shoot it, 0 otherwise.
 */
int pilot_outfitLOnshoot( const Pilot *pilot, PilotOutfitSlot *po )
{
   const Outfit *o   = po->outfit;
   nlua_env     *env = outfit_luaEnv( o );
   int           ret, oldmem;
   pilotoutfit_modified = 0;

   /* Set the memory. */
   oldmem = pilot_outfitLmem( po, env );

   /* Set up the function: onshoot( p, po, armour, shield ) */
   lua_rawgeti( naevL, LUA_REGISTRYINDEX, outfit_luaOnshoot( o ) ); /* f */
   lua_pushpilot( naevL, pilot->id );                               /* f, p */
   lua_pushpilotoutfit( naevL, po ); /* f, p, po */
   if ( nlua_pcall( env, 2, 1 ) ) {  /* */
      outfitLRunWarning( pilot, o, "onshoot", lua_tostring( naevL, -1 ) );
      lua_pop( naevL, 1 );
      pilot_outfitLunmem( env, oldmem );
      return 0;
   }

   /* Handle return boolean. */
   ret = lua_toboolean( naevL, -1 );
   lua_pop( naevL, 1 );
   pilot_outfitLunmem( env, oldmem );
   return ret || pilotoutfit_modified; /* Even if the script says it didn't
                                          change, it may have been modified. */
}

struct CooldownData {
   int    done;
   int    success;
   double timer;
};
static void outfitLCooldown( const Pilot *pilot, PilotOutfitSlot *po,
                             const void *data )
{
   int                        done, success, oldmem;
   double                     timer;
   const struct CooldownData *cdat;
   const Outfit              *o = po->outfit;

   if ( outfit_luaCooldown( o ) == LUA_NOREF )
      return;

   nlua_env *env = outfit_luaEnv( o );

   cdat    = (const struct CooldownData *)data;
   done    = cdat->done;
   success = cdat->success;
   timer   = cdat->timer;

   /* Set the memory. */
   oldmem = pilot_outfitLmem( po, env );

   /* Set up the function: cooldown( p, po, done, success/timer ) */
   lua_rawgeti( naevL, LUA_REGISTRYINDEX, outfit_luaCooldown( o ) ); /* f */
   lua_pushpilot( naevL, pilot->id );                                /* f, p */
   lua_pushpilotoutfit( naevL, po ); /* f, p, po */
   lua_pushboolean( naevL, done );   /* f, p, po, done */
   if ( done )
      lua_pushboolean( naevL, success ); /* f, p, po, done, success */
   else
      lua_pushnumber( naevL, timer ); /* f, p, po, done, timer */
   if ( nlua_pcall( env, 4, 0 ) ) {   /* */
      outfitLRunWarning( pilot, o, "cooldown", lua_tostring( naevL, -1 ) );
      lua_pop( naevL, 1 );
   }
   pilot_outfitLunmem( env, oldmem );
}
/**
 * @brief Handle cooldown hooks for outfits.
 *
 *    @param pilot Pilot being handled.
 *    @param done Whether or not cooldown is starting or done.
 *    @param success Whether or not it completed successfully.
 *    @param timer How much time is necessary to cooldown. Only used if done is
 * false.
 */
void pilot_outfitLCooldown( Pilot *pilot, int done, int success, double timer )
{
   const struct CooldownData data = {
      .done = done, .success = success, .timer = timer };
   pilot_outfitLRun( pilot, outfitLCooldown, &data );
}

static void outfitLOnshootany( const Pilot *pilot, PilotOutfitSlot *po,
                               const void *data )
{
   (void)data;
   int           oldmem;
   const Outfit *o = po->outfit;
   if ( outfit_luaOnshootany( o ) == LUA_NOREF )
      return;

   nlua_env *env = outfit_luaEnv( o );

   /* Set the memory. */
   oldmem = pilot_outfitLmem( po, env );

   /* Set up the function: onshootany( p, po ) */
   lua_rawgeti( naevL, LUA_REGISTRYINDEX, outfit_luaOnshootany( o ) ); /* f */
   lua_pushpilot( naevL, pilot->id ); /* f, p */
   lua_pushpilotoutfit( naevL, po );  /* f, p, po */
   if ( nlua_pcall( env, 2, 0 ) ) {   /* */
      outfitLRunWarning( pilot, o, "onshootany", lua_tostring( naevL, -1 ) );
      lua_pop( naevL, 1 );
   }
   pilot_outfitLunmem( env, oldmem );
}
/**
 * @brief Runs the pilot's Lua outfits onshootany script.
 *
 *    @param pilot Pilot to run Lua outfits for.
 */
void pilot_outfitLOnshootany( Pilot *pilot )
{
   pilot_outfitLRun( pilot, outfitLOnshootany, NULL );
}

static void outfitLOnstealth( const Pilot *pilot, PilotOutfitSlot *po,
                              const void *data )
{
   (void)data;
   int           oldmem;
   const Outfit *o = po->outfit;
   if ( outfit_luaOnstealth( o ) == LUA_NOREF )
      return;

   nlua_env *env = outfit_luaEnv( o );

   /* Set the memory. */
   oldmem = pilot_outfitLmem( po, env );

   /* Set up the function: onstealth( p, po, stealthed ) */
   lua_rawgeti( naevL, LUA_REGISTRYINDEX, outfit_luaOnstealth( o ) ); /* f */
   lua_pushpilot( naevL, pilot->id );                                 /* f, p */
   lua_pushpilotoutfit( naevL, po ); /* f, p, po */
   lua_pushboolean(
      naevL, pilot_isFlag( pilot, PILOT_STEALTH ) ); /* f, p, po, steathed */
   if ( nlua_pcall( env, 3, 0 ) ) {                  /* */
      outfitLRunWarning( pilot, o, "onstealth", lua_tostring( naevL, -1 ) );
      lua_pop( naevL, 1 );
   }
   pilot_outfitLunmem( env, oldmem );
}
/**
 * @brief Runs the pilot's Lua outfits onhit script.
 *
 *    @param pilot Pilot to run Lua outfits for.
 *    @return 1 if ship stats were recalculated.
 */
int pilot_outfitLOnstealth( Pilot *pilot )
{
   pilot_outfitLRun( pilot, outfitLOnstealth, NULL );
   return pilotoutfit_modified;
}

static void outfitLOnscan( const Pilot *pilot, PilotOutfitSlot *po,
                           const void *data )
{
   (void)data;
   int           oldmem;
   const Outfit *o = po->outfit;
   if ( outfit_luaOnscan( o ) == LUA_NOREF )
      return;

   nlua_env *env = outfit_luaEnv( o );

   /* Set the memory. */
   oldmem = pilot_outfitLmem( po, env );

   /* Set up the function: onscan( p, po, target ) */
   lua_rawgeti( naevL, LUA_REGISTRYINDEX, outfit_luaOnscan( o ) ); /* f */
   lua_pushpilot( naevL, pilot->id );                              /* f, p */
   lua_pushpilotoutfit( naevL, po );      /* f, p, po */
   lua_pushpilot( naevL, pilot->target ); /* f, p, po, t */
   if ( nlua_pcall( env, 3, 0 ) ) {       /* */
      outfitLRunWarning( pilot, o, "onscan", lua_tostring( naevL, -1 ) );
      lua_pop( naevL, 1 );
   }
   pilot_outfitLunmem( env, oldmem );
}
/**
 * @brief Runs Lua outfits when pilot scanned their target.
 *
 *    @param pilot Pilot being handled.
 */
void pilot_outfitLOnscan( Pilot *pilot )
{
   pilot_outfitLRun( pilot, outfitLOnscan, NULL );
}

static void outfitLOnscanned( const Pilot *pilot, PilotOutfitSlot *po,
                              const void *data )
{
   const Pilot  *scanner;
   int           oldmem;
   const Outfit *o = po->outfit;
   if ( outfit_luaOnscanned( o ) == LUA_NOREF )
      return;

   nlua_env *env = outfit_luaEnv( o );
   scanner       = (const Pilot *)data;

   /* Set the memory. */
   oldmem = pilot_outfitLmem( po, env );

   /* Set up the function: onscanned( p, po, stealthed ) */
   lua_rawgeti( naevL, LUA_REGISTRYINDEX, outfit_luaOnscanned( o ) ); /* f */
   lua_pushpilot( naevL, pilot->id );                                 /* f, p */
   lua_pushpilotoutfit( naevL, po );    /* f, p, po */
   lua_pushpilot( naevL, scanner->id ); /* f, p, po, scanner */
   if ( nlua_pcall( env, 3, 0 ) ) {     /* */
      outfitLRunWarning( pilot, o, "onscanned", lua_tostring( naevL, -1 ) );
      lua_pop( naevL, 1 );
   }
   pilot_outfitLunmem( env, oldmem );
}
/**
 * @brief Runs Lua outfits when pilot was scanned by scanner.
 *
 *    @param pilot Pilot being handled.
 *    @param scanner Pilot that scanned the pilot.
 */
void pilot_outfitLOnscanned( Pilot *pilot, const Pilot *scanner )
{
   pilot_outfitLRun( pilot, outfitLOnscanned, scanner );
}

static void outfitLOnland( const Pilot *pilot, PilotOutfitSlot *po,
                           const void *data )
{
   (void)data;
   int           oldmem;
   const Outfit *o = po->outfit;
   if ( outfit_luaLand( o ) == LUA_NOREF )
      return;

   nlua_env *env = outfit_luaEnv( o );

   /* Set the memory. */
   oldmem = pilot_outfitLmem( po, env );

   /* Set up the function: land( p, po ) */
   lua_rawgeti( naevL, LUA_REGISTRYINDEX, outfit_luaLand( o ) ); /* f */
   lua_pushpilot( naevL, pilot->id );                            /* f, p */
   lua_pushpilotoutfit( naevL, po );                             /* f, p, po */
   if ( nlua_pcall( env, 2, 0 ) ) {                              /* */
      outfitLRunWarning( pilot, o, "land", lua_tostring( naevL, -1 ) );
      lua_pop( naevL, 1 );
   }
   pilot_outfitLunmem( env, oldmem );
}
/**
 * @brief Runs Lua outfits when pilot lands on a spob.
 *
 *    @param pilot Pilot being handled.
 */
void pilot_outfitLOnland( Pilot *pilot )
{
   pilot_outfitLRun( pilot, outfitLOnland, NULL );
}

static void outfitLOntakeoff( const Pilot *pilot, PilotOutfitSlot *po,
                              const void *data )
{
   (void)data;
   int           oldmem;
   const Outfit *o = po->outfit;
   if ( outfit_luaTakeoff( o ) == LUA_NOREF )
      return;

   nlua_env *env = outfit_luaEnv( o );

   /* Set the memory. */
   oldmem = pilot_outfitLmem( po, env );

   /* Set up the function: takeoff( p, po ) */
   lua_rawgeti( naevL, LUA_REGISTRYINDEX, outfit_luaTakeoff( o ) ); /* f */
   lua_pushpilot( naevL, pilot->id );                               /* f, p */
   lua_pushpilotoutfit( naevL, po ); /* f, p, po */
   if ( nlua_pcall( env, 2, 0 ) ) {  /* */
      outfitLRunWarning( pilot, o, "takeoff", lua_tostring( naevL, -1 ) );
      lua_pop( naevL, 1 );
   }
   pilot_outfitLunmem( env, oldmem );
}
/**
 * @brief Runs Lua outfits when pilot takes off from a spob.
 *
 *    @param pilot Pilot being handled.
 */
void pilot_outfitLOntakeoff( Pilot *pilot )
{
   pilot_outfitLRun( pilot, outfitLOntakeoff, NULL );
}

static void outfitLOnjumpin( const Pilot *pilot, PilotOutfitSlot *po,
                             const void *data )
{
   (void)data;
   int           oldmem;
   const Outfit *o = po->outfit;
   if ( outfit_luaJumpin( o ) == LUA_NOREF )
      return;

   nlua_env *env = outfit_luaEnv( o );

   /* Set the memory. */
   oldmem = pilot_outfitLmem( po, env );

   /* Set up the function: takeoff( p, po ) */
   lua_rawgeti( naevL, LUA_REGISTRYINDEX, outfit_luaJumpin( o ) ); /* f */
   lua_pushpilot( naevL, pilot->id );                              /* f, p */
   lua_pushpilotoutfit( naevL, po ); /* f, p, po */
   if ( nlua_pcall( env, 2, 0 ) ) {  /* */
      outfitLRunWarning( pilot, o, "jumpin", lua_tostring( naevL, -1 ) );
      lua_pop( naevL, 1 );
   }
   pilot_outfitLunmem( env, oldmem );
}
/**
 * @brief Runs Lua outfits when pilot jumps into a system.
 *
 *    @param pilot Pilot being handled.
 */
void pilot_outfitLOnjumpin( Pilot *pilot )
{
   pilot_outfitLRun( pilot, outfitLOnjumpin, NULL );
}

static void outfitLOnboard( const Pilot *pilot, PilotOutfitSlot *po,
                            const void *data )
{
   const Pilot  *target;
   int           oldmem;
   const Outfit *o = po->outfit;
   if ( outfit_luaBoard( o ) == LUA_NOREF )
      return;

   nlua_env *env = outfit_luaEnv( o );
   target        = (const Pilot *)data;

   /* Set the memory. */
   oldmem = pilot_outfitLmem( po, env );

   /* Set up the function: board( p, po, stealthed ) */
   lua_rawgeti( naevL, LUA_REGISTRYINDEX, outfit_luaBoard( o ) ); /* f */
   lua_pushpilot( naevL, pilot->id );                             /* f, p */
   lua_pushpilotoutfit( naevL, po );                              /* f, p, po */
   lua_pushpilot( naevL, target->id ); /* f, p, po, target */
   if ( nlua_pcall( env, 3, 0 ) ) {    /* */
      outfitLRunWarning( pilot, o, "board", lua_tostring( naevL, -1 ) );
      lua_pop( naevL, 1 );
   }
   pilot_outfitLunmem( env, oldmem );
}
/**
 * @brief Runs Lua outfits when pilot boards a target.
 *
 *    @param pilot Pilot being handled.
 *    @param target Pilot being boarded.
 */
void pilot_outfitLOnboard( Pilot *pilot, const Pilot *target )
{
   pilot_outfitLRun( pilot, outfitLOnboard, target );
}

static const char *outfitkeytostr( OutfitKey key )
{
   switch ( key ) {
   case OUTFIT_KEY_ACCEL:
      return "accel";
   case OUTFIT_KEY_LEFT:
      return "left";
   case OUTFIT_KEY_RIGHT:
      return "right";
   }
   return NULL;
}

static void outfitLOnkeydoubletap( const Pilot *pilot, PilotOutfitSlot *po,
                                   const void *data )
{
   int           oldmem;
   OutfitKey     key;
   const Outfit *o = po->outfit;
   if ( outfit_luaKeydoubletap( o ) == LUA_NOREF )
      return;
   key = *( (const OutfitKey *)data );

   nlua_env *env = outfit_luaEnv( o );

   /* Set the memory. */
   oldmem = pilot_outfitLmem( po, env );

   /* Set up the function: takeoff( p, po ) */
   lua_rawgeti( naevL, LUA_REGISTRYINDEX, outfit_luaKeydoubletap( o ) ); /* f */
   lua_pushpilot( naevL, pilot->id ); /* f, p */
   lua_pushpilotoutfit( naevL, po );  /* f, p, po */
   lua_pushstring( naevL, outfitkeytostr( key ) );
   if ( nlua_pcall( env, 3, 1 ) ) { /* */
      outfitLRunWarning( pilot, o, "keydoubletap", lua_tostring( naevL, -1 ) );
      lua_pop( naevL, 1 );
   }
   pilot_outfitLunmem( env, oldmem );

   /* Broke stealth. */
   if ( ( po->state == PILOT_OUTFIT_ON ) || lua_toboolean( naevL, -1 ) )
      stealth_break = 1;
   lua_pop( naevL, 1 );
}
void pilot_outfitLOnkeydoubletap( Pilot *pilot, OutfitKey key )
{
   if ( pilot_isDisabled( pilot ) )
      return;
   stealth_break = 0;
   pilot_outfitLRun( pilot, outfitLOnkeydoubletap, &key );
   if ( stealth_break && pilot_isFlag( pilot, PILOT_STEALTH ) )
      pilot_destealth( pilot );
}

static void outfitLOnkeyrelease( const Pilot *pilot, PilotOutfitSlot *po,
                                 const void *data )
{
   int           oldmem;
   OutfitKey     key;
   const Outfit *o = po->outfit;
   if ( outfit_luaKeyrelease( o ) == LUA_NOREF )
      return;
   key = *( (const OutfitKey *)data );

   nlua_env *env = outfit_luaEnv( o );

   /* Set the memory. */
   oldmem = pilot_outfitLmem( po, env );

   /* Set up the function: takeoff( p, po ) */
   lua_rawgeti( naevL, LUA_REGISTRYINDEX, outfit_luaKeyrelease( o ) ); /* f */
   lua_pushpilot( naevL, pilot->id ); /* f, p */
   lua_pushpilotoutfit( naevL, po );  /* f, p, po */
   lua_pushstring( naevL, outfitkeytostr( key ) );
   if ( nlua_pcall( env, 3, 0 ) ) { /* */
      outfitLRunWarning( pilot, o, "keyrelease", lua_tostring( naevL, -1 ) );
      lua_pop( naevL, 1 );
   }
   pilot_outfitLunmem( env, oldmem );
}
void pilot_outfitLOnkeyrelease( Pilot *pilot, OutfitKey key )
{
   pilot_outfitLRun( pilot, outfitLOnkeyrelease, &key );
}

/**
 * @brief Handle cleanup hooks for outfits.
 *
 *    @param pilot Pilot being handled.
 */
void pilot_outfitLCleanup( Pilot *pilot )
{
   /* TODO we might want to run this on intrinsic outfits too... */
   pilotoutfit_modified = 0;
   for ( int i = 0; i < array_size( pilot->outfits ); i++ ) {
      int              oldmem;
      PilotOutfitSlot *po = pilot->outfits[i];
      const Outfit    *o  = po->outfit;
      if ( o == NULL )
         continue;
      if ( outfit_luaCleanup( o ) == LUA_NOREF )
         continue;
      /* Pilot could be created and then erased without getting properly
       * initialized. */
      if ( po->lua_mem == LUA_NOREF )
         continue;

      nlua_env *env = outfit_luaEnv( o );

      /* Set the memory. */
      oldmem = pilot_outfitLmem( po, env );

      /* Set up the function: cleanup( p, po ) */
      lua_rawgeti( naevL, LUA_REGISTRYINDEX, outfit_luaCleanup( o ) ); /* f */
      lua_pushpilot( naevL, pilot->id ); /* f, p */
      lua_pushpilotoutfit( naevL, po );  /* f, p, po */
      if ( nlua_pcall( env, 2, 0 ) ) {   /* */
         outfitLRunWarning( pilot, o, "cleanup", lua_tostring( naevL, -1 ) );
         lua_pop( naevL, 1 );
      }
      pilot_outfitLunmem( env, oldmem );
   }
   /* Pilot gets cleaned up so no need to recalculate stats. */
}

int pilot_outfitLMessage( Pilot *pilot, PilotOutfitSlot *po, const char *msg,
                          int data )
{
   int           oldmem, modified;
   const Outfit *o = po->outfit;
   if ( outfit_luaMessage( o ) == LUA_NOREF )
      return 0;

<<<<<<< HEAD
   nlua_env *env = outfit_luaEnv( o );
=======
   nlua_env env         = o->lua_env;
   modified             = pilotoutfit_modified;
   pilotoutfit_modified = 0;
>>>>>>> 91f029d6

   /* Set the memory. */
   oldmem = pilot_outfitLmem( po, env );

   /* Set up the function: takeoff( p, po ) */
   lua_rawgeti( naevL, LUA_REGISTRYINDEX, outfit_luaMessage( o ) ); /* f */
   lua_pushpilot( naevL, pilot->id );                               /* f, p */
   lua_pushpilotoutfit( naevL, po ); /* f, p, po */
   lua_pushstring( naevL, msg );
   if ( data == LUA_NOREF )
      lua_pushnil( naevL );
   else
      lua_pushvalue( naevL, data );
   int ret = 1;
   if ( nlua_pcall( env, 4, 1 ) ) { /* */
      outfitLRunWarning( pilot, o, "message", lua_tostring( naevL, -1 ) );
      lua_pop( naevL, 1 );
      ret = 0;
   }
   pilot_outfitLunmem( env, oldmem );

   /* Recalculate if anything changed. */
   if ( pilotoutfit_modified ) {
      /* TODO pilot_calcStats can be called twice here. */
      pilot_weapSetUpdateOutfitState( pilot );
      pilot_calcStats( pilot );
   }
   pilotoutfit_modified = modified;
   return ret;
}

static void outfitLOndeath( const Pilot *pilot, PilotOutfitSlot *po,
                            const void *data )
{
   (void)data;
   int           oldmem;
   const Outfit *o = po->outfit;
   if ( outfit_luaOndeath( o ) == LUA_NOREF )
      return;

   nlua_env *env = outfit_luaEnv( o );

   /* Set the memory. */
   oldmem = pilot_outfitLmem( po, env );

   /* Set up the function: takeoff( p, po ) */
   lua_rawgeti( naevL, LUA_REGISTRYINDEX, outfit_luaOndeath( o ) ); /* f */
   lua_pushpilot( naevL, pilot->id );                               /* f, p */
   lua_pushpilotoutfit( naevL, po ); /* f, p, po */
   if ( nlua_pcall( env, 2, 0 ) ) {  /* */
      outfitLRunWarning( pilot, o, "ondeath", lua_tostring( naevL, -1 ) );
      lua_pop( naevL, 1 );
   }
   pilot_outfitLunmem( env, oldmem );
}
void pilot_outfitLOndeath( Pilot *pilot )
{
   pilot_outfitLRun( pilot, outfitLOndeath, NULL );
}

typedef struct OnanyimpactData {
   const Pilot  *t;
   const Solid  *w;
   const Outfit *o;
} OnanyimpactData;
static void outfitLOnanyimpact( const Pilot *pilot, PilotOutfitSlot *po,
                                const void *data )
{
   (void)data;
   int           oldmem;
   const Outfit *o = po->outfit;
   if ( outfit_luaOnanyimpact( o ) == LUA_NOREF )
      return;
   const OnanyimpactData *dat = data;

   nlua_env *env = outfit_luaEnv( o );

   /* Set the memory. */
   oldmem = pilot_outfitLmem( po, env );

   /* Set up the function: takeoff( p, po ) */
   lua_rawgeti( naevL, LUA_REGISTRYINDEX, outfit_luaOnanyimpact( o ) );
   lua_pushpilot( naevL, pilot->id );
   lua_pushpilotoutfit( naevL, po );
   lua_pushpilot( naevL, dat->t->id );
   lua_pushvector( naevL, dat->w->pos ); /* f, p, p, x */
   lua_pushvector( naevL, dat->w->vel ); /* f, p, p, x, v */
   lua_pushoutfit( naevL, dat->o );      /* f, p, p, x, v, o */
   if ( nlua_pcall( env, 6, 0 ) ) {      /* */
      outfitLRunWarning( pilot, o, "ondeath", lua_tostring( naevL, -1 ) );
      lua_pop( naevL, 1 );
   }
   pilot_outfitLunmem( env, oldmem );
}
void pilot_outfitLOnanyimpact( Pilot *pilot, Pilot *target, const Solid *w,
                               const Outfit *o )
{
   const OnanyimpactData data = {
      .t = target,
      .w = w,
      .o = o,
   };
   pilot_outfitLRun( pilot, outfitLOnanyimpact, &data );
}<|MERGE_RESOLUTION|>--- conflicted
+++ resolved
@@ -2490,13 +2490,9 @@
    if ( outfit_luaMessage( o ) == LUA_NOREF )
       return 0;
 
-<<<<<<< HEAD
-   nlua_env *env = outfit_luaEnv( o );
-=======
-   nlua_env env         = o->lua_env;
+   nlua_env *env        = outfit_luaEnv( o );
    modified             = pilotoutfit_modified;
    pilotoutfit_modified = 0;
->>>>>>> 91f029d6
 
    /* Set the memory. */
    oldmem = pilot_outfitLmem( po, env );
