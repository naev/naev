--- conflicted
+++ resolved
@@ -1686,38 +1686,22 @@
 
    PilotTemp tmp = temp_setup( pilot );
 
-   nlua_env env = po->outfit->lua_env;
+   nlua_env *env = outfit_luaEnv( o );
 
    /* Create the memory if necessary and initialize stats. */
-<<<<<<< HEAD
-   oldmem = pilot_outfitLmem( po, outfit_luaEnv( o ) );
+   oldmem = pilot_outfitLmem( po, env );
 
    /* Set up the function: init( p, po ) */
    lua_rawgeti( naevL, LUA_REGISTRYINDEX, outfit_luaOnadd( o ) ); /* f */
    lua_pushpilot( naevL, pilot->id );                             /* f, p */
    lua_pushpilotoutfit( naevL, po );                              /* f, p, po */
-   if ( nlua_pcall( outfit_luaEnv( o ), 2, 0 ) ) {                /* */
-      outfitLRunWarning( pilot, o, "onadd", lua_tostring( naevL, -1 ) );
-      lua_pop( naevL, 1 );
-      pilot_outfitLunmem( outfit_luaEnv( o ), oldmem );
-      return -1;
-   }
-   pilot_outfitLunmem( outfit_luaEnv( o ), oldmem );
-=======
-   oldmem = pilot_outfitLmem( po, env );
-
-   /* Set up the function: init( p, po ) */
-   lua_rawgeti( naevL, LUA_REGISTRYINDEX, o->lua_onadd ); /* f */
-   lua_pushpilot( naevL, pilot->id );                     /* f, p */
-   lua_pushpilotoutfit( naevL, po );                      /* f, p, po */
-   if ( nlua_pcall( env, 2, 0 ) ) {                       /* */
+   if ( nlua_pcall( env, 2, 0 ) ) {                               /* */
       outfitLRunWarning( pilot, o, "onadd", lua_tostring( naevL, -1 ) );
       lua_pop( naevL, 1 );
       pilot_outfitLunmem( env, oldmem );
       return -1;
    }
    pilot_outfitLunmem( env, oldmem );
->>>>>>> 2a761a88
 
    temp_cleanup( tmp, pilot );
    return 1;
@@ -1738,38 +1722,22 @@
 
    PilotTemp tmp = temp_setup( pilot );
 
-   nlua_env env = po->outfit->lua_env;
+   nlua_env *env = outfit_luaEnv( po->outfit );
 
    /* Create the memory if necessary and initialize stats. */
-<<<<<<< HEAD
-   oldmem = pilot_outfitLmem( po, outfit_luaEnv( o ) );
+   oldmem = pilot_outfitLmem( po, env );
 
    /* Set up the function: init( p, po ) */
    lua_rawgeti( naevL, LUA_REGISTRYINDEX, outfit_luaOnremove( o ) ); /* f */
    lua_pushpilot( naevL, pilot->id );                                /* f, p */
-   lua_pushpilotoutfit( naevL, po );               /* f, p, po */
-   if ( nlua_pcall( outfit_luaEnv( o ), 2, 0 ) ) { /* */
-      outfitLRunWarning( pilot, o, "onremove", lua_tostring( naevL, -1 ) );
-      lua_pop( naevL, 1 );
-      pilot_outfitLunmem( outfit_luaEnv( o ), oldmem );
-      return -1;
-   }
-   pilot_outfitLunmem( outfit_luaEnv( o ), oldmem );
-=======
-   oldmem = pilot_outfitLmem( po, env );
-
-   /* Set up the function: init( p, po ) */
-   lua_rawgeti( naevL, LUA_REGISTRYINDEX, o->lua_onremove ); /* f */
-   lua_pushpilot( naevL, pilot->id );                        /* f, p */
-   lua_pushpilotoutfit( naevL, po );                         /* f, p, po */
-   if ( nlua_pcall( env, 2, 0 ) ) {                          /* */
+   lua_pushpilotoutfit( naevL, po ); /* f, p, po */
+   if ( nlua_pcall( env, 2, 0 ) ) {  /* */
       outfitLRunWarning( pilot, o, "onremove", lua_tostring( naevL, -1 ) );
       lua_pop( naevL, 1 );
       pilot_outfitLunmem( env, oldmem );
       return -1;
    }
    pilot_outfitLunmem( env, oldmem );
->>>>>>> 2a761a88
 
    temp_cleanup( tmp, pilot );
    return 1;
