--- conflicted
+++ resolved
@@ -1299,26 +1299,14 @@
 double pilot_massFactor( const Pilot *pilot )
 {
    double mass = pilot->solid.mass;
-<<<<<<< HEAD
    if ( mass > pilot->stats.engine_limit ){
       if ( pilot->stats.engine_limit > 0. ){
          double f = ( mass - pilot->stats.engine_limit ) / pilot->stats.engine_limit;
          return 1. / ( 1. + f + f + 4. * pow( f, 3. ) );
-      }else
-         return 0.;
-   }else
-      return 1.;
-=======
-   if ( mass > pilot->stats.engine_limit ) {
-      if ( pilot->stats.engine_limit > 0. ) {
-         double f =
-            ( mass - pilot->stats.engine_limit ) / pilot->stats.engine_limit;
-         return 1. / ( 1. + f + f + 4. * pow( f, 3. ) );
       } else
          return 0.;
-   }
-   return 1.;
->>>>>>> 9a2b386b
+   } else
+      return 1.;
 }
 
 /**
