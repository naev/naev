/*
 * See Licensing and Copyright notice in naev.h
 */
/**
 * @file weapon.c
 *
 * @brief Handles all the weapons in game.
 *
 * Weapons are what gets created when a pilot shoots. They are based
 * on the outfit that created them.
 */
/** @cond */
#include <math.h>
#include <stdlib.h>

#include "naev.h"
/** @endcond */

#include "weapon.h"

#include "ai.h"
#include "array.h"
#include "camera.h"
#include "collision.h"
#include "damagetype.h"
#include "gui.h"
#include "input.h"
#include "intlist.h"
#include "log.h"
#include "nlua_outfit.h"
#include "nlua_pilot.h"
#include "nlua_vec2.h"
#include "ntracing.h"
#include "opengl.h"
#include "pilot.h"
#include "player.h"
#include "quadtree.h"
#include "rng.h"
#include "sound.h"
#include "spfx.h"

/**
 * @brief Struct useful for generalization of weapno collisions.
 */
typedef struct WeaponCollision_ {
   const Weapon    *w;    /**< Weapon doing the colliding. */
   const OutfitGFX *gfx;  /**< Graphics of the weapon if applicable. */
   int              beam; /**< Is the weapon a beam weapon? */
   double range;     /**< Range of the weapon (or size in the case of GFX). */
   double beamrange; /**< Range of the weapon if beam. */
   const CollPoly
      *polygon; /**< Collision polygon of the weapon if applicable. */
   const CollPolyView *polyview;  /**< Polygon view. */
   int                 explosion; /**< Collision is an explosion. */
} WeaponCollision;

/**
 * @brief Represents a weapon hitting something.
 */
typedef struct WeaponHit_ {
   TargetType type; /* Class of object hit. */
   union {
      Pilot    *plt; /* Hit a pilot. */
      Asteroid *ast; /* Hit an asteroid. */
      Weapon   *wpn; /* Hit a weapon. */
   } u;
   const vec2
      *pos; /* Location of the hit, can be 2d array in the case of beams. */
} WeaponHit;

/* Weapon layers. */
static Weapon *weapon_stack =
   NULL; /**< All the weapon munitions are piled up here. */

/* Graphics. */
static gl_vbo  *weapon_vbo     = NULL; /**< Weapon VBO. */
static GLfloat *weapon_vboData = NULL; /**< Data of weapon VBO. */
static size_t   weapon_vboSize = 0;    /**< Size of the VBO. */

/* Internal stuff. */
static unsigned int weapon_idgen = 0; /**< Weapon identifier generator. */
static int      qt_init = 0; /**< Whether or not the quadtree was created. */
static Quadtree weapon_quadtree; /**< Quadtree for weapons. */
static IntList  weapon_qtquery;  /**< For querying collisions. */
static IntList  weapon_qtexp; /**< For querying collisions from explosions. */

/*
 * Prototypes
 */
/* Creation. */
static void   weapon_updateVBO( void );
static double weapon_aimTurretAngle( const Outfit *outfit, const Pilot *parent,
                                     const Target *target, const vec2 *pos,
                                     const vec2 *vel, double dir, double time );
static double weapon_aimTurret( const Outfit *outfit, const Pilot *parent,
                                const Target *target, const vec2 *pos,
                                const vec2 *vel, double dir, double time );
static double weapon_aimTurretStatic( const vec2 *target_pos, const vec2 *pos,
                                      double dir, double swivel );
static void   weapon_createBolt( Weapon *w, const Outfit *outfit, double dir,
                                 const vec2 *pos, const vec2 *vel,
                                 const Pilot *parent, double time, int aim );
static void   weapon_createAmmo( Weapon *w, const Outfit *outfit, double dir,
                                 const vec2 *pos, const vec2 *vel,
                                 const Pilot *parent, double time, int aim );
static int    weapon_create( Weapon *w, PilotOutfitSlot *po, const Outfit *ref,
                             double dir, const vec2 *pos, const vec2 *vel,
                             const Pilot *parent, const Target *target,
                             double time, int aim );
static double weapon_computeTimes( double rdir, double rx, double ry,
                                   double dvx, double dvy, double pxv,
                                   double vmin, double acc, double *tt );
/* Updating. */
static void weapon_render( Weapon *w, double dt );
static void weapon_updateCollide( Weapon *w, double dt );
static void weapon_update( Weapon *w, double dt );
static void weapon_sample_trail( Weapon *w );
/* Destruction. */
static void weapon_destroy( Weapon *w );
static void weapon_free( Weapon *w );
/* Hitting. */
static int  weapon_checkCanHit( const Weapon *w, const Pilot *p );
static void weapon_damage( Weapon *w, const Damage *dmg );
static void weapon_hit( Weapon *w, const WeaponHit *hit );
static void weapon_hitBeam( Weapon *w, const WeaponHit *hit, double dt );
static void weapon_miss( Weapon *w );
static int  weapon_testCollision( const WeaponCollision *wc,
                                  const glTexture *ctex, int csx, int csy,
                                  const Solid *csol, const CollPolyView *cpol,
                                  double cradius, vec2 crash[2] );
/* think */
static void think_seeker( Weapon *w, double dt );
static void think_beam( Weapon *w, double dt );
/* externed */
void weapon_minimap( double res, double w, double h, const RadarShape shape,
                     double alpha );
/* movement. */
static void weapon_setAccel( Weapon *w, double accel );
static void weapon_setTurn( Weapon *w, double turn );

/**
 * @brief Initializes the weapon stuff.
 */
void weapon_init( void )
{
   weapon_stack = array_create( Weapon );
   il_create( &weapon_qtquery, 1 );
   il_create( &weapon_qtexp, 1 );
}

/**
 * @brief Gets the weapon stack. Do not manipulate directly.
 */
Weapon *weapon_getStack( void )
{
   return weapon_stack;
}

/**
 * @brief Checks to see if we have to update the VBO size.
 */
static void weapon_updateVBO( void )
{
   size_t bufsize = array_reserved( weapon_stack );
   if ( bufsize != weapon_vboSize ) {
      GLsizei size;
      weapon_vboSize = bufsize;
      size           = sizeof( GLfloat ) * ( 2 + 4 ) * weapon_vboSize;
      weapon_vboData = realloc( weapon_vboData, size );
      if ( weapon_vbo == NULL )
         weapon_vbo = gl_vboCreateStream( size, NULL );
      gl_vboData( weapon_vbo, size, weapon_vboData );
   }
}

/**
 * @brief Compare id (for use with bsearch)
 */
static int weapon_cmp( const void *ptr1, const void *ptr2 )
{
   const Weapon *w1, *w2;
   w1 = (const Weapon *)ptr1;
   w2 = (const Weapon *)ptr2;
   return w1->id - w2->id;
}

/**
 * @brief Gets a weapon by ID.
 */
Weapon *weapon_getID( unsigned int id )
{
   const Weapon wid = { .id = id };
   Weapon      *w   = bsearch( &wid, weapon_stack, array_size( weapon_stack ),
                               sizeof( Weapon ), weapon_cmp );
   if ( ( w == NULL ) || weapon_isFlag( w, WEAPON_FLAG_DESTROYED ) )
      return NULL;
   return w;
}

/**
 * @brief Sets up collision stuff for a new system.
 */
void weapon_newSystem( void )
{
   double r = cur_system->radius * 1.1;
   NTracingZone( _ctx, 1 );

   if ( qt_init )
      qt_destroy( &weapon_quadtree );
   qt_create( &weapon_quadtree, -r, -r, r, r, 4,
              6 ); /* TODO tune parameters. */
   qt_init = 1;

   NTracingZoneEnd( _ctx );
}

/**
 * @brief Draws the minimap weapons (used in player.c).
 *
 *    @param res Minimap resolution.
 *    @param w Width of minimap.
 *    @param h Height of minimap.
 *    @param shape Shape of the minimap.
 *    @param alpha Alpha to draw points at.
 */
void weapon_minimap( double res, double w, double h, const RadarShape shape,
                     double alpha )
{
   int     rc, p;
   GLsizei offset;

   NTracingZone( _ctx, 1 );

   /* Get offset. */
   p      = 0;
   offset = weapon_vboSize;

   if ( shape == RADAR_CIRCLE )
      rc = (int)( w * w );
   else
      rc = 0;

   /* Draw the points for weapons on all layers. */
   /* TODO potentially do quadtree look-up. Not sure if worth it given that only
    * weapons with health are currently added to the quadtree. */
   for ( int i = 0; i < array_size( weapon_stack ); i++ ) {
      double          x, y;
      const glColour *c;
      Weapon         *wp = &weapon_stack[i];
      int             isplayer;

      /* Make sure is in range. */
      if ( !pilot_inRange( player.p, wp->solid.pos.x, wp->solid.pos.y ) )
         continue;

      /* Get radar position. */
      x = ( wp->solid.pos.x - player.p->solid.pos.x ) / res;
      y = ( wp->solid.pos.y - player.p->solid.pos.y ) / res;

      /* Make sure in range. */
      if ( shape == RADAR_RECT && ( ABS( x ) > w / 2. || ABS( y ) > h / 2. ) )
         continue;
      if ( shape == RADAR_CIRCLE && ( ( ( x ) * ( x ) + ( y ) * ( y ) ) > rc ) )
         continue;

      /* Choose colour based on if it'll hit player. */
      isplayer = ( ( wp->target.type == TARGET_PILOT ) &&
                   ( wp->target.u.id == PLAYER_ID ) );
      if ( ( outfit_isSeeker( wp->outfit ) && !isplayer ) ||
           ( wp->faction == FACTION_PLAYER ) )
         c = &cNeutral;
      else {
         if ( isplayer )
            c = &cHostile;
         else {
            const Pilot *par = pilot_get( wp->parent );
            if ( ( par != NULL ) && pilot_isHostile( par ) )
               c = &cHostile;
            else
               c = &cNeutral;
         }
      }

      /* Set the colour. */
      weapon_vboData[offset + 4 * p + 0] = c->r;
      weapon_vboData[offset + 4 * p + 1] = c->g;

      weapon_vboData[offset + 4 * p + 2] = c->b;
      weapon_vboData[offset + 4 * p + 3] = alpha;

      /* Put the pixel. */
      weapon_vboData[2 * p + 0] = x;
      weapon_vboData[2 * p + 1] = y;

      /* "Add" pixel. */
      p++;
   }

   /* Only render with something to draw. */
   if ( p > 0 ) {
      /* Upload data changes. */
      gl_vboSubData( weapon_vbo, 0, sizeof( GLfloat ) * 2 * p, weapon_vboData );
      gl_vboSubData( weapon_vbo, offset * sizeof( GLfloat ),
                     sizeof( GLfloat ) * 4 * p, &weapon_vboData[offset] );

      glUseProgram( shaders.points.program );
      glEnableVertexAttribArray( shaders.points.vertex );
      glEnableVertexAttribArray( shaders.points.vertex_colour );
      gl_uniformMat4( shaders.points.projection, &gl_view_matrix );
      gl_vboActivateAttribOffset( weapon_vbo, shaders.points.vertex, 0, 2,
                                  GL_FLOAT, 0 );
      gl_vboActivateAttribOffset( weapon_vbo, shaders.points.vertex_colour,
                                  offset * sizeof( GLfloat ), 4, GL_FLOAT, 0 );
      glDrawArrays( GL_POINTS, 0, p );
      glDisableVertexAttribArray( shaders.points.vertex );
      glDisableVertexAttribArray( shaders.points.vertex_colour );
      glUseProgram( 0 );
      gl_checkErr();
   }

   NTracingZoneEnd( _ctx );
}

/**
 * @brief Sets the weapon's accel.
 */
static void weapon_setAccel( Weapon *w, double accel )
{
   w->solid.accel = accel;
}

/**
 * @brief Sets the weapon's turn.
 */
static void weapon_setTurn( Weapon *w, double turn )
{
   w->solid.dir_vel = turn;
}

/**
 * @brief The AI of seeker missiles.
 *
 *    @param w Weapon to do the thinking.
 *    @param dt Current delta tick.
 */
static void think_seeker( Weapon *w, double dt )
{
   const Pilot *p;
   vec2         v;
   double       turn_max, jc, speed_mod;

   if ( w->target.type != TARGET_PILOT )
      return; /* Ignore no targets. */

   p = pilot_get( w->target.u.id ); /* No null pilot */
   if ( p == NULL ) {
      weapon_setAccel( w, 0. );
      weapon_setTurn( w, 0. );
      return;
   }

   // ewtrack = pilot_ewWeaponTrack( pilot_get(w->parent), p,
   // w->outfit->u.lau.resist );

   /* Handle by status. */
   switch ( w->status ) {
   case WEAPON_STATUS_LOCKING: /* Check to see if we can get a lock on. */
      w->timer2 -= dt;
      if ( w->timer2 >= 0. )
         weapon_setAccel( w, w->outfit->u.lau.accel * w->accel_mod );
      else
         w->status = WEAPON_STATUS_OK; /* Weapon locked on. */
      /* Can't get jammed while locking on. */
      break;

   case WEAPON_STATUS_OK: /* Check to see if can get jammed */
      jc = p->stats.jam_chance - w->outfit->u.lau.resist;
      if ( jc > 0. ) {
         /* Roll based on distance. */
         double d = vec2_dist( &p->solid.pos, &w->solid.pos );
         if ( d < w->r * p->ew_signature ) {
            if ( RNGF() < jc ) {
               double r = RNGF();
               if ( r < 0.3 ) {
                  w->timer  = -1.; /* Should blow up. */
                  w->status = WEAPON_STATUS_JAMMED;
               } else if ( r < 0.6 ) {
                  w->status = WEAPON_STATUS_JAMMED;
                  weapon_setTurn( w, w->outfit->u.lau.turn * w->turn_mod *
                                        ( ( RNGF() > 0.5 ) ? -1.0 : 1.0 ) );
               } else if ( r < 0.8 ) {
                  w->status = WEAPON_STATUS_JAMMED;
                  weapon_setTurn( w, 0. );
                  weapon_setAccel( w, w->outfit->u.lau.accel * w->accel_mod );
               } else {
                  w->status  = WEAPON_STATUS_JAMMED_SLOWED;
                  w->falloff = RNGF() * 0.5;
               }
               break;
            } else
               w->status = WEAPON_STATUS_UNJAMMED;
         }
      }
      FALLTHROUGH;

   case WEAPON_STATUS_JAMMED_SLOWED:                  /* Slowed down. */
   case WEAPON_STATUS_UNJAMMED:                       /* Work as expected */
      turn_max = w->outfit->u.lau.turn * w->turn_mod; // * ewtrack;
      if ( w->status == WEAPON_STATUS_JAMMED_SLOWED )
         turn_max *= w->falloff;

      /* Smart seekers take into account ship velocity. */
      if ( w->outfit->u.lau.ai == AMMO_AI_SMART ) {
         /*
           v = (Xp, Yp), p->solid->vel = (Vpx, Vpy), w->solid->vel = (Vwx, Vwy)
           (Xp + t*Vpx)**2 + (Yp + t*Vpy)**2 = (Vwx*t)**2 + (Vwy*t)**2
         */
         vec2_csetmin( &v, p->solid.pos.x - w->solid.pos.x,
                       p->solid.pos.y - w->solid.pos.y );
         const double a =
            vec2_odist2( &p->solid.vel ) - vec2_odist2( &w->solid.vel );
         const double b = vec2_dot( &p->solid.vel, &v );
         const double c = vec2_odist2( &v );
         double       t = w->timer;
         if ( a == 0.0 ) {
            if ( b != 0.0 ) {
               t = -c / ( 2 * b );
            }
         } else {
            const double b2_ac = b * b - a * c;
            if ( b2_ac >= 0 ) {
               t = ( -b - sqrt( b2_ac ) ) / a;
               /* Another solution is a negative value or greater than t */
            }
         }
         if ( t < 0 ) {
            /* The missile is unreachable. */
            /* t is a negative value when a > 0 and b > 0. */
            t = w->timer;
         }
         /* Calculate target's movement. */
         const double angle =
            ANGLE( v.x + t * p->solid.vel.x, v.y + t * p->solid.vel.y );
         const double diff = angle_diff( w->solid.dir, angle );
         weapon_setTurn( w, CLAMP( -turn_max, turn_max, diff / dt ) );
      }
      /* Other seekers are simplistic. */
      else {
         double diff = angle_diff( w->solid.dir, /* Get angle to target pos */
                                   vec2_angle( &w->solid.pos, &p->solid.pos ) );
         weapon_setTurn(
            w, CLAMP( -turn_max, turn_max,
                      10 * diff * w->outfit->u.lau.turn * w->turn_mod ) );
      }
      break;

   case WEAPON_STATUS_JAMMED: /* Continue doing whatever */
      /* Do nothing, dir_vel should be set already if needed */
      break;

   default:
      WARN( _( "Unknown weapon status for '%s'" ), w->outfit->name );
      break;
   }

   /* Slow off based on falloff. */
   speed_mod = w->speed_mod;
   speed_mod *= ( w->status == WEAPON_STATUS_JAMMED_SLOWED ) ? w->falloff : 1.;

   /* Limit speed here */
   w->real_vel =
      MIN( speed_mod * w->outfit->u.lau.speed_max,
           w->real_vel + w->outfit->u.lau.accel * w->accel_mod * dt );
   vec2_pset( &w->solid.vel, /* ewtrack * */ w->real_vel, w->solid.dir );

   /* Modulate max speed. */
   // w->solid.speed_max = w->outfit->u.lau.speed * ewtrack;
}

/**
 * @brief The pseudo-ai of the beam weapons.
 *
 *    @param w Weapon to do the thinking.
 *    @param dt Current delta tick.
 */
static void think_beam( Weapon *w, double dt )
{
   Pilot           *p, *t;
   Asteroid        *ast;
   double           diff, mod;
   vec2             v;
   PilotOutfitSlot *slot;
   unsigned int     turn_off;
   double           rate;

   /* Get pilot, if pilot is dead beam is destroyed. */
   p = pilot_get( w->parent );
   if ( p == NULL ) {
      w->timer = -1.; /* Hack to make it get destroyed next update. */
      return;
   }
   slot = w->mount;
   if ( slot->outfit->type == OUTFIT_TYPE_BEAM )
      rate = p->stats.fwd_firerate;
   else
      rate = p->stats.tur_firerate;
   dt *= p->stats.time_speedup * rate *
         p->stats.weapon_firerate; /* Have to consider time speedup here. */

   /* Check if pilot has enough energy left to keep beam active. */
   mod = ( w->outfit->type == OUTFIT_TYPE_BEAM ) ? p->stats.fwd_energy
                                                 : p->stats.tur_energy;
   p->energy -= mod * dt * outfit_energy( w->outfit ) * p->stats.weapon_energy;
   if ( p->energy < 0. ) {
      p->energy = 0.;
      w->timer  = -1;
      return;
   }

   /* Get the targets. */
   t   = NULL;
   ast = NULL;
   switch ( w->target.type ) {
   case TARGET_PILOT:
      t = pilot_get( w->target.u.id );
      break;
   case TARGET_ASTEROID: {
      const AsteroidAnchor *field =
         &cur_system->asteroids[w->target.u.ast.anchor];
      ast = &field->asteroids[w->target.u.ast.asteroid];
   } break;
   default:
      turn_off = 1;
      break;
   }

   /* Check the beam is still in range. */
   if ( slot->inrange ) {
      turn_off = 1;
      if ( t != NULL ) {
         if ( vec2_dist( &p->solid.pos, &t->solid.pos ) <=
              outfit_range( slot->outfit ) * w->range_mod )
            turn_off = 0;
      }
      if ( ast != NULL ) {
         if ( vec2_dist( &p->solid.pos, &ast->sol.pos ) <=
              outfit_range( slot->outfit ) * w->range_mod )
            turn_off = 0;
      }

      /* Attempt to turn the beam off. */
      if ( turn_off ) {
         w->timer = -1;
      }
   }

   /* Use mount position. */
   pilot_getMount( p, slot, &v );
   w->solid.pos.x = p->solid.pos.x + v.x;
   w->solid.pos.y = p->solid.pos.y + v.y;

   /* Handle aiming at the target. */
   switch ( w->outfit->type ) {
   case OUTFIT_TYPE_BEAM:
      if ( outfit_swivel( w->outfit ) > 0. )
         w->solid.dir =
            weapon_aimTurret( w->outfit, p, &w->target, &w->solid.pos,
                              &p->solid.vel, p->solid.dir, 0. );
      else
         w->solid.dir = p->solid.dir;
      break;

   case OUTFIT_TYPE_TURRET_BEAM:
      if ( !weapon_isFlag( w, WEAPON_FLAG_AIM ) && pilot_isPlayer( p ) &&
           input_mouseIsShown() ) {
         vec2 tv;
         gl_screenToGameCoords( &tv.x, &tv.y, player.mousex, player.mousey );
         diff = angle_diff( w->solid.dir, /* Get angle to target pos */
                            vec2_angle( &w->solid.pos, &tv ) );
      }
      /* If target is dead beam stops moving. Targeting
       * self is invalid so in that case we ignore the target.
       */
      else if ( t == NULL ) {
         if ( ast != NULL ) {
            diff = angle_diff( w->solid.dir, /* Get angle to target pos */
                               vec2_angle( &w->solid.pos, &ast->sol.pos ) );
         } else
            diff = angle_diff( w->solid.dir, p->solid.dir );
      } else
         diff = angle_diff( w->solid.dir, /* Get angle to target pos */
                            vec2_angle( &w->solid.pos, &t->solid.pos ) );

      double turn = outfit_turn( w->outfit );
      weapon_setTurn( w, p->stats.time_speedup *
                            CLAMP( -turn, turn, 10. * diff * turn ) );
      break;

   default:
      return;
   }
}

/**
 * @brief Purges unnecessary weapons.
 */
void weapons_updatePurge( void )
{
   NTracingZone( _ctx, 1 );

   /* Clear quadtree. */
   qt_clear( &weapon_quadtree );

   /* Actually purge and remove weapons. */
   for ( int i = array_size( weapon_stack ) - 1; i >= 0; i-- ) {
      Weapon *w = &weapon_stack[i];
      if ( !weapon_isFlag( w, WEAPON_FLAG_DESTROYED ) )
         continue;
      weapon_free( w );
      array_erase( &weapon_stack, &weapon_stack[i], &weapon_stack[i + 1] );
   }

   /* Do a second pass to add the quadtree elements. */
   for ( int i = 0; i < array_size( weapon_stack ); i++ ) {
      const Weapon    *w = &weapon_stack[i];
      int              x, y, px, py, w2, h2;
      const OutfitGFX *gfx;
      double           range;

      if ( !weapon_isFlag( w, WEAPON_FLAG_HITTABLE ) )
         continue;

      gfx = outfit_gfx( w->outfit );
      if ( gfx->tex != NULL )
         range = gfx->size;
      else
         range = gfx->col_size;

      /* Determine quadtree location, and insert. */
      x  = round( w->solid.pos.x );
      y  = round( w->solid.pos.y );
      px = round( w->solid.pre.x );
      py = round( w->solid.pre.y );
      w2 = ceil( range * 0.5 );
      h2 = ceil( range * 0.5 );
      qt_insert( &weapon_quadtree, i, MIN( x, px ) - w2, MIN( y, py ) - h2,
                 MAX( x, px ) + w2, MAX( y, py ) + h2 );
   }

   NTracingZoneEnd( _ctx );
}

/**
 * @brief Handles weapon collisions.
 */
void weapons_updateCollide( double dt )
{
   NTracingZone( _ctx, 1 );
   NTracingPlotI( "weapons", array_size( weapon_stack ) );

   for ( int i = 0; i < array_size( weapon_stack ); i++ ) {
      Weapon *w = &weapon_stack[i];

      /* Ignore destroyed wapons. */
      if ( weapon_isFlag( w, WEAPON_FLAG_DESTROYED ) )
         continue;

      /* Handle types. */
      switch ( w->outfit->type ) {

      /* most missiles behave the same */
      case OUTFIT_TYPE_LAUNCHER:
      case OUTFIT_TYPE_TURRET_LAUNCHER:
         w->timer -= dt;
         if ( w->timer < 0. )
            weapon_miss( w );
         break;

      case OUTFIT_TYPE_BOLT:
      case OUTFIT_TYPE_TURRET_BOLT:
         w->timer -= dt;
         if ( w->timer < 0. ) {
            weapon_miss( w );
            break;
         } else if ( w->timer < w->falloff )
            w->strength = w->timer / w->falloff * w->strength_base;
         break;

      /* Beam weapons handled a part. */
      case OUTFIT_TYPE_BEAM:
      case OUTFIT_TYPE_TURRET_BEAM: {
         double       rate, beamdt;
         const Pilot *p = pilot_get( w->parent );
         if ( p == NULL ) {
            weapon_miss( w );
            break;
         }
         if ( w->mount->outfit->type == OUTFIT_TYPE_BEAM )
            rate = p->stats.fwd_firerate;
         else
            rate = p->stats.tur_firerate;
         beamdt =
            dt * p->stats.time_speedup * rate *
            p->stats.weapon_firerate; /* Have to consider time speedup here. */
         /* Beams don't have inherent accuracy. */
         w->timer -= beamdt;
         if ( w->timer < 0. ) {
            if ( p != NULL )
               pilot_stopBeam( p, w->mount );
            weapon_miss( w );
            break;
         }
         /* We use the explosion timer to tell when we have to create
          * explosions. */
         w->timer2 -= dt;
         if ( w->timer2 < -1. )
            w->timer2 = 0.100;
      } break;
      default:
         WARN( _( "Weapon of type '%s' has no update implemented yet!" ),
               w->outfit->name );
         break;
      }

      /* Only increment if weapon wasn't destroyed. */
      if ( !weapon_isFlag( w, WEAPON_FLAG_DESTROYED ) )
         weapon_updateCollide( w, dt );
   }

   NTracingZoneEnd( _ctx );
}

/**
 * @brief Updates all the weapons.
 *
 *    @param dt Current delta tick.
 */
void weapons_update( double dt )
{
   NTracingZone( _ctx, 1 );

   for ( int i = 0; i < array_size( weapon_stack ); i++ ) {
      Weapon *w = &weapon_stack[i];
      /* Only increment if weapon wasn't destroyed. */
      if ( !weapon_isFlag( w, WEAPON_FLAG_DESTROYED ) )
         weapon_update( w, dt );
   }

   NTracingZoneEnd( _ctx );
}

/**
 * @brief Renders all the weapons in a layer.
 *
 *    @param layer Layer to render.
 *    @param dt Current delta tick.
 */
void weapons_render( const WeaponLayer layer, double dt )
{
   NTracingZone( _ctx, 1 );

   for ( int i = 0; i < array_size( weapon_stack ); i++ ) {
      Weapon *w = &weapon_stack[i];
      if ( w->layer == layer )
         weapon_render( w, dt );
   }

   NTracingZoneEnd( _ctx );
}

static void weapon_renderBeam( Weapon *w, double dt )
{
   double x, y, z;
   mat4   projection;
   double range = outfit_range( w->outfit ) * w->range_mod;
   double width = outfit_width( w->outfit );

   /* Animation. */
   w->anim += dt;

   /* Load GLSL program */
   glUseProgram( shaders.beam.program );

   /* Zoom. */
   z = cam_getZoom();

   /* Position. */
   gl_gameToScreenCoords( &x, &y, w->solid.pos.x, w->solid.pos.y );

   projection = gl_view_matrix;
   mat4_translate_xy( &projection, x, y );
   mat4_rotate2d( &projection, w->solid.dir );
   mat4_scale_xy( &projection, range * z, width * z );
   mat4_translate_xy( &projection, 0., -0.5 );

   /* Set the vertex. */
   glEnableVertexAttribArray( shaders.beam.vertex );
   gl_vboActivateAttribOffset( gl_squareVBO, shaders.beam.vertex, 0, 2,
                               GL_FLOAT, 0 );

   /* Set shader uniforms. */
   gl_uniformMat4( shaders.beam.projection, &projection );
   gl_uniformColour( shaders.beam.colour, outfit_colour( w->outfit ) );
   glUniform2f( shaders.beam.dimensions, range, width );
   glUniform1f( shaders.beam.dt, w->anim );
   glUniform1f( shaders.beam.r, w->r );

   /* Set the subroutine. */
   if ( gl_has( OPENGL_SUBROUTINES ) )
      glUniformSubroutinesuiv( GL_FRAGMENT_SHADER, 1,
                               &w->outfit->u.bem.shader );

   /* Draw. */
   glDrawArrays( GL_TRIANGLE_STRIP, 0, 4 );

   /* Clear state. */
   glDisableVertexAttribArray( shaders.beam.vertex );
   glUseProgram( 0 );

   /* anything failed? */
   gl_checkErr();
}

/**
 * @brief Renders an individual weapon.
 *
 *    @param w Weapon to render.
 *    @param dt Current delta tick.
 */
static void weapon_render( Weapon *w, double dt )
{
   const OutfitGFX *gfx;
   double           x, y;
   glColour         col, c = { .r = 1., .g = 1., .b = 1. };

   /* Don't render destroyed weapons. */
   if ( weapon_isFlag( w, WEAPON_FLAG_DESTROYED ) )
      return;

   switch ( w->outfit->type ) {
   /* Weapons that use sprites. */
   case OUTFIT_TYPE_LAUNCHER:
   case OUTFIT_TYPE_TURRET_LAUNCHER:
      if ( w->status == WEAPON_STATUS_LOCKING ) {
         double st, r, z;
         z = cam_getZoom();
         gl_gameToScreenCoords( &x, &y, w->solid.pos.x, w->solid.pos.y );
         r = w->outfit->u.lau.gfx.size * z * 0.75; /* Assume square. */

         st = 1. - w->timer2 / w->paramf;
         col_blend( &col, &cYellow, &cRed, st );
         col.a = 0.5;

         glUseProgram( shaders.iflockon.program );
         glUniform1f( shaders.iflockon.paramf, st );
         gl_renderShader( x, y, r, r, r, &shaders.iflockon, &col, 1 );
      }
      FALLTHROUGH;
   case OUTFIT_TYPE_BOLT:
   case OUTFIT_TYPE_TURRET_BOLT:
      gfx = outfit_gfx( w->outfit );

      /* Alpha based on strength. */
      c.a = MIN( 1., w->strength );

      /* Render. */
      if ( gfx->tex != NULL ) {
         const glTexture *tex = gfx->tex;
         if ( gfx->tex_end != NULL )
            gl_renderSpriteInterpolate( tex, gfx->tex_end, w->timer / w->life,
                                        w->solid.pos.x, w->solid.pos.y, w->sx,
                                        w->sy, &c );
         else
            gl_renderSprite( tex, w->solid.pos.x, w->solid.pos.y, w->sx, w->sy,
                             &c );
      } else {
         double r, z;

         /* Translate coords. */
         z = cam_getZoom();
         gl_gameToScreenCoords( &x, &y, w->solid.pos.x, w->solid.pos.y );

         /* Scaled sprite dimensions. */
         r = gfx->size * z;

         /* Check if inbounds */
         if ( ( x < -r ) || ( x > SCREEN_W + r ) || ( y < -r ) ||
              ( y > SCREEN_H + r ) )
            return;

         mat4 projection = gl_view_matrix;
         mat4_translate_xy( &projection, x, y );
         mat4_rotate2d( &projection, w->solid.dir );
         mat4_scale_xy( &projection, r, r );

         glUseProgram( gfx->program );
         glUniform2f( gfx->dimensions, r, r );
         glUniform1f( gfx->u_r, w->r );
         glUniform1f( gfx->u_time, w->life - w->timer );
         glUniform1f( gfx->u_fade, MIN( 1., w->strength ) );
         gl_uniformMat4( gfx->projection, &projection );

         glEnableVertexAttribArray( gfx->vertex );
         gl_vboActivateAttribOffset( gl_circleVBO, gfx->vertex, 0, 2, GL_FLOAT,
                                     0 );

         glDrawArrays( GL_TRIANGLE_STRIP, 0, 4 );

         glDisableVertexAttribArray( gfx->vertex );
         glUseProgram( 0 );
         gl_checkErr();
      }
      break;

   /* Beam weapons. */
   case OUTFIT_TYPE_BEAM:
   case OUTFIT_TYPE_TURRET_BEAM:
      weapon_renderBeam( w, dt );
      break;

   default:
      WARN( _( "Weapon of type '%s' has no render implemented yet!" ),
            w->outfit->name );
      break;
   }
}

/**
 * @brief Checks to see if the weapon can hit the pilot.
 *
 *    @param w Weapon to check if hits pilot.
 *    @param p Pilot to check if is hit by weapon.
 *    @return 1 if can be hit, 0 if can't.
 */
static int weapon_checkCanHit( const Weapon *w, const Pilot *p )
{
   /* Can't hit invincible stuff. */
   if ( pilot_invincible( p ) )
      return 0;

   /* Can't hit hidden stuff. */
   if ( pilot_isFlag( p, PILOT_HIDE ) )
      return 0;

   /* Must not be landing nor taking off. */
   if ( pilot_isFlag( p, PILOT_LANDING ) || pilot_isFlag( p, PILOT_TAKEOFF ) )
      return 0;

   /* Go "through" dead pilots. */
   if ( pilot_isFlag( p, PILOT_DEAD ) )
      return 0;

   /* Player can not hit special pilots. */
   if ( ( w->faction == FACTION_PLAYER ) &&
        pilot_isFlag( p, PILOT_INVINC_PLAYER ) )
      return 0;

   /* Always hit target. */
   if ( ( w->target.type == TARGET_PILOT ) && ( w->target.u.id == p->id ) )
      return 1;

   /* Can never hit same faction, unless explicitly targetted (see above). */
   if ( p->faction == w->faction )
      return 0;

   /* Player behaves differently. */
   if ( w->faction == FACTION_PLAYER ) {

      /* Always hit hostiles. */
      if ( pilot_isHostile( p ) )
         return 1;

      /* Miss rest - can be neutral/ally. */
      else
         return 0;
   }

   /* Let hostiles hit player. */
   if ( p->faction == FACTION_PLAYER ) {
      const Pilot *parent = pilot_get( w->parent );
      if ( parent != NULL ) {
         if ( pilot_isHostile( parent ) )
            return 1;
      }
   }

   /* Hit non-allies. */
   if ( areEnemies( w->faction, p->faction ) )
      return 1;

   return 0;
}

/**
 * @brief Tests to see if a weapon collides with a ship.
 *
 *    @param wc Weapon collision data.
 *    @param ctex Collision target texture.
 *    @param csx Collision target texture x sprite.
 *    @param csy Collision target texture y sprite.
 *    @param csol Collision target solid.
 *    @param cpol Collision target collision polygon (NULL if none).
 *    @param cradius Collision radius fallback (if no texture and polygon are
 * provided).
 *    @param[out] crash Crash location, which is only set if collision is
 * detected.
 *    @return Number of collisions detected (0 to 2)
 */
static int weapon_testCollision( const WeaponCollision *wc,
                                 const glTexture *ctex, int csx, int csy,
                                 const Solid *csol, const CollPolyView *cpol,
                                 double cradius, vec2 crash[2] )
{
   NTracingZone( _ctx, 1 );

   const Weapon *w = wc->w;
   vec2          wipos, cipos; /* Interpolated positions. */
   const vec2   *wpos, *cpos;
   int           ret;

   /* Default to the real positions. */
   wpos = &w->solid.pos;
   cpos = &csol->pos;

   /* Correct position if possible.
    * This is basically looking at both line segments from pos+vel*t and then
    * writing the distance. The resulting equation can be minimized to find the
    * time of the closest intersection. */
   if ( !wc->explosion && !wc->beam ) {
      /* Don't consider the real velocity, just the linear interpolation of the
       * previous positions. Thus time becomes a [0,1] value. */
      double vx1 = w->solid.pre.x - w->solid.pos.x;
      double vy1 = w->solid.pre.y - w->solid.pos.y;
      double vx2 = csol->pre.x - csol->pos.x;
      double vy2 = csol->pre.y - csol->pos.y;
      double b   = vx1 - vx2;
      double d   = vy1 - vy2;

      /* Make sure we have to do a correction. */
      if ( ( fabs( b ) > DOUBLE_TOL ) || ( fabs( d ) > DOUBLE_TOL ) ) {
         double a = w->solid.pos.x - csol->pos.x;
         double c = w->solid.pos.y - csol->pos.y;
         double t = CLAMP( 0., 1., -( a * b + c * d ) / ( b * b + d * d ) );
         /* Now we can update the position to the minimum. */
         wipos.x = w->solid.pos.x + t * vx1;
         wipos.y = w->solid.pos.y + t * vy1;
         cipos.x = csol->pos.x + t * vx2;
         cipos.y = csol->pos.y + t * vy2;
         wpos    = &wipos;
         cpos    = &cipos;
      }
   }

   if ( wc->beam ) {
      int pll;
      /* Set up variables so we can use the equations from CollideLineLine as
       * is. Main idea is to just do a line-line collision*/
      double s1x = csol->pos.x;
      double s1y = csol->pos.y;
      double e1x = csol->pre.x;
      double e1y = csol->pre.y;
      double s2x = w->solid.pos.x;
      double s2y = w->solid.pos.y;
      double e2x = w->solid.pos.x + cos( w->solid.dir ) * wc->beamrange;
      double e2y = w->solid.pos.y + sin( w->solid.dir ) * wc->beamrange;

      /* Find intersection position. */
      double u_b =
         ( e2y - s2y ) * ( e1x - s1x ) - ( e2x - s2x ) * ( e1y - s1y );

      /* Only handle case not coincident or parallel. */
      if ( fabs( u_b ) > DOUBLE_TOL ) {
         double ua_t =
            ( e2x - s2x ) * ( s1y - s2y ) - ( e2y - s2y ) * ( s1x - s2x );

         /* Interested in closest point only on the csol line. */
         double ua = CLAMP( 0., 1., ua_t / u_b );

         /* Nearest point on the line segment. */
         cipos.x = s1x + ua * ( e1x - s1x );
         cipos.y = s1y + ua * ( e1y - s1y );
         cpos    = &cipos;
         pll     = 0;
      } else
         pll = 1;

      /* Now we can look at the collision at the corrected point. */
      if ( cpol != NULL ) {
         ret = CollideLinePolygon( &w->solid.pos, w->solid.dir, wc->beamrange,
                                   cpol, cpos, crash );
      } else if ( ctex != NULL ) {
         ret = CollideLineSprite( &w->solid.pos, w->solid.dir, wc->beamrange,
                                  ctex, csx, csy, cpos, crash );
      } else {
         const vec2 endpoint = { .x = e2x, .y = e2y };
         ret =
            CollideLineCircle( &w->solid.pos, &endpoint, cpos, cradius, crash );
      }
      if ( ret > 0 ) {
         NTracingZoneEnd( _ctx );
         return ret;
      }
      /* Case non-parallel lines (or 0 length lines), we just compute the
         nearest point. */
      else if ( !pll ) {
         double ub_t =
            ( e1x - s1x ) * ( s1y - s2y ) - ( e1y - s1y ) * ( s1x - s2x );
         double ub = CLAMP( 0., 1., ub_t / u_b );
         wipos.x   = s2x + ub * ( e2x - s2x );
         wipos.y   = s2y + ub * ( e2y - s2y );
         wpos      = &wipos;
      }
      /* Case parallel or 0 length lines, computer nearest point on beam to
         position. */
      else {
         double vx1 = s1x - s2x;
         double vy1 = s1y - s2y;
         double vx2 = e2x - s2x;
         double vy2 = e2y - s2y;
         double t   = ( vx1 * vx2 + vy1 * vy2 ) / ( pow2( vx2 ) + pow2( vy2 ) );
         t          = CLAMP( 0., 1., t );
         wipos.x    = s2x + t * vx2;
         wipos.y    = s2y + t * vy2;
         wpos       = &wipos;
      }
      /* Purpose fallthrough. If beam doesn't intersect with lines, we try a
       * spherical collision. This works because wc.range should be set up for a
       * spherical collision using the beam width and can use the code below. */
   }

   /* Try to do polygon first. */
   if ( cpol != NULL ) {
      /* Case full polygon on polygon collision. */
      if ( wc->polyview != NULL )
         ret = CollidePolygon( cpol, cpos, wc->polyview, wpos, crash );
      /* GFX on polygon. */
      else if ( ( wc->gfx != NULL ) && ( wc->gfx->tex != NULL ) )
         ret = CollideSpritePolygon( cpol, cpos, wc->gfx->tex, w->sx, w->sy,
                                     wpos, crash );
      /* Circle on polygon. */
      else
         ret = CollideCirclePolygon( wpos, wc->range, cpol, cpos, crash );
   }
   /* Try to do texture next. */
   else if ( ctex != NULL ) {
      /* GFX on polygon. */
      if ( wc->polyview != NULL )
         ret = CollideSpritePolygon( wc->polyview, wpos, ctex, csx, csy, cpos,
                                     crash );
      /* Case texture on texture collision. */
      else if ( ( wc->gfx != NULL ) && ( wc->gfx->tex != NULL ) )
         ret = CollideSprite( wc->gfx->tex, w->sx, w->sy, wpos, ctex, csx, csy,
                              cpos, crash );
      /* Case no polygon and circle collision. */
      else
         ret =
            CollideCircleSprite( wpos, wc->range, ctex, csx, csy, cpos, crash );
   }
   /* Finally radius only. */
   else {
      /* GFX on polygon. */
      if ( wc->polyview != NULL )
         ret = CollideSpritePolygon( wc->polyview, wpos, ctex, csx, csy, cpos,
                                     crash );
      /* Case texture on texture collision. */
      else if ( ( wc->gfx != NULL ) && ( wc->gfx->tex != NULL ) )
         ret = CollideCircleSprite( cpos, cradius, wc->gfx->tex, w->sx, w->sy,
                                    wpos, crash );
      /* Trivial circle on circle case. */
      else
         ret = CollideCircleCircle( wpos, wc->range, cpos, cradius, crash );
   }

   NTracingZoneEnd( _ctx );
   return ret;
}

/**
 * @brief Updates an individual weapon.
 *
 *    @param w Weapon to update.
 *    @param dt Current delta tick.
 */
static void weapon_updateCollide( Weapon *w, double dt )
{
   vec2            crash[2];
   WeaponCollision wc;
   Pilot *const   *pilot_stack = pilot_getAll();
   int             x1, y1, x2, y2;

   /* Get the sprite direction to speed up calculations. */
   wc.explosion = 0;
   wc.w         = w;
   wc.beam      = outfit_isBeam( w->outfit );
   if ( !wc.beam ) {
      int x, y, w2, h2, px, py;
      wc.gfx = outfit_gfx( w->outfit );
      if ( outfit_isProp( w->outfit, OUTFIT_PROP_WEAP_COLLISION_OVERRIDE ) ) {
         wc.polygon  = NULL;
         wc.polyview = NULL;
         wc.range    = wc.gfx->col_size;
         wc.gfx      = NULL;
      } else {
         if ( wc.gfx->tex != NULL ) {
            const CollPoly *plg = outfit_plg( w->outfit );
            if ( plg != NULL ) {
               wc.polygon  = plg;
               wc.polyview = poly_view( plg, w->solid.dir );
            } else {
               wc.polygon  = NULL;
               wc.polyview = NULL;
            }
            wc.range = wc.gfx->size; /* Range is set to size in this case. */
         } else {
            wc.polygon  = NULL;
            wc.polyview = NULL;
            wc.range    = wc.gfx->col_size;
         }
      }
      wc.beamrange = 0.;

      /* Determine quadtree location. */
      x  = round( w->solid.pos.x );
      y  = round( w->solid.pos.y );
      px = x + round( w->solid.pre.x );
      py = y + round( w->solid.pre.y );
      w2 = ceil( wc.range * 0.5 );
      h2 = ceil( wc.range * 0.5 );
      x1 = MIN( x, px ) - w2;
      y1 = MIN( y, py ) - h2;
      x2 = MAX( x, px ) + w2;
      y2 = MAX( y, py ) + h2;
   } else {
      Pilot *p = pilot_get( w->parent );
      /* Beams have to update properties as necessary. */
      if ( p != NULL ) {
         /* Beams need to update their properties online. */
         if ( w->outfit->type == OUTFIT_TYPE_BEAM ) {
            w->dam_mod        = p->stats.fwd_damage * p->stats.weapon_damage;
            w->dam_as_dis_mod = p->stats.fwd_dam_as_dis - 1.;
            w->range_mod      = p->stats.fwd_range * p->stats.weapon_range;
         } else {
            w->dam_mod        = p->stats.tur_damage * p->stats.weapon_damage;
            w->dam_as_dis_mod = p->stats.tur_dam_as_dis - 1.;
            w->range_mod      = p->stats.tur_range * p->stats.weapon_range;
         }
         w->dam_as_dis_mod = CLAMP( 0., 1., w->dam_as_dis_mod );
      }
<<<<<<< HEAD
      wc.gfx     = NULL;
      wc.polygon = NULL;
      wc.range   = outfit_width( w->outfit ) * 0.5; /* Set beam width. */
=======
      wc.gfx      = NULL;
      wc.polygon  = NULL;
      wc.polyview = NULL;
      wc.range    = w->outfit->u.bem.width * 0.5; /* Set beam width. */
>>>>>>> 06363ddc
      wc.beamrange =
         outfit_range( w->outfit ) * w->range_mod; /* Set beam range. */

      /* Determine quadtree location. */
      x1 = round( w->solid.pos.x );
      y1 = round( w->solid.pos.y );
      x2 = x1 + ceil( wc.beamrange * cos( w->solid.dir ) );
      y2 = y1 + ceil( wc.beamrange * sin( w->solid.dir ) );
      if ( x1 > x2 ) {
         int t = x1;
         x1    = x2;
         x2    = t;
      }
      if ( y1 > y2 ) {
         int t = y1;
         y1    = y2;
         y2    = t;
      }
   }

   /* Get colliding pilots. */
   if ( !outfit_isProp( w->outfit, OUTFIT_PROP_WEAP_MISS_SHIPS ) ) {
      pilot_collideQueryIL( &weapon_qtquery, x1, y1, x2, y2 );
      for ( int i = 0; i < il_size( &weapon_qtquery ); i++ ) {
         Pilot    *p = pilot_stack[il_get( &weapon_qtquery, i, 0 )];
         WeaponHit hit;

         /* Ignore pilots being deleted. */
         if ( pilot_isFlag( p, PILOT_DELETE ) )
            continue;

         /* Ignore if parent is self. */
         if ( w->parent == p->id )
            continue; /* pilot is self */

         /* Smart weapons only collide with their target */
         if ( outfit_isSeeker( w->outfit ) ) {
            int isjammed = ( ( w->status == WEAPON_STATUS_JAMMED ) ||
                             ( w->status == WEAPON_STATUS_JAMMED_SLOWED ) );
            if ( !isjammed && ( w->target.type == TARGET_PILOT ) &&
                 ( p->id != w->target.u.id ) )
               continue;
         }

         /* Check if only hit target. */
         if ( weapon_isFlag( w, WEAPON_FLAG_ONLYHITTARGET ) ) {
            if ( ( w->target.type == TARGET_PILOT ) &&
                 ( p->id != w->target.u.id ) )
               continue;
         }

         /* Check to see if it can hit. */
         if ( !weapon_checkCanHit( w, p ) )
            continue;

         /* Test if hit. */
         if ( !weapon_testCollision(
                 &wc, p->ship->gfx_space, p->tsx, p->tsy, &p->solid,
                 poly_view( &p->ship->polygon, p->solid.dir ), 0., crash ) )
            continue;

         /* Handle the hit. */
         hit.type  = TARGET_PILOT;
         hit.u.plt = p;
         hit.pos   = crash;
         if ( wc.beam )
            weapon_hitBeam( w, &hit, dt );
         /* No return because beam can still think, it's not
          * destroyed like the other weapons.*/
         else {
            weapon_hit( w, &hit );
            return; /* Weapon is destroyed. */
         }
      }
   }

   /* Collide with asteroids. */
   if ( !outfit_isProp( w->outfit, OUTFIT_PROP_WEAP_MISS_ASTEROIDS ) ) {
      for ( int i = 0; i < array_size( cur_system->asteroids ); i++ ) {
         AsteroidAnchor *ast = &cur_system->asteroids[i];

         /* Early in-range check with the asteroid field.
          * Since range for beam weapons is set to width, we have to use the
          * max. */
         if ( vec2_dist2( &w->solid.pos, &ast->pos ) >
              pow2( ast->radius + ast->margin +
                    MAX( wc.range, wc.beamrange ) ) )
            continue;

         /* Quadtree collisions. */
         asteroid_collideQueryIL( ast, &weapon_qtquery, x1, y1, x2, y2 );
         for ( int j = 0; j < il_size( &weapon_qtquery ); j++ ) {
            Asteroid *a = &ast->asteroids[il_get( &weapon_qtquery, j, 0 )];
            int       coll;
            WeaponHit hit;

            if ( a->state != ASTEROID_FG )
               continue;

            if ( array_size( a->polygon->views ) > 0 ) {
               CollPolyView rpoly;
               poly_rotate( &rpoly, &a->polygon->views[0], (float)a->ang );
               coll = weapon_testCollision( &wc, a->gfx, 0, 0, &a->sol, &rpoly,
                                            0., crash );
               free( rpoly.x );
               free( rpoly.y );
            } else
               coll = weapon_testCollision( &wc, a->gfx, 0, 0, &a->sol, NULL,
                                            0., crash );

            /* Missed. */
            if ( !coll )
               continue;

            /* Handle the hit. */
            hit.type  = TARGET_ASTEROID;
            hit.u.ast = a;
            hit.pos   = crash;
            if ( wc.beam )
               weapon_hitBeam( w, &hit, dt );
            else {
               weapon_hit( w, &hit );
               return; /* Weapon is destroyed. */
            }
         }
      }
   }

   /* Finally do a point defense test. */
   if ( outfit_isProp( w->outfit, OUTFIT_PROP_WEAP_POINTDEFENSE ) ) {
      qt_query( &weapon_quadtree, &weapon_qtquery, x1, y1, x2, y2 );
      for ( int i = 0; i < il_size( &weapon_qtquery ); i++ ) {
         Weapon         *whit = &weapon_stack[il_get( &weapon_qtquery, i, 0 )];
         WeaponCollision wchit;
         int             coll;
         WeaponHit       hit;

         /* We can only hit ammo weapons, so no beams. */
         wchit.w         = whit;
         wchit.explosion = 0;
         wchit.beam      = 0;
         wchit.gfx       = outfit_gfx( w->outfit );
         if ( wchit.gfx->tex != NULL ) {
            wchit.polygon  = outfit_plg( w->outfit );
            wchit.polyview = poly_view( wchit.polygon, w->solid.dir );
            wchit.range =
               wchit.gfx->size; /* Range is set to size in this case. */
         } else {
            wchit.polygon  = NULL;
            wchit.polyview = NULL;
            wchit.range    = wchit.gfx->col_size;
         }

         /* Do the real collision test. */
         coll = weapon_testCollision( &wc, wchit.gfx->tex, whit->sx, whit->sy,
                                      &whit->solid, wchit.polyview, wchit.range,
                                      crash );
         if ( !coll )
            continue;

         /* Handle the hit. */
         hit.type  = TARGET_WEAPON;
         hit.u.wpn = whit;
         hit.pos   = crash;
         if ( wc.beam )
            weapon_hitBeam( w, &hit, dt );
         else {
            weapon_hit( w, &hit );
            return; /* Weapon is destroyed. */
         }
      }
   }
}

/**
 * @brief Updates an individual weapon.
 *
 *    @param w Weapon to update.
 *    @param dt Current delta tick.
 */
static void weapon_update( Weapon *w, double dt )
{
   double odir = w->solid.dir;

   /* Smart weapons also get to think their next move */
   if ( w->think != NULL )
      ( *w->think )( w, dt );

   /* Update the solid position. */
   ( *w->solid.update )( &w->solid, dt );

   /* Update graphics. */
   if ( outfit_isProp( w->outfit, OUTFIT_PROP_WEAP_SPIN ) ) {
      /* Check timer. */
      w->anim -= dt;
      if ( w->anim < 0. ) {
         const OutfitGFX *gfx = outfit_gfx( w->outfit );
         const glTexture *tex = gfx->tex;
         w->anim              = outfit_spin( w->outfit );

         /* Increment sprite. */
         w->sprite++;
         if ( w->sprite >= tex_sx( tex ) * tex_sy( tex ) )
            w->sprite = 0;

         w->sx = w->sprite % (int)tex_sx( tex );
         w->sy = w->sprite / (int)tex_sy( tex );
      }
   } else if ( fabs( odir - w->solid.dir ) > DOUBLE_TOL ) {
      const OutfitGFX *gfx = outfit_gfx( w->outfit );
      if ( ( gfx != NULL ) && ( gfx->tex != NULL ) )
         gl_getSpriteFromDir( &w->sx, &w->sy, tex_sx( gfx->tex ),
                              tex_sy( gfx->tex ), w->solid.dir );
   }

   /* Update the sound. */
   sound_updatePos( w->voice, w->solid.pos.x, w->solid.pos.y, w->solid.vel.x,
                    w->solid.vel.y );

   /* Update the trail. */
   if ( w->trail != NULL )
      weapon_sample_trail( w );
}

/**
 * @brief Updates the animated trail for a weapon.
 */
static void weapon_sample_trail( Weapon *w )
{
   double    a, dx, dy, ax, ay;
   double    ca, sa;
   TrailMode mode;

   if ( !space_needsEffects() )
      return;

   /* Compute the engine offset. */
   a  = w->solid.dir;
   ca = cos( a );
   sa = sin( a );
   dx = w->outfit->u.lau.trail_x_offset * ca;
   dy = w->outfit->u.lau.trail_x_offset * sa;
   ax = w->solid.accel * -ca;
   ay = w->solid.accel * -sa;

   /* Set the colour. */
   if ( ( w->outfit->u.lau.ai == AMMO_AI_UNGUIDED ) ||
        w->solid.vel.x * w->solid.vel.x + w->solid.vel.y * w->solid.vel.y + 1. <
           w->solid.speed_max * w->solid.speed_max )
      mode = MODE_AFTERBURN;
   else if ( w->solid.dir_vel != 0. )
      mode = MODE_GLOW;
   else
      mode = MODE_IDLE;

   spfx_trail_sample( w->trail, w->solid.pos.x + dx,
                      w->solid.pos.y + dy * M_SQRT1_2, 0., ax, ay, mode, 0 );
}

/**
 * @brief Informs the AI if needed that it's been hit.
 *
 *    @param p Pilot being hit.
 *    @param shooter Pilot that shot.
 *    @param dmg Damage done to p.
 */
void weapon_hitAI( Pilot *p, const Pilot *shooter, double dmg )
{
   /* Must be a valid shooter. */
   if ( shooter == NULL )
      return;

   /* Only care about actual damage. */
   if ( dmg <= 0. )
      return;

   /* Must not be disabled. */
   if ( pilot_isDisabled( p ) )
      return;

   /* Must not be deleting. */
   if ( pilot_isFlag( p, PILOT_DELETE ) || pilot_isFlag( p, PILOT_DEAD ) ||
        pilot_isFlag( p, PILOT_HIDE ) )
      return;

   /* Player is handled differently. */
   if ( shooter->faction == FACTION_PLAYER ) {

      /* Don't have members of the player's faction aggro them. */
      if ( p->faction == FACTION_PLAYER )
         return;

      /* Increment damage done to by player. */
      p->player_damage += dmg / ( p->shield_max + p->armour_max );

      /* If damage is over threshold, inform pilot or if is targeted. */
      if ( ( p->player_damage > PILOT_HOSTILE_THRESHOLD ) ||
           ( shooter->target == p->id ) ) {
         /* Inform attacked. */
         pilot_setHostile( p );
         ai_attacked( p, shooter->id, dmg );
      }
   }
   /* Otherwise just inform of being attacked. */
   else
      ai_attacked( p, shooter->id, dmg );
}

/**
 * @brief A weapon hit something and decided to explode.
 *
 *    @param w Weapon exploding.
 *    @param dmg Damage it does.
 *    @param radius Radius of the explosion.
 *    @param center Center of the explosion caused by the weapon (likely from
 * collisions).
 */
static void weapon_hitExplode( Weapon *w, const Damage *dmg, double radius,
                               const vec2 *center )
{
   int             x, y, r, x1, y1, x2, y2;
   double          vx, vy, nvel;
   Pilot          *parent = pilot_get( w->parent );
   WeaponCollision wc;

   /* Circle explosion. */
   wc.w         = w;
   wc.gfx       = NULL;
   wc.beam      = 0;
   wc.range     = radius;
   wc.polygon   = NULL;
   wc.polyview  = NULL;
   wc.explosion = 1;

   /* Speed of the impact. */
   vx = vy = nvel = 0.;

   /* Set up coordinates. */
   x  = round( center->x );
   y  = round( center->y );
   r  = ceil( radius );
   x1 = x - r;
   y1 = y - r;
   x2 = x + r;
   y2 = y + r;

   /* Test pilots. */
   if ( !outfit_isProp( w->outfit, OUTFIT_PROP_WEAP_MISS_SHIPS ) ) {
      Pilot *const *pilot_stack = pilot_getAll();
      pilot_collideQueryIL( &weapon_qtexp, x1, y1, x2, y2 );
      for ( int i = 0; i < il_size( &weapon_qtexp ); i++ ) {
         vec2   crash[2];
         double damage;
         Pilot *p = pilot_stack[il_get( &weapon_qtexp, i, 0 )];

         /* Ignore pilots being deleted. */
         if ( pilot_isFlag( p, PILOT_DELETE ) )
            continue;

         if ( !outfit_isProp( w->outfit, OUTFIT_PROP_WEAP_FRIENDLYFIRE ) ) {
            /* Ignore if parent is self. */
            if ( w->parent == p->id )
               continue; /* pilot is self */

            /* Check to see if it can hit. */
            if ( !weapon_checkCanHit( w, p ) )
               continue;
         }

         /* Test if hit. */
         if ( !weapon_testCollision(
                 &wc, p->ship->gfx_space, p->tsx, p->tsy, &p->solid,
                 poly_view( &p->ship->polygon, p->solid.dir ), 0., crash ) )
            continue;

         /* Have pilot take damage and get real damage done. */
         damage =
            pilot_hit( p, &w->solid, parent, dmg, w->outfit, w->lua_mem, 1 );
         /* Inform AI that it's been hit. */
         weapon_hitAI( p, parent, damage );

         vx += p->solid.vel.x;
         vy += p->solid.vel.y;
         nvel++;
      }
   }

   /* Test asteroids. */
   if ( !outfit_isProp( w->outfit, OUTFIT_PROP_WEAP_MISS_ASTEROIDS ) ) {
      double mining_bonus =
         ( parent != NULL ) ? parent->stats.mining_bonus : 1.;
      int mining_rarity = outfit_miningRarity( w->outfit );
      for ( int i = 0; i < array_size( cur_system->asteroids ); i++ ) {
         AsteroidAnchor *ast = &cur_system->asteroids[i];

         /* Early in-range check with the asteroid field. */
         if ( vec2_dist2( &w->solid.pos, &ast->pos ) >
              pow2( ast->radius + ast->margin + wc.range ) )
            continue;

         /* Quadtree collisions. */
         asteroid_collideQueryIL( ast, &weapon_qtquery, x1, y1, x2, y2 );
         for ( int j = 0; j < il_size( &weapon_qtquery ); j++ ) {
            Asteroid *a = &ast->asteroids[il_get( &weapon_qtquery, j, 0 )];
            vec2      crash[2];
            int       coll;
            if ( a->state != ASTEROID_FG )
               continue;

            if ( array_size( a->polygon->views ) > 0 ) {
               CollPolyView rpoly;
               poly_rotate( &rpoly, &a->polygon->views[0], (float)a->ang );
               coll = weapon_testCollision( &wc, a->gfx, 0, 0, &a->sol, &rpoly,
                                            0., crash );
               free( rpoly.x );
               free( rpoly.y );
            } else
               coll = weapon_testCollision( &wc, a->gfx, 0, 0, &a->sol, NULL,
                                            0., crash );

            /* Missed. */
            if ( !coll )
               continue;

            asteroid_hit( a, dmg, mining_rarity, mining_bonus );

            vx += a->sol.vel.x;
            vy += a->sol.vel.y;
            nvel++;
         }
      }
   }

   /* Finally do a point defense test. */
   if ( outfit_isProp( w->outfit, OUTFIT_PROP_WEAP_POINTDEFENSE ) ) {
      qt_query( &weapon_quadtree, &weapon_qtquery, x1, y1, x2, y2 );
      for ( int i = 0; i < il_size( &weapon_qtquery ); i++ ) {
         Weapon         *whit = &weapon_stack[il_get( &weapon_qtquery, i, 0 )];
         WeaponCollision wchit;
         vec2            crash[2];
         int             coll;

         /* We can only hit ammo weapons, so no beams. */
         wchit.w         = whit;
         wchit.explosion = 0;
         wchit.beam      = 0;
         wchit.gfx       = outfit_gfx( w->outfit );
         if ( wchit.gfx->tex != NULL ) {
            wchit.polygon  = outfit_plg( w->outfit );
            wchit.polyview = poly_view( wchit.polygon, w->solid.dir );
            wchit.range =
               wchit.gfx->size; /* Range is set to size in this case. */
         } else {
            wchit.polygon  = NULL;
            wchit.polyview = NULL;
            wchit.range    = wchit.gfx->col_size;
         }

         /* Actually test the collision. */
         coll = weapon_testCollision( &wc, wchit.gfx->tex, whit->sx, whit->sy,
                                      &whit->solid, wchit.polyview, wchit.range,
                                      crash );
         if ( !coll )
            continue;

         /* Handle the hit. */
         weapon_damage( whit, dmg );

         vx += whit->solid.vel.x;
         vy += whit->solid.vel.y;
         nvel++;
      }
   }

   /* Explosions! */
   if ( nvel > 0. ) {
      vx /= nvel;
      vy /= nvel;
   } else {
      vx = w->solid.vel.x;
      vy = w->solid.vel.y;
   }
   spfx_add( outfit_spfxArmour( w->outfit ), w->solid.pos.x, w->solid.pos.y, vx,
             vy, SPFX_LAYER_FRONT );
}

/**
 * @brief A bolt/launcher weapon hit something.
 *
 *    @param w Weapon involved in the collision.
 *    @param hit The actual hit.
 */
static void weapon_hit( Weapon *w, const WeaponHit *hit )
{
   int           s;
   double        damage, radius;
   Damage        dmg;
   const Damage *odmg;

   /* Get general details. */
   odmg            = outfit_damage( w->outfit );
   damage          = w->dam_mod * w->strength * odmg->damage;
   radius          = outfit_radius( w->outfit );
   dmg.damage      = MAX( 0., damage * ( 1. - w->dam_as_dis_mod ) );
   dmg.penetration = odmg->penetration;
   dmg.type        = odmg->type;
   dmg.disable     = MAX( 0., w->dam_mod * w->strength * odmg->disable +
                                 damage * w->dam_as_dis_mod );

   /* Play sound if they have it. */
   s = outfit_soundHit( w->outfit );
   if ( s != -1 )
      w->voice = sound_playPos( s, w->solid.pos.x, w->solid.pos.y,
                                w->solid.vel.x, w->solid.vel.y );

   /* Explosive weapons blow up and hit everything in range. */
   if ( radius > 0. ) {
      weapon_hitExplode( w, &dmg, radius, hit->pos );
      weapon_destroy( w );
      return;
   }

   if ( hit->type == TARGET_PILOT ) {
      Pilot       *ptarget = hit->u.plt;
      const Pilot *parent  = pilot_get( w->parent );
      int          spfx;

      /* Have pilot take damage and get real damage done. */
      double realdmg = pilot_hit( ptarget, &w->solid, parent, &dmg, w->outfit,
                                  w->lua_mem, 1 );
      /* Inform AI that it's been hit. */
      weapon_hitAI( ptarget, parent, realdmg );

      /* Choose spfx. */
      if ( ptarget->shield > 0. )
         spfx = outfit_spfxShield( w->outfit );
      else
         spfx = outfit_spfxArmour( w->outfit );
      /* Add sprite, layer depends on whether player shot or not. */
      spfx_add( spfx, hit->pos->x, hit->pos->y, VX( ptarget->solid.vel ),
                VY( ptarget->solid.vel ),
                pilot_isPlayer( ptarget ) ? SPFX_LAYER_FRONT
                                          : SPFX_LAYER_MIDDLE );
   } else if ( hit->type == TARGET_ASTEROID ) {
      Asteroid *ast    = hit->u.ast;
      Pilot    *parent = pilot_get( w->parent );
      double    mining_bonus =
         ( parent != NULL ) ? parent->stats.mining_bonus : 1.;
      int spfx = outfit_spfxArmour( w->outfit );
      spfx_add( spfx, hit->pos->x, hit->pos->y, VX( ast->sol.vel ),
                VY( ast->sol.vel ), SPFX_LAYER_BACK );
      asteroid_hit( ast, &dmg, outfit_miningRarity( w->outfit ), mining_bonus );
   } else if ( hit->type == TARGET_WEAPON ) {
      Weapon *wpn  = hit->u.wpn;
      int     spfx = outfit_spfxArmour( w->outfit );
      spfx_add( spfx, hit->pos->x, hit->pos->y, VX( wpn->solid.vel ),
                VY( wpn->solid.vel ),
                ( wpn->layer == WEAPON_LAYER_FG ) ? SPFX_LAYER_FRONT
                                                  : SPFX_LAYER_MIDDLE );
      weapon_damage( wpn, &dmg );
   }

   /* no need for the weapon particle anymore */
   weapon_destroy( w );
}

/**
 * @brief Weapon missed and is due to be destroyed.
 *
 *    @param w Weapon that missed.
 */
static void weapon_miss( Weapon *w )
{
   int spfx = -1;

   /* See if we need armour death sprite. */
   if ( outfit_isProp( w->outfit, OUTFIT_PROP_WEAP_BLOWUP_ARMOUR ) )
      spfx = outfit_spfxArmour( w->outfit );
   /* See if we need shield death sprite. */
   else if ( outfit_isProp( w->outfit, OUTFIT_PROP_WEAP_BLOWUP_SHIELD ) )
      spfx = outfit_spfxShield( w->outfit );

   /* Add death sprite if needed. */
   if ( spfx != -1 ) {
      int s;
      spfx_add( spfx, w->solid.pos.x, w->solid.pos.y, w->solid.vel.x,
                w->solid.vel.y,
                ( w->layer == WEAPON_LAYER_FG ) ? SPFX_LAYER_FRONT
                                                : SPFX_LAYER_MIDDLE );
      /* Add sound if explodes and has it. */
      s = outfit_soundHit( w->outfit );
      if ( s != -1 )
         w->voice = sound_playPos( s, w->solid.pos.x, w->solid.pos.y,
                                   w->solid.vel.x, w->solid.vel.y );
   }

   /* On hit weapon effects. */
   if ( w->outfit->lua_onmiss != LUA_NOREF ) {
      const Pilot *parent = pilot_get( w->parent );

      lua_rawgeti( naevL, LUA_REGISTRYINDEX, w->lua_mem ); /* mem */
      nlua_setenv( naevL, w->outfit->lua_env, "mem" );     /* */

      /* Set up the function: onmiss() */
      lua_rawgeti( naevL, LUA_REGISTRYINDEX, w->outfit->lua_onmiss ); /* f */
      lua_pushpilot( naevL, ( parent == NULL ) ? 0 : parent->id );
      lua_pushvector( naevL, w->solid.pos );
      lua_pushvector( naevL, w->solid.vel );
      lua_pushoutfit( naevL, w->outfit );
      if ( nlua_pcall( w->outfit->lua_env, 4, 0 ) ) { /* */
         WARN( _( "Outfit '%s' -> '%s':\n%s" ), w->outfit->name, "onmiss",
               lua_tostring( naevL, -1 ) );
         lua_pop( naevL, 1 );
      }
   }

   /* Explodes when it misses. */
   if ( outfit_isProp( w->outfit, OUTFIT_PROP_WEAP_MISS_EXPLODE ) ) {
      double        damage, radius;
      Damage        dmg;
      const Damage *odmg;

      /* Get general details. */
      odmg            = outfit_damage( w->outfit );
      damage          = w->dam_mod * w->strength * odmg->damage;
      radius          = outfit_radius( w->outfit );
      dmg.damage      = MAX( 0., damage * ( 1. - w->dam_as_dis_mod ) );
      dmg.penetration = odmg->penetration;
      dmg.type        = odmg->type;
      dmg.disable     = MAX( 0., w->dam_mod * w->strength * odmg->disable +
                                    damage * w->dam_as_dis_mod );

      weapon_hitExplode( w, &dmg, radius, &w->solid.pos );
   }

   weapon_destroy( w );
}

/**
 * @brief Applies damage to a weapon.
 *
 *    @param w Weapon being damaged.
 *    @param dmg Damage being applied.
 */
static void weapon_damage( Weapon *w, const Damage *dmg )
{
   assert( outfit_isLauncher( w->outfit ) );

   double damage_armour;
   double absorb =
      1. - CLAMP( 0., 1., w->outfit->u.lau.dmg_absorb - dmg->penetration );

   dtype_calcDamage( NULL, &damage_armour, absorb, NULL, dmg, NULL );
   w->armour -= damage_armour + dmg->disable;

   /* Still alive so nothing really happens. */
   if ( w->armour > 0. )
      return;

   /* Bye bye. */
   weapon_destroy( w );

   int spfx = -1;
   /* See if we need armour death sprite. */
   if ( outfit_isProp( w->outfit, OUTFIT_PROP_WEAP_BLOWUP_ARMOUR ) )
      spfx = outfit_spfxArmour( w->outfit );
   /* See if we need shield death sprite. */
   else if ( outfit_isProp( w->outfit, OUTFIT_PROP_WEAP_BLOWUP_SHIELD ) )
      spfx = outfit_spfxShield( w->outfit );
   if ( spfx != -1 ) {
      int s;
      spfx_add( spfx, w->solid.pos.x, w->solid.pos.y, w->solid.vel.x,
                w->solid.vel.y,
                ( w->layer == WEAPON_LAYER_FG ) ? SPFX_LAYER_FRONT
                                                : SPFX_LAYER_MIDDLE );
      /* Add sound if explodes and has it. */
      s = outfit_soundHit( w->outfit );
      if ( s != -1 )
         w->voice = sound_playPos( s, w->solid.pos.x, w->solid.pos.y,
                                   w->solid.vel.x, w->solid.vel.y );
   }
}

/**
 * @brief A beam weapon hit something.
 *
 *    @param w Weapon involved in the collision.
 *    @param hit The actual hit.
 *    @param dt Current delta tick.
 */
static void weapon_hitBeam( Weapon *w, const WeaponHit *hit, double dt )
{
   Pilot        *parent;
   double        damage, firerate, mod;
   Damage        dmg;
   const Damage *odmg;

   /* Get general details. */
   odmg   = outfit_damage( w->outfit );
   parent = pilot_get( w->parent );
   if ( w->outfit->type == OUTFIT_TYPE_TURRET_BEAM )
      firerate = parent->stats.tur_firerate;
   else
      firerate = parent->stats.fwd_firerate;
   mod = w->dam_mod * w->strength * firerate * parent->stats.weapon_firerate *
         parent->stats.time_speedup * dt;
   damage          = odmg->damage * mod;
   dmg.damage      = MAX( 0., damage * ( 1. - w->dam_as_dis_mod ) );
   dmg.penetration = odmg->penetration;
   dmg.type        = odmg->type;
   dmg.disable = MAX( 0., odmg->disable * mod + damage * w->dam_as_dis_mod );

   if ( hit->type == TARGET_PILOT ) {
      Pilot *p = hit->u.plt;

      /* Have pilot take damage and get real damage done. */
      double realdmg =
         pilot_hit( p, &w->solid, parent, &dmg, w->outfit, w->lua_mem, 1 );

      /* Add sprite, layer depends on whether player shot or not. */
      if ( w->timer2 <= 0. ) {
         int spfx;
         /* Get the layer. */
         WeaponLayer spfx_layer = ( w->layer == WEAPON_LAYER_FG )
                                     ? SPFX_LAYER_FRONT
                                     : SPFX_LAYER_MIDDLE;

         /* Choose spfx. */
         if ( p->shield > 0. )
            spfx = outfit_spfxShield( w->outfit );
         else
            spfx = outfit_spfxArmour( w->outfit );

         /* Add graphic. */
         spfx_add( spfx, hit->pos[0].x, hit->pos[0].y, VX( p->solid.vel ),
                   VY( p->solid.vel ), spfx_layer );
         spfx_add( spfx, hit->pos[1].x, hit->pos[1].y, VX( p->solid.vel ),
                   VY( p->solid.vel ), spfx_layer );
         w->timer2 = -2.;

         /* Inform AI that it's been hit, to not saturate ai Lua with messages.
          */
         weapon_hitAI( p, parent, realdmg );
      }
   } else if ( hit->type == TARGET_ASTEROID ) {
      Asteroid *a = hit->u.ast;
      double    mining_bonus =
         ( parent != NULL ) ? parent->stats.mining_bonus : 1.;
      asteroid_hit( a, &dmg, outfit_miningRarity( w->outfit ), mining_bonus );

      /* Add sprite. */
      if ( w->timer2 <= 0. ) {
         int spfx = outfit_spfxArmour( w->outfit );

         /* Add graphic. */
         spfx_add( spfx, hit->pos[0].x, hit->pos[0].y, VX( a->sol.vel ),
                   VY( a->sol.vel ), SPFX_LAYER_MIDDLE );
         spfx_add( spfx, hit->pos[1].x, hit->pos[1].y, VX( a->sol.vel ),
                   VY( a->sol.vel ), SPFX_LAYER_MIDDLE );
         w->timer2 = -2.;
      }
   } else if ( hit->type == TARGET_WEAPON ) {
      Weapon *wpn = hit->u.wpn;
      weapon_damage( wpn, &dmg );

      /* Add sprite. */
      if ( w->timer2 <= 0. ) {
         int spfx = outfit_spfxArmour( w->outfit );
         /* Get the layer. */
         WeaponLayer spfx_layer = ( w->layer == WEAPON_LAYER_FG )
                                     ? SPFX_LAYER_FRONT
                                     : SPFX_LAYER_MIDDLE;

         /* Add graphic. */
         spfx_add( spfx, hit->pos[0].x, hit->pos[0].y, VX( wpn->solid.vel ),
                   VY( wpn->solid.vel ), spfx_layer );
         spfx_add( spfx, hit->pos[1].x, hit->pos[1].y, VX( wpn->solid.vel ),
                   VY( wpn->solid.vel ), spfx_layer );
         w->timer2 = -2.;
      }
   }
}

/**
 * @brief Gets the aim position of a turret weapon.
 *
 *    @param o Weapon outfit.
 *    @param parent Parent of the weapon.
 *    @param target Target of the weapon.
 *    @param pos Position of the turret.
 *    @param vel Velocity of the turret.
 *    @param dir Direction facing parent ship and turret.
 *    @param time Expected flight time.
 *    @return 0 if not in arc, 1 if in arc.
 */
int weapon_inArc( const Outfit *o, const Pilot *parent, const Target *target,
                  const vec2 *pos, const vec2 *vel, double dir, double time )
{
   if ( outfit_isTurret( o ) )
      return 1;
   else if ( ( o->type == OUTFIT_TYPE_LAUNCHER ) && ( o->u.lau.ai > 0 ) ) {
      /* TODO reduce code duplication here. */
      const vec2 *target_pos;
      double      x, y, ang, off;
      switch ( target->type ) {
      case TARGET_PILOT: {
         const Pilot *pilot_target = pilot_get( target->u.id );
         if ( pilot_target == NULL )
            return dir;
         target_pos = &pilot_target->solid.pos;
      } break;

      case TARGET_ASTEROID: {
         const AsteroidAnchor *field =
            &cur_system->asteroids[target->u.ast.anchor];
         const Asteroid *ast = &field->asteroids[target->u.ast.asteroid];
         target_pos          = &ast->sol.pos;
      } break;

      case TARGET_WEAPON: {
         const Weapon *wtarget = weapon_getID( target->u.id );
         if ( wtarget == NULL )
            return dir;
         target_pos = &wtarget->solid.pos;
      } break;

      // case TARGET_NONE:
      default:
         return dir;
      }
      x   = target_pos->x - pos->x;
      y   = target_pos->y - pos->y;
      ang = ANGLE( x, y );
      off = angle_diff( ang, dir );
      if ( FABS( off ) <= o->u.lau.arc )
         return 1;
      return 0;
   } else {
      double swivel = outfit_swivel( o );
      double rdir =
         weapon_aimTurretAngle( o, parent, target, pos, vel, dir, time );
      double off = angle_diff( rdir, dir );
      if ( FABS( off ) <= swivel )
         return 1;
      return 0;
   }
}

/**
 * @brief Gets the aim direction of a turret weapon.
 */
static double weapon_aimTurretAngle( const Outfit *outfit, const Pilot *parent,
                                     const Target *target, const vec2 *pos,
                                     const vec2 *vel, double dir, double time )
{
   const Pilot *pilot_target = NULL;
   const vec2  *target_pos, *target_vel;
   double       rx, ry, x, y, t, lead, rdir;

   switch ( target->type ) {
   case TARGET_PILOT:
      pilot_target = pilot_get( target->u.id );
      if ( pilot_target == NULL )
         return dir;
      target_pos = &pilot_target->solid.pos;
      target_vel = &pilot_target->solid.vel;
      break;

   case TARGET_ASTEROID: {
      const AsteroidAnchor *field =
         &cur_system->asteroids[target->u.ast.anchor];
      const Asteroid *ast = &field->asteroids[target->u.ast.asteroid];
      target_pos          = &ast->sol.pos;
      target_vel          = &ast->sol.vel;
   } break;

   case TARGET_WEAPON: {
      const Weapon *wtarget = weapon_getID( target->u.id );
      if ( wtarget == NULL )
         return dir;
      target_pos = &wtarget->solid.pos;
      target_vel = &wtarget->solid.vel;
   } break;

   // case TARGET_NONE:
   default:
      return dir;
   }

   /* Get the vector : shooter -> target */
   rx = target_pos->x - pos->x;
   ry = target_pos->y - pos->y;

   /* Try to predict where the enemy will be. */
   t = time;
   if ( t ==
        INFINITY ) /* Postprocess (t = INFINITY means target is not hittable) */
      t = 0.;

   double t_parent = t;
   /* Launch the missiles in the estimated direction of the target. */
   if ( outfit_isLauncher( outfit ) && outfit->u.lau.ai != AMMO_AI_UNGUIDED )
      t_parent = 0.;

   /* Position is calculated on where it should be */
   x = ( target_pos->x + target_vel->x * t ) - ( pos->x + vel->x * t_parent );
   y = ( target_pos->y + target_vel->y * t ) - ( pos->y + vel->y * t_parent );

   /* Compute both the angles we want. */
   if ( pilot_target != NULL ) {
      /* Lead angle is determined from ewarfare. */
      double trackmin = outfit_trackmin( outfit );
      double trackmax = outfit_trackmax( outfit );
      lead = pilot_ewWeaponTrack( parent, pilot_target, trackmin, trackmax );
      x    = lead * x + ( 1. - lead ) * rx;
      y    = lead * y + ( 1. - lead ) * ry;
   } else
      lead = 1.;
   rdir = ANGLE( x, y );

   /* For unguided rockets: use a FD quasi-Newton algorithm to aim better. */
   if ( outfit_isLauncher( outfit ) && outfit->u.lau.accel > 0. ) {
      double vmin = outfit->u.lau.speed * parent->stats.launch_speed;

      if ( vmin > 0. ) {
         /* Get various details. */
         double tt, ddir, acc, pxv, ang, dvx, dvy;
         acc = outfit->u.lau.accel * parent->stats.launch_accel;

         /* Get the relative velocity. */
         dvx = lead * ( target_vel->x - vel->x );
         dvy = lead * ( target_vel->y - vel->y );

         /* Cross product between position and vel. */
         /* For having a better conditionning, ddir is adapted to the angular
          * difference. */
         pxv = rx * dvy - ry * dvx;
         ang = atan2( pxv,
                      rx * dvx +
                         ry * dvy ); /* Angle between position and velocity. */
         if ( fabs( ang + M_PI ) < fabs( ang ) )
            ang += M_PI; /* Periodicity tricks. */
         else if ( fabs( ang - M_PI ) < fabs( ang ) )
            ang -= M_PI;
         ddir = -ang / 1000.;

         /* Iterate to correct the initial guess rdir. */
         /* We compute more precisely ta and tt. */
         /* (times for the ammo and the target to get to intersection point) */
         /* The aim is to nullify ta-tt. */
         if ( fabs( ang ) > DOUBLE_TOL ) { /* No need to iterate if it's already
                                              nearly aligned. */
            int niter = 5;
            for ( int i = 0; i < niter; i++ ) {
               double dtdd;
               double d  = weapon_computeTimes( rdir, rx, ry, dvx, dvy, pxv,
                                                vmin, acc, &tt );
               double dd = weapon_computeTimes( rdir + ddir, rx, ry, dvx, dvy,
                                                pxv, vmin, acc, &tt );

               /* Manage an exception (tt<0), and regular stopping condition. */
               /* TODO: this stopping criterion is too restrictive. */
               /* (for example when pos and vel are nearly aligned). */
               if ( tt < 0. || fabs( d ) < 5. )
                  break;

               dtdd = ( dd - d ) /
                      ddir; /* Derivative of the criterion wrt. rdir. */
               rdir = rdir - d / dtdd; /* Update. */
            }
         }
      }
   }
   return rdir;
}

/**
 * @brief Gets the aim position of a turret weapon.
 *
 *    @param outfit Weapon outfit.
 *    @param parent Parent of the weapon.
 *    @param target Target of the weapon.
 *    @param pos Position of the turret.
 *    @param vel Velocity of the turret.
 *    @param dir Direction facing parent ship and turret.
 *    @param time Expected flight time.
 *    @return The direction to aim.
 */
static double weapon_aimTurret( const Outfit *outfit, const Pilot *parent,
                                const Target *target, const vec2 *pos,
                                const vec2 *vel, double dir, double time )
{
   double rdir, off;
   double swivel = outfit_swivel( outfit );

   /* No swivel is trivial case. */
   if ( swivel <= 0. )
      return dir;

   /* Get the angle. */
   rdir = weapon_aimTurretAngle( outfit, parent, target, pos, vel, dir, time );

   /* Calculate bounds. */
   off = angle_diff( rdir, dir );
   if ( FABS( off ) > swivel ) {
      if ( off > 0. )
         rdir = dir - swivel;
      else
         rdir = dir + swivel;
   }

   return rdir;
}

/**
 * @brief Gets the aim position of a turret weapon.
 *
 *    @param target_pos Target of the weapon.
 *    @param pos Position of the turret.
 *    @param dir Direction facing parent ship and turret.
 *    @param swivel Maximum angle between weapon and straight ahead.
 */
static double weapon_aimTurretStatic( const vec2 *target_pos, const vec2 *pos,
                                      double dir, double swivel )
{
   double rx, ry, rdir, off;
   /* Get the vector : shooter -> target */
   rx   = target_pos->x - pos->x;
   ry   = target_pos->y - pos->y;
   rdir = ANGLE( rx, ry );

   /* Calculate bounds. */
   off = angle_diff( rdir, dir );
   if ( FABS( off ) > swivel ) {
      if ( off > 0. )
         rdir = dir - swivel;
      else
         rdir = dir + swivel;
   }

   return rdir;
}

/**
 * @brief Computes precisely interception times for propelled weapons (rockets).
 *
 *    @param rdir tried shooting angle.
 *    @param rx Relative position x.
 *    @param ry Relative position y.
 *    @param dvx Relative velocity x.
 *    @param dvy Relative velocity y.
 *    @param pxv Cross product between relative position and relative velocity
 *    @param vmin min ammo velocity.
 *    @param acc ammo acceleration.
 *    @param[out] tt Time for the target to reach the interception point.
 */
static double weapon_computeTimes( double rdir, double rx, double ry,
                                   double dvx, double dvy, double pxv,
                                   double vmin, double acc, double *tt )
{
   double l, dxv, dxp, ct, st, d;

   /* Trigonometry. */
   ct = cos( rdir );
   st = sin( rdir );

   /* Two extra cross products. */
   dxv = ct * dvy - st * dvx;
   dxp = ct * ry - st * rx;

   /* Compute criterion. */
   *tt =
      -dxp / dxv; /* Time to interception for target. Because triangle aera. */
   l = pxv /
       dxv; /* Length to interception for shooter. Because triangle aera. */
   d = .5 * acc * ( *tt ) * ( *tt ) +
       vmin * ( *tt ); /* Estimate how far the projectile went. */

   return ( d - l ); /* Criterion is distance of projectile to intersection when
                        target is there. */
}

/**
 * @brief Creates the bolt specific properties of a weapon.
 *
 *    @param w Weapon to create bolt specific properties of.
 *    @param outfit Outfit which spawned the weapon.
 *    @param dir Direction the shooter is facing.
 *    @param pos Position of the slot (absolute).
 *    @param vel Velocity of the slot (absolute).
 *    @param parent Shooter.
 *    @param time Expected flight time.
 *    @param aim Whether or not to aim.
 */
static void weapon_createBolt( Weapon *w, const Outfit *outfit, double dir,
                               const vec2 *pos, const vec2 *vel,
                               const Pilot *parent, double time, int aim )
{
   vec2             v;
   double           mass, rdir, m;
   const OutfitGFX *gfx;

   if ( aim )
      rdir =
         weapon_aimTurret( outfit, parent, &w->target, pos, vel, dir, time );
   else {
      if ( pilot_isPlayer( parent ) && input_mouseIsShown() ) {
         vec2 tv;
         gl_screenToGameCoords( &tv.x, &tv.y, player.mousex, player.mousey );
         rdir =
            weapon_aimTurretStatic( &tv, pos, dir, outfit_swivel( outfit ) );
      } else
         rdir = dir;
   }

   /* Disperse as necessary. */
   double dispersion = outfit_dispersion( outfit );
   if ( dispersion > 0. )
      rdir += RNG_1SIGMA() * dispersion;

   /* Stat modifiers. */
   if ( outfit->type == OUTFIT_TYPE_TURRET_BOLT ) {
      w->dam_mod *= parent->stats.tur_damage * parent->stats.weapon_damage;
      /* dam_as_dis is computed as multiplier, must be corrected. */
      w->dam_as_dis_mod = parent->stats.tur_dam_as_dis - 1.;
      w->range_mod      = parent->stats.tur_range * parent->stats.weapon_range;
   } else {
      w->dam_mod *= parent->stats.fwd_damage * parent->stats.weapon_damage;
      /* dam_as_dis is computed as multiplier, must be corrected. */
      w->dam_as_dis_mod = parent->stats.fwd_dam_as_dis - 1.;
      w->range_mod      = parent->stats.fwd_range * parent->stats.weapon_range;
   }
   /* Clamping, but might not actually be necessary if weird things want to be
    * done. */
   w->dam_as_dis_mod = CLAMP( 0., 1., w->dam_as_dis_mod );

   /* Calculate direction. */
   rdir = angle_clean( rdir );

   mass = 1.; /* Lasers are presumed to have unitary mass, just like the real
                 world. */
   v                       = *vel;
   m                       = outfit_speed( outfit );
   double speed_dispersion = outfit_speed_dispersion( outfit );
   if ( speed_dispersion > 0. )
      m += RNG_1SIGMA() * speed_dispersion;
   vec2_cadd( &v, m * cos( rdir ), m * sin( rdir ) );
   w->timer   = outfit_range( outfit ) / outfit_speed( outfit ) * w->range_mod;
   w->falloff = w->timer - outfit_falloff( outfit ) / outfit_speed( outfit );
   solid_init( &w->solid, mass, rdir, pos, &v, SOLID_UPDATE_EULER );
   w->voice = sound_playPos( outfit_sound( w->outfit ), w->solid.pos.x,
                             w->solid.pos.y, w->solid.vel.x, w->solid.vel.y );

   /* Set facing direction. */
   gfx = outfit_gfx( w->outfit );
   if ( gfx->tex != NULL )
      gl_getSpriteFromDir( &w->sx, &w->sy, tex_sx( gfx->tex ),
                           tex_sy( gfx->tex ), w->solid.dir );
}

/**
 * @brief Creates the ammo specific properties of a weapon.
 *
 *    @param w Weapon to create ammo specific properties of.
 *    @param outfit Outfit which spawned the weapon.
 *    @param dir Direction the shooter is facing.
 *    @param pos Position of the slot (absolute).
 *    @param vel Velocity of the slot (absolute).
 *    @param parent Shooter.
 *    @param time Expected flight time.
 *    @param aim Whether or not to aim.
 */
static void weapon_createAmmo( Weapon *w, const Outfit *outfit, double dir,
                               const vec2 *pos, const vec2 *vel,
                               const Pilot *parent, double time, int aim )
{
   vec2             v;
   double           mass, rdir, m;
   const OutfitGFX *gfx;

   if ( aim )
      rdir =
         weapon_aimTurret( outfit, parent, &w->target, pos, vel, dir, time );
   else {
      if ( pilot_isPlayer( parent ) && input_mouseIsShown() ) {
         vec2 tv;
         gl_screenToGameCoords( &tv.x, &tv.y, player.mousex, player.mousey );
         rdir = weapon_aimTurretStatic( &tv, pos, dir, outfit->u.lau.swivel );
      } else
         rdir = dir;
   }

   /* Disperse as necessary. */
   if ( outfit->u.lau.dispersion > 0. )
      rdir += RNG_1SIGMA() * outfit->u.lau.dispersion;
   /* Make sure angle is in range. */
   rdir = angle_clean( rdir );

   /* Snapshot. */
   w->dam_mod *= parent->stats.launch_damage;
   w->accel_mod = parent->stats.launch_accel;
   w->speed_mod = parent->stats.launch_speed;
   w->turn_mod  = parent->stats.launch_turn;

   /* If accel is 0. we assume it starts out at speed. */
   v = *vel;
   m = outfit->u.lau.speed * w->speed_mod;
   if ( outfit->u.lau.speed_dispersion > 0. )
      m += RNG_1SIGMA() * outfit->u.lau.speed_dispersion;
   vec2_cadd( &v, m * cos( rdir ), m * sin( rdir ) );
   w->real_vel = VMOD( v );

   /* Set up ammo details. */
   mass     = w->outfit->u.lau.ammo_mass;
   w->timer = w->outfit->u.lau.duration * parent->stats.launch_range *
              parent->stats.weapon_range;
   solid_init( &w->solid, mass, rdir, pos, &v, SOLID_UPDATE_EULER );
   if ( w->outfit->u.lau.accel > 0. ) {
      weapon_setAccel( w, w->outfit->u.lau.accel * w->accel_mod );
      /* Limit speed, we only relativize in the case it has accel + initial
       * speed. */
      w->solid.speed_max = w->outfit->u.lau.speed_max * w->speed_mod;
      if ( w->outfit->u.lau.speed > 0. )
         w->solid.speed_max = -1; /* No limit. */
   }

   /* Handle health if necessary. */
   if ( w->outfit->u.lau.armour > 0. ) {
      w->armour = w->outfit->u.lau.armour;
      weapon_setFlag( w, WEAPON_FLAG_HITTABLE );
   }

   /* Handle seekers. */
   if ( w->outfit->u.lau.ai != AMMO_AI_UNGUIDED ) {
      w->timer2 = outfit->u.lau.iflockon * parent->stats.launch_calibration;
      w->paramf = outfit->u.lau.iflockon * parent->stats.launch_calibration;
      w->status = ( w->timer2 > 0. ) ? WEAPON_STATUS_LOCKING : WEAPON_STATUS_OK;

      w->think = think_seeker; /* AI is the same atm. */
      w->r     = RNGF();       /* Used for jamming. */

      /* If they are seeking a pilot, increment lockon counter. */
      if ( w->target.type == TARGET_PILOT ) {
         Pilot *pilot_target = pilot_get( w->target.u.id );
         if ( pilot_target != NULL )
            pilot_target->lockons++;
      }
   } else
      w->status = WEAPON_STATUS_OK;

   /* Play sound. */
   w->voice = sound_playPos( w->outfit->u.lau.sound, w->solid.pos.x,
                             w->solid.pos.y, w->solid.vel.x, w->solid.vel.y );

   /* Set facing direction. */
   gfx = outfit_gfx( w->outfit );
   if ( gfx->tex != NULL )
      gl_getSpriteFromDir( &w->sx, &w->sy, tex_sx( gfx->tex ),
                           tex_sy( gfx->tex ), w->solid.dir );

   /* Set up trails. */
   if ( w->outfit->u.lau.trail_spec != NULL )
      w->trail = spfx_trail_create( w->outfit->u.lau.trail_spec );
}

/**
 * @brief Creates a new weapon.
 *
 *    @param w Weapon to create.
 *    @param po Outfit slot which spawned the weapon.
 *    @param ref Reference outfit to use, does not have to be the outfit in the
 * slot, but will default to it if set to NULL.
 *    @param dir Direction the shooter is facing.
 *    @param pos Position of the slot (absolute).
 *    @param vel Velocity of the slot (absolute).
 *    @param parent Shooter.
 *    @param target Target ID of the shooter.
 *    @param time Expected flight time.
 *    @param aim Whether or not to aim.
 *    @return A pointer to the newly created weapon.
 */
static int weapon_create( Weapon *w, PilotOutfitSlot *po, const Outfit *ref,
                          double dir, const vec2 *pos, const vec2 *vel,
                          const Pilot *parent, const Target *target,
                          double time, int aim )
{
   double        mass, rdir;
   const Outfit *outfit =
      ( ( ref == NULL ) && ( po != NULL ) ) ? po->outfit : ref;

   /* Create basic features */
   memset( w, 0, sizeof( Weapon ) );
   w->id      = ++weapon_idgen;
   w->layer   = ( parent->id == PLAYER_ID ) ? WEAPON_LAYER_FG : WEAPON_LAYER_BG;
   w->mount   = po;
   w->dam_mod = 1.;   /* Default of 100% damage. */
   w->range_mod = 1.; /* Default of 100% range. */
   w->accel_mod = 1.;
   w->speed_mod = 1.;
   w->turn_mod  = 1.;
   // w->dam_as_dis_mod = 0.;   /* Default of 0% damage to disable. */
   w->faction = parent->faction;                   /* non-changeable */
   w->parent  = parent->id;                        /* non-changeable */
   memcpy( &w->target, target, sizeof( Target ) ); /* non-changeable */
   w->lua_mem = LUA_NOREF;
   if ( po != NULL && po->lua_mem != LUA_NOREF ) {
      lua_rawgeti( naevL, LUA_REGISTRYINDEX, po->lua_mem ); /* mem */
      w->lua_mem = luaL_ref( naevL, LUA_REGISTRYINDEX );
   }
   w->outfit        = outfit; /* non-changeable */
   w->strength      = 1.;
   w->strength_base = 1.;
   w->r             = RNGF(); /* Set unique value. */
   /* Set flags. */
   if ( outfit_isProp( outfit, OUTFIT_PROP_WEAP_ONLYHITTARGET ) )
      weapon_setFlag( w, WEAPON_FLAG_ONLYHITTARGET );

   /* Inform the target. */
   if ( !( outfit_isBeam( w->outfit ) ) &&
        ( w->target.type == TARGET_PILOT ) ) {
      Pilot *pilot_target = pilot_get( w->target.u.id );
      if ( pilot_target != NULL )
         pilot_target->projectiles++;
   }

   switch ( outfit->type ) {

   /* Bolts treated together */
   case OUTFIT_TYPE_BOLT:
   case OUTFIT_TYPE_TURRET_BOLT:
      weapon_createBolt( w, outfit, dir, pos, vel, parent, time, aim );
      break;

   /* Beam weapons are treated together. */
   case OUTFIT_TYPE_BEAM:
   case OUTFIT_TYPE_TURRET_BEAM:
      rdir = dir;
      if ( outfit->type == OUTFIT_TYPE_TURRET_BEAM ) {
         if ( aim ) {
            AsteroidAnchor *field;
            Asteroid       *ast;
            Weapon         *wtarget;
            weapon_setFlag( w, WEAPON_FLAG_AIM );
            switch ( w->target.type ) {
            case TARGET_NONE:
               break;

            case TARGET_PILOT:
               if ( w->parent != w->target.u.id ) {
                  Pilot *pilot_target = pilot_get( w->target.u.id );
                  rdir = vec2_angle( pos, &pilot_target->solid.pos );
               }
               break;

            case TARGET_ASTEROID:
               field = &cur_system->asteroids[w->target.u.ast.anchor];
               ast   = &field->asteroids[w->target.u.ast.asteroid];
               rdir  = vec2_angle( pos, &ast->sol.pos );
               break;

            case TARGET_WEAPON:
               wtarget = weapon_getID( w->target.u.id );
               if ( wtarget != NULL )
                  rdir = vec2_angle( pos, &wtarget->solid.pos );
               break;
            }
         } else if ( pilot_isPlayer( parent ) && input_mouseIsShown() ) {
            vec2 tv;
            gl_screenToGameCoords( &tv.x, &tv.y, player.mousex, player.mousey );
            rdir = vec2_angle( pos, &tv );
         }
      }
      rdir = angle_clean( rdir );

      mass = 1.; /**< Needs a mass. */
      solid_init( &w->solid, mass, rdir, pos, vel, SOLID_UPDATE_EULER );
      w->think = think_beam;
      w->timer = outfit_duration( outfit );
      w->voice =
         sound_playPos( outfit_sound( w->outfit ), w->solid.pos.x,
                        w->solid.pos.y, w->solid.vel.x, w->solid.vel.y );

      if ( outfit->type == OUTFIT_TYPE_BEAM ) {
         w->dam_mod *= parent->stats.fwd_damage * parent->stats.weapon_damage;
         w->dam_as_dis_mod = parent->stats.fwd_dam_as_dis - 1.;
         w->range_mod = parent->stats.fwd_range * parent->stats.weapon_range;
      } else {
         w->dam_mod *= parent->stats.tur_damage * parent->stats.weapon_damage;
         w->dam_as_dis_mod = parent->stats.tur_dam_as_dis - 1.;
         w->range_mod = parent->stats.tur_range * parent->stats.weapon_range;
      }
      w->dam_as_dis_mod = CLAMP( 0., 1., w->dam_as_dis_mod );

      break;

   /* Treat seekers together. */
   case OUTFIT_TYPE_LAUNCHER:
   case OUTFIT_TYPE_TURRET_LAUNCHER:
      weapon_createAmmo( w, outfit, dir, pos, vel, parent, time, aim );
      break;

   /* just dump it where the player is */
   default:
      WARN( _( "Weapon of type '%s' has no create implemented yet!" ),
            w->outfit->name );
      solid_init( &w->solid, 1., dir, pos, vel, SOLID_UPDATE_EULER );
      break;
   }

   /* Set life to timer. */
   w->life = w->timer;

   return 0;
}

/**
 * @brief Creates a new weapon.
 *
 *    @param po Outfit slot which spawns the weapon.
 *    @param ref Reference outfit to use for computing damage and properties.
 *    @param dir Direction of the shooter.
 *    @param pos Position of the slot (absolute).
 *    @param vel Velocity of the slot (absolute).
 *    @param parent Pilot ID of the shooter.
 *    @param target Target ID that is getting shot.
 *    @param time Expected flight time.
 *    @param aim Whether or not to aim.
 */
Weapon *weapon_add( PilotOutfitSlot *po, const Outfit *ref, double dir,
                    const vec2 *pos, const vec2 *vel, const Pilot *parent,
                    const Target *target, double time, int aim )
{
   Weapon *w;

#if DEBUGGING
   const Outfit *o = ( ref == NULL ) ? po->outfit : ref;
   if ( !outfit_isBolt( o ) && !outfit_isLauncher( o ) ) {
      WARN( _( "Trying to create a Weapon from a non-Weapon type Outfit" ) );
      return 0;
   }
#endif /* DEBUGGING */

   w = &array_grow( &weapon_stack );
   weapon_create( w, po, ref, dir, pos, vel, parent, target, time, aim );

   /* Grow the vertex stuff if needed. */
   weapon_updateVBO();
   return w;
}

/**
 * @brief Gets the fly time for a weapon target.
 */
double weapon_targetFlyTime( const Outfit *o, const Pilot *p, const Target *t )
{
   switch ( t->type ) {
   case TARGET_NONE:
      return HUGE_VAL;
   case TARGET_PILOT: {
      const Pilot *pt = pilot_get( t->u.id );
      if ( pt == NULL )
         return HUGE_VAL;
      return pilot_weapFlyTime( o, p, &pt->solid.pos, &pt->solid.vel );
   } break;
   case TARGET_WEAPON: {
      const Weapon *w = weapon_getID( t->u.id );
      if ( w == NULL )
         return HUGE_VAL;
      return pilot_weapFlyTime( o, p, &w->solid.pos, &w->solid.vel );
   } break;
   case TARGET_ASTEROID: {
      const AsteroidAnchor *field = &cur_system->asteroids[t->u.ast.anchor];
      const Asteroid       *ast   = &field->asteroids[t->u.ast.asteroid];
      return pilot_weapFlyTime( o, p, &ast->sol.pos, &ast->sol.vel );
   } break;
   }
   return HUGE_VAL;
}

/**
 * @brief Starts a beam weapon.
 *
 *    @param po Outfit slot which spawns the weapon.
 *    @param dir Direction of the shooter.
 *    @param pos Position of the slot (absolute).
 *    @param vel Velocity of the slot (absolute).
 *    @param parent Pilot shooter.
 *    @param target Target that is getting shot.
 *    @param aim Whether or not to aim.
 *    @return The identifier of the beam weapon.
 *
 * @sa beam_end
 */
unsigned int beam_start( PilotOutfitSlot *po, double dir, const vec2 *pos,
                         const vec2 *vel, const Pilot *parent,
                         const Target *target, int aim )
{
   Weapon *w;

   if ( !outfit_isBeam( po->outfit ) ) {
      WARN( _( "Trying to create a Beam Weapon from a non-beam outfit." ) );
      return -1;
   }

   w = &array_grow( &weapon_stack );
   weapon_create( w, po, NULL, dir, pos, vel, parent, target, 0., aim );

   /* Grow the vertex stuff if needed. */
   weapon_updateVBO();
   return w->id;
}

/**
 * @brief Ends a beam weapon.
 *
 *    @param beam ID of the beam to destroy.
 */
void beam_end( unsigned int beam )
{
#if DEBUGGING
   if ( beam == 0 ) {
      WARN( _( "Trying to remove beam with ID 0!" ) );
      return;
   }
#endif /* DEBUGGING */

   /* Now try to destroy the beam. */
   for ( int i = 0; i < array_size( weapon_stack ); i++ ) {
      Weapon *w = &weapon_stack[i];
      if ( w->id == beam ) { /* Found it. */
         weapon_miss( w );
         break;
      }
   }
}

/**
 * @brief Destroys a weapon.
 *
 *    @param w Weapon to destroy.
 */
static void weapon_destroy( Weapon *w )
{
   /* Just mark for removal. */
   weapon_setFlag( w, WEAPON_FLAG_DESTROYED );
}

/**
 * @brief Frees the weapon.
 *
 *    @param w Weapon to free.
 */
static void weapon_free( Weapon *w )
{
   /* Stop playing sound if beam weapon. */
   if ( outfit_isBeam( w->outfit ) ) {
      sound_stop( w->voice );
      sound_playPos( outfit_soundOff( w->outfit ), w->solid.pos.x,
                     w->solid.pos.y, w->solid.vel.x, w->solid.vel.y );
   } else if ( w->target.type == TARGET_PILOT ) {
      Pilot *pilot_target = pilot_get( w->target.u.id );

      /* Decrement target lockons if needed */
      if ( pilot_target != NULL ) {
         pilot_target->projectiles--;
         if ( outfit_isSeeker( w->outfit ) )
            pilot_target->lockons--;
      }
   }

   /* Free the solid. */
   // solid_free(w->solid);

   /* Free the trail, if any. */
   spfx_trail_remove( w->trail );

   /* Free the Lua ref, if any. */
   luaL_unref( naevL, LUA_REGISTRYINDEX, w->lua_mem );

#ifdef DEBUGGING
   memset( w, 0, sizeof( Weapon ) );
#endif /* DEBUGGING */
}

/**
 * @brief Clears all the weapons, does NOT free the layers.
 */
void weapon_clear( void )
{
   NTracingZone( _ctx, 1 );

   /* Don't forget to stop the sounds. */
   for ( int i = 0; i < array_size( weapon_stack ); i++ ) {
      Weapon *w = &weapon_stack[i];
      sound_stop( w->voice );
      weapon_free( w );
   }
   array_erase( &weapon_stack, array_begin( weapon_stack ),
                array_end( weapon_stack ) );
   /* We can restart the idgen. */
   weapon_idgen = 0; /* May mess up Lua stuff... */

   NTracingZoneEnd( _ctx );
}

/**
 * @brief Destroys all the weapons and frees it all.
 */
void weapon_exit( void )
{
   weapon_clear();

   /* Destroy weapon stack. */
   array_free( weapon_stack );

   /* Destroy VBO. */
   free( weapon_vboData );
   weapon_vboData = NULL;
   gl_vboDestroy( weapon_vbo );
   weapon_vbo = NULL;

   /* Clean up the queries. */
   qt_destroy( &weapon_quadtree );
   il_destroy( &weapon_qtquery );
   il_destroy( &weapon_qtexp );
}

const IntList *weapon_collideQuery( int x1, int y1, int x2, int y2 )
{
   qt_query( &weapon_quadtree, &weapon_qtquery, x1, y1, x2, y2 );
   return &weapon_qtquery;
}

void weapon_collideQueryIL( IntList *il, int x1, int y1, int x2, int y2 )
{
   qt_query( &weapon_quadtree, il, x1, y1, x2, y2 );
}<|MERGE_RESOLUTION|>--- conflicted
+++ resolved
@@ -1246,16 +1246,10 @@
          }
          w->dam_as_dis_mod = CLAMP( 0., 1., w->dam_as_dis_mod );
       }
-<<<<<<< HEAD
-      wc.gfx     = NULL;
-      wc.polygon = NULL;
-      wc.range   = outfit_width( w->outfit ) * 0.5; /* Set beam width. */
-=======
       wc.gfx      = NULL;
       wc.polygon  = NULL;
       wc.polyview = NULL;
-      wc.range    = w->outfit->u.bem.width * 0.5; /* Set beam width. */
->>>>>>> 06363ddc
+      wc.range    = outfit_width( w->outfit ) * 0.5; /* Set beam width. */
       wc.beamrange =
          outfit_range( w->outfit ) * w->range_mod; /* Set beam range. */
 
