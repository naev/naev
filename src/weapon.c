/*
 * See Licensing and Copyright notice in naev.h
 */
/**
 * @file weapon.c
 *
 * @brief Handles all the weapons in game.
 *
 * Weapons are what gets created when a pilot shoots. They are based
 * on the outfit that created them.
 */
/** @cond */
#include <math.h>
#include <stdlib.h>

#include "naev.h"
/** @endcond */

#include "weapon.h"

#include "array.h"
#include "ai.h"
#include "camera.h"
#include "collision.h"
#include "explosion.h"
#include "gui.h"
#include "log.h"
#include "nstring.h"
#include "nlua_pilot.h"
#include "nlua_vec2.h"
#include "nlua_outfit.h"
#include "opengl.h"
#include "pilot.h"
#include "player.h"
#include "rng.h"
#include "spfx.h"
#include "intlist.h"

#define weapon_isSmart(w)     (w->think != NULL) /**< Checks if the weapon w is smart. */

/* Weapon status */
typedef enum WeaponStatus_ {
   WEAPON_STATUS_LOCKING,  /**< Weapon is locking on. */
   WEAPON_STATUS_OK,       /**< Weapon is fine */
   WEAPON_STATUS_UNJAMMED, /**< Survived jamming */
   WEAPON_STATUS_JAMMED,   /**< Got jammed */
   WEAPON_STATUS_JAMMED_SLOWED, /**< Jammed and is now slower. */
} WeaponStatus;

/* Weapon flags. */
#define WEAPON_FLAG_DESTROYED    1
#define weapon_isFlag(w,f)    ((w)->flags & (f))
#define weapon_setFlag(w,f)   ((w)->flags |= (f))
#define weapon_rmFlag(w,f)    ((w)->flags &= ~(f))

/**
 * @struct Weapon
 *
 * @brief In-game representation of a weapon.
 */
typedef struct Weapon_ {
   unsigned int flags;  /**< Weapno flags. */
   Solid solid;         /**< Actually has its own solid :) */
   unsigned int ID;     /**< Only used for beam weapons. */

   int faction;         /**< faction of pilot that shot it */
   unsigned int parent; /**< pilot that shot it */
   unsigned int target; /**< target to hit, only used by seeking things */
   const Outfit* outfit; /**< related outfit that fired it or whatnot */

   double real_vel;     /**< Keeps track of the real velocity. */
   double dam_mod;      /**< Damage modifier. */
   double dam_as_dis_mod; /**< Damage as disable modifier. */
   int voice;           /**< Weapon's voice. */
   double timer2;       /**< Explosion timer for beams, and lockon for ammo. */
   double paramf;       /**< Arbitrary parameter for outfits. */
   double life;         /**< Total life. */
   double timer;        /**< mainly used to see when the weapon was fired */
   double anim;         /**< Used for beam weapon graphics and others. */
   GLfloat r;           /**< Unique random value . */
   int sprite;          /**< Used for spinning outfits. */
   PilotOutfitSlot *mount; /**< Used for beam weapons. */
   int lua_mem;         /**< Mem table, in case of a Pilot Outfit. */
   double falloff;      /**< Point at which damage falls off. Used to determine slowdown for smart seekers.  */
   double strength;     /**< Calculated with falloff. */
   int sx;              /**< Current X sprite to use. */
   int sy;              /**< Current Y sprite to use. */
   Trail_spfx *trail;   /**< Trail graphic if applicable, else NULL. */

   /* position update and render */
<<<<<<< HEAD
   void (*update)(struct Weapon_*, double, WeaponLayer); /**< Updates the weapon */
=======
>>>>>>> 108ed6dc
   void (*think)(struct Weapon_*, double); /**< for the smart missiles */

   WeaponStatus status; /**< Weapon status - to check for jamming */
} Weapon;

/**
 * @brief Struct useful for generalization of weapno collisions.
 */
typedef struct WeaponCollision_ {
   const Weapon *w;        /**< Weapon doing the colliding. */
   const OutfitGFX *gfx;   /**< Graphics of the weapon if applicable. */
   int beam;               /**< Is the weapon a beam weapon? */
   double range;           /**< Range of the weapon (or size in the case of GFX). */
   const CollPoly *polygon;/**< Collision polygon of the weapon if applicable. */
} WeaponCollision;

/* Weapon layers. */
static Weapon** wbackLayer = NULL; /**< behind pilots */
static Weapon** wfrontLayer = NULL; /**< in front of pilots, behind player */

/* Graphics. */
static gl_vbo  *weapon_vbo     = NULL; /**< Weapon VBO. */
static GLfloat *weapon_vboData = NULL; /**< Data of weapon VBO. */
static size_t weapon_vboSize   = 0; /**< Size of the VBO. */

/* Internal stuff. */
static unsigned int beam_idgen = 0; /**< Beam identifier generator. */
static IntList weapon_qtquery; /**< For querying collisions. */

/*
 * Prototypes
 */
/* Creation. */
static double weapon_aimTurret( const Outfit *outfit, const Pilot *parent,
      const Pilot *pilot_target, const vec2 *pos, const vec2 *vel, double dir,
      double swivel, double time );
static double weapon_aimTurretStatic( const vec2 *target_pos, const vec2 *pos, double dir, double swivel );
static void weapon_createBolt( Weapon *w, const Outfit* outfit, double T,
      double dir, const vec2* pos, const vec2* vel, const Pilot* parent, double time, int aim );
static void weapon_createAmmo( Weapon *w, const Outfit* outfit, double T,
      double dir, const vec2* pos, const vec2* vel, const Pilot* parent, double time, int aim );
<<<<<<< HEAD
static Weapon* weapon_create( PilotOutfitSlot* po, const Outfit *ref,
      double T, double dir, const vec2* pos, const vec2* vel,
=======
static Weapon* weapon_create( PilotOutfitSlot* po, double T,
      double dir, const vec2* pos, const vec2* vel,
>>>>>>> 108ed6dc
      const Pilot *parent, const unsigned int target, double time, int aim );
static double weapon_computeTimes( double rdir, double rx, double ry, double dvx, double dvy, double pxv,
      double vmin, double acc, double *tt );
/* Updating. */
static void weapon_render( Weapon* w, double dt );
<<<<<<< HEAD
static void weapons_updateLayer( double dt, const WeaponLayer layer );
static void weapon_update( Weapon* w, double dt, WeaponLayer layer );
=======
static void weapons_updateLayerCollide( double dt, WeaponLayer layer );
static void weapons_updateLayer( double dt, const WeaponLayer layer );
static void weapon_updateCollide( Weapon* w, double dt, WeaponLayer layer );
static void weapon_update( Weapon* w, double dt );
>>>>>>> 108ed6dc
static void weapon_sample_trail( Weapon* w );
/* Destruction. */
static void weapon_destroy( Weapon* w );
static void weapon_free( Weapon* w );
static void weapon_explodeLayer( WeaponLayer layer,
      double x, double y, double radius,
      const Pilot *parent, int mode );
static void weapons_purgeLayer( Weapon** layer );
/* Hitting. */
static int weapon_checkCanHit( const Weapon* w, const Pilot *p );
static void weapon_hit( Weapon* w, Pilot* p, vec2* pos );
static void weapon_miss( Weapon *w );
static void weapon_hitAst( Weapon* w, Asteroid* a, WeaponLayer layer, vec2* pos );
static void weapon_hitBeam( Weapon* w, Pilot* p, WeaponLayer layer,
      vec2 pos[2], double dt );
static void weapon_hitAstBeam( Weapon* w, Asteroid* a, WeaponLayer layer,
      vec2 pos[2], double dt );
<<<<<<< HEAD
static int weapon_testCollision( const WeaponCollision *wc, const glTexture *ctex,
   int csx, int csy, const vec2 *cpos, const CollPoly *cpol, vec2 crash[2] );
=======
>>>>>>> 108ed6dc
/* think */
static void think_seeker( Weapon* w, double dt );
static void think_beam( Weapon* w, double dt );
/* externed */
void weapon_minimap( double res, double w,
      double h, const RadarShape shape, double alpha );
/* movement. */
static void weapon_setThrust( Weapon *w, double thrust );
static void weapon_setTurn( Weapon *w, double turn );

/**
 * @brief Initializes the weapon stuff.
 */
void weapon_init (void)
{
   wfrontLayer = array_create(Weapon*);
   wbackLayer  = array_create(Weapon*);
   il_create( &weapon_qtquery, 1 );
}

/**
 * @brief Draws the minimap weapons (used in player.c).
 *
 *    @param res Minimap resolution.
 *    @param w Width of minimap.
 *    @param h Height of minimap.
 *    @param shape Shape of the minimap.
 *    @param alpha Alpha to draw points at.
 */
void weapon_minimap( double res, double w,
      double h, const RadarShape shape, double alpha )
{
   int rc, p;
   const glColour *c;
   GLsizei offset;
   Pilot *par;

   /* Get offset. */
   p = 0;
   offset = weapon_vboSize;

   if (shape==RADAR_CIRCLE)
      rc = (int)(w*w);
   else
      rc = 0;

   /* Draw the points for weapons on all layers. */
   for (int i=0; i<array_size(wbackLayer); i++) {
      double x, y;
      Weapon *wp = wbackLayer[i];

      /* Make sure is in range. */
      if (!pilot_inRange( player.p, wp->solid.pos.x, wp->solid.pos.y ))
         continue;

      /* Get radar position. */
      x = (wp->solid.pos.x - player.p->solid.pos.x) / res;
      y = (wp->solid.pos.y - player.p->solid.pos.y) / res;

      /* Make sure in range. */
      if (shape==RADAR_RECT && (ABS(x)>w/2. || ABS(y)>h/2.))
         continue;
      if (shape==RADAR_CIRCLE && (((x)*(x)+(y)*(y)) > rc))
         continue;

      /* Choose colour based on if it'll hit player. */
      if ((outfit_isSeeker(wp->outfit) && (wp->target != PLAYER_ID)) ||
            (wp->faction == FACTION_PLAYER))
         c = &cNeutral;
      else {
         if (wp->target == PLAYER_ID)
            c = &cHostile;
         else {
            par = pilot_get(wp->parent);
            if ((par!=NULL) && pilot_isHostile(par))
               c = &cHostile;
            else
               c = &cNeutral;
         }
      }

      /* Set the colour. */
      weapon_vboData[ offset + 4*p + 0 ] = c->r;
      weapon_vboData[ offset + 4*p + 1 ] = c->g;
      weapon_vboData[ offset + 4*p + 2 ] = c->b;
      weapon_vboData[ offset + 4*p + 3 ] = alpha;

      /* Put the pixel. */
      weapon_vboData[ 2*p + 0 ] = x;
      weapon_vboData[ 2*p + 1 ] = y;

      /* "Add" pixel. */
      p++;
   }
   for (int i=0; i<array_size(wfrontLayer); i++) {
      double x, y;
      Weapon *wp = wfrontLayer[i];

      /* Make sure is in range. */
      if (!pilot_inRange( player.p, wp->solid.pos.x, wp->solid.pos.y ))
         continue;

      /* Get radar position. */
      x = (wp->solid.pos.x - player.p->solid.pos.x) / res;
      y = (wp->solid.pos.y - player.p->solid.pos.y) / res;

      /* Make sure in range. */
      if (shape==RADAR_RECT && (ABS(x)>w/2. || ABS(y)>h/2.))
         continue;
      if (shape==RADAR_CIRCLE && (((x)*(x)+(y)*(y)) > rc))
         continue;

      /* Choose colour based on if it'll hit player. */
      if (outfit_isSeeker(wp->outfit) && (wp->target != PLAYER_ID))
         c = &cNeutral;
      else if ((wp->target == PLAYER_ID && wp->target != wp->parent) ||
            areEnemies(FACTION_PLAYER, wp->faction))
         c = &cHostile;
      else
         c = &cNeutral;

      /* Set the colour. */
      weapon_vboData[ offset + 4*p + 0 ] = c->r;
      weapon_vboData[ offset + 4*p + 1 ] = c->g;
      weapon_vboData[ offset + 4*p + 2 ] = c->b;
      weapon_vboData[ offset + 4*p + 3 ] = alpha;

      /* Put the pixel. */
      weapon_vboData[ 2*p + 0 ] = x;
      weapon_vboData[ 2*p + 1 ] = y;

      /* "Add" pixel. */
      p++;
   }

   /* Only render with something to draw. */
   if (p > 0) {
      /* Upload data changes. */
      gl_vboSubData( weapon_vbo, 0, sizeof(GLfloat) * 2*p, weapon_vboData );
      gl_vboSubData( weapon_vbo, offset * sizeof(GLfloat),
            sizeof(GLfloat) * 4*p, &weapon_vboData[offset] );

      glUseProgram(shaders.points.program);
      glEnableVertexAttribArray(shaders.points.vertex);
      glEnableVertexAttribArray(shaders.points.vertex_color);
      gl_uniformMat4(shaders.points.projection, &gl_view_matrix);
      gl_vboActivateAttribOffset( weapon_vbo, shaders.points.vertex, 0, 2, GL_FLOAT, 0 );
      gl_vboActivateAttribOffset( weapon_vbo, shaders.points.vertex_color, offset * sizeof(GLfloat), 4, GL_FLOAT, 0 );
      glDrawArrays( GL_POINTS, 0, p );
      glDisableVertexAttribArray(shaders.points.vertex);
      glDisableVertexAttribArray(shaders.points.vertex_color);
      glUseProgram(0);
      gl_checkErr();
   }
}

/**
 * @brief Sets the weapon's thrust.
 */
static void weapon_setThrust( Weapon *w, double thrust )
{
   w->solid.thrust = thrust;
}

/**
 * @brief Sets the weapon's turn.
 */
static void weapon_setTurn( Weapon *w, double turn )
{
   w->solid.dir_vel = turn;
}

/**
 * @brief The AI of seeker missiles.
 *
 *    @param w Weapon to do the thinking.
 *    @param dt Current delta tick.
 */
static void think_seeker( Weapon* w, double dt )
{
   double diff;
   Pilot *p;
   vec2 v;
   double turn_max, d, jc, speed_mod;

   if (w->target == w->parent)
      return; /* no self shooting */

   p = pilot_get(w->target); /* no null pilot */
   if (p==NULL) {
      weapon_setThrust( w, 0. );
      weapon_setTurn( w, 0. );
      return;
   }

   //ewtrack = pilot_ewWeaponTrack( pilot_get(w->parent), p, w->outfit->u.lau.resist );

   /* Handle by status. */
   switch (w->status) {
      case WEAPON_STATUS_LOCKING: /* Check to see if we can get a lock on. */
         w->timer2 -= dt;
         if (w->timer2 >= 0.)
            weapon_setThrust( w, w->outfit->u.lau.thrust * w->outfit->mass );
         else
            w->status = WEAPON_STATUS_OK; /* Weapon locked on. */
         /* Can't get jammed while locking on. */
         break;

      case WEAPON_STATUS_OK: /* Check to see if can get jammed */
         jc = p->stats.jam_chance - w->outfit->u.lau.resist;
         if (jc > 0.) {
            /* Roll based on distance. */
            d = vec2_dist( &p->solid.pos, &w->solid.pos );
            if (d < w->r * p->ew_evasion) {
               if (RNGF() < jc) {
                  double r = RNGF();
                  if (r < 0.3) {
                     w->timer = -1.; /* Should blow up. */
                     w->status = WEAPON_STATUS_JAMMED;
                  }
                  else if (r < 0.6) {
                     w->status = WEAPON_STATUS_JAMMED;
                     weapon_setTurn( w, w->outfit->u.lau.turn * ((RNGF()>0.5)?-1.0:1.0) );
                  }
                  else if (r < 0.8) {
                     w->status = WEAPON_STATUS_JAMMED;
                     weapon_setTurn( w, 0. );
                     weapon_setThrust( w, w->outfit->u.lau.thrust * w->outfit->mass );
                  }
                  else {
                     w->status = WEAPON_STATUS_JAMMED_SLOWED;
                     w->falloff = RNGF()*0.5;
                  }
                  break;
               }
               else
                  w->status = WEAPON_STATUS_UNJAMMED;
            }
         }
         FALLTHROUGH;

      case WEAPON_STATUS_JAMMED_SLOWED: /* Slowed down. */
      case WEAPON_STATUS_UNJAMMED: /* Work as expected */
         turn_max = w->outfit->u.lau.turn;// * ewtrack;

         /* Smart seekers take into account ship velocity. */
         if (w->outfit->u.lau.ai == AMMO_AI_SMART) {
            /*
              The control interval is short enough compared to the maximum turn rate,
              so we can use a bang-bang control.
            */
            vec2_csetmin( &v, p->solid.pos.x - w->solid.pos.x,
                  p->solid.pos.y - w->solid.pos.y );

#define QUADRATURE(ref, v) ((v).x * (-(ref).y) + (v).y * (ref).x)
            if (vec2_dot(&v, &w->solid.vel) < 0) {
               /*
                 The target's behind the weapon.
                 Make U-turn.
               */
               if (QUADRATURE(w->solid.vel, v) > 0)
                  weapon_setTurn( w, turn_max );
               else
                  weapon_setTurn( w, -turn_max );
            }
            else {
               vec2 r_vel;
               vec2_csetmin( &r_vel, p->solid.vel.x - w->solid.vel.x,
                     p->solid.vel.y - w->solid.vel.y);
               if (vec2_dot(&r_vel, &w->solid.vel) > 0) {
                  /*
                    The target is going away.
                    Run parallel to the target.
                  */
                  if (QUADRATURE(w->solid.vel, p->solid.vel) > 0)
                     weapon_setTurn( w, turn_max );
                  else
                     weapon_setTurn( w, -turn_max );
               }
               else {
                  /*
                    Match the horizontal speed of the missile to the target's.
                    (cf. Proportional navigation)
                    It assumes that the approaching speed is a positive number.
                  */
                  if (QUADRATURE(r_vel, v) < 0)
                     weapon_setTurn( w, turn_max );
                  else
                     weapon_setTurn( w, -turn_max );
               }
            }
#undef QUADRATURE
         }
         /* Other seekers are simplistic. */
         else {
            diff = angle_diff(w->solid.dir, /* Get angle to target pos */
                  vec2_angle(&w->solid.pos, &p->solid.pos));
            weapon_setTurn( w, CLAMP( -turn_max, turn_max,
                  10 * diff * w->outfit->u.lau.turn ));
         }
         break;

      case WEAPON_STATUS_JAMMED: /* Continue doing whatever */
         /* Do nothing, dir_vel should be set already if needed */
         break;

      default:
         WARN(_("Unknown weapon status for '%s'"), w->outfit->name);
         break;
   }

   /* Slow off based on falloff. */
   speed_mod = (w->status==WEAPON_STATUS_JAMMED_SLOWED) ? w->falloff : 1.;

   /* Limit speed here */
   w->real_vel = MIN( speed_mod * w->outfit->u.lau.speed_max, w->real_vel + w->outfit->u.lau.thrust*dt );
   vec2_pset( &w->solid.vel, /* ewtrack * */ w->real_vel, w->solid.dir );

   /* Modulate max speed. */
   //w->solid.speed_max = w->outfit->u.lau.speed * ewtrack;
}

/**
 * @brief The pseudo-ai of the beam weapons.
 *
 *    @param w Weapon to do the thinking.
 *    @param dt Current delta tick.
 */
static void think_beam( Weapon* w, double dt )
{
   Pilot *p, *t;
   AsteroidAnchor *field;
   Asteroid *ast;
   double diff, mod;
   vec2 v;
   PilotOutfitSlot *slot;
   unsigned int turn_off;

   slot = w->mount;

   /* Get pilot, if pilot is dead beam is destroyed. */
   p = pilot_get(w->parent);
   if (p == NULL) {
      w->timer = -1.; /* Hack to make it get destroyed next update. */
      return;
   }

   /* Check if pilot has enough energy left to keep beam active. */
   mod = (w->outfit->type == OUTFIT_TYPE_BEAM) ? p->stats.fwd_energy : p->stats.tur_energy;
   p->energy -= mod * dt*w->outfit->u.bem.energy;
   pilot_heatAddSlotTime( p, slot, dt );
   if (p->energy < 0.) {
      p->energy = 0.;
      w->timer = -1;
      return;
   }

   /* Get the targets. */
   if (p->nav_asteroid != -1) {
      field = &cur_system->asteroids[p->nav_anchor];
      ast = &field->asteroids[p->nav_asteroid];
   }
   else
      ast = NULL;
   t = (w->target != w->parent) ? pilot_get(w->target) : NULL;

   /* Check the beam is still in range. */
   if (slot->inrange) {
      turn_off = 1;
      if (t != NULL) {
         if (vec2_dist( &p->solid.pos, &t->solid.pos ) <= slot->outfit->u.bem.range)
            turn_off = 0;
      }
      if (ast != NULL) {
         if (vec2_dist( &p->solid.pos, &ast->pos ) <= slot->outfit->u.bem.range)
            turn_off = 0;
      }

      /* Attempt to turn the beam off. */
      if (turn_off) {
         if (slot->outfit->u.bem.min_duration > 0.) {
            slot->stimer = slot->outfit->u.bem.min_duration -
                  (slot->outfit->u.bem.duration - slot->timer);
            if (slot->stimer > 0.)
               turn_off = 0;
         }
      }
      if (turn_off) {
         w->timer = -1;
      }
   }

   /* Use mount position. */
   pilot_getMount( p, slot, &v );
   w->solid.pos.x = p->solid.pos.x + v.x;
   w->solid.pos.y = p->solid.pos.y + v.y;

   /* Handle aiming at the target. */
   switch (w->outfit->type) {
      case OUTFIT_TYPE_BEAM:
         if (w->outfit->u.bem.swivel > 0.)
            w->solid.dir = weapon_aimTurret( w->outfit, p, t, &w->solid.pos, &p->solid.vel, p->solid.dir, w->outfit->u.bem.swivel, 0. );
         else
            w->solid.dir = p->solid.dir;
         break;

      case OUTFIT_TYPE_TURRET_BEAM:
         /* If target is dead beam stops moving. Targeting
          * self is invalid so in that case we ignore the target.
          */
         t = (w->target != w->parent) ? pilot_get(w->target) : NULL;
         if (t == NULL) {
            if (ast != NULL) {
               diff = angle_diff(w->solid.dir, /* Get angle to target pos */
                     vec2_angle(&w->solid.pos, &ast->pos));
            }
            else
               diff = angle_diff(w->solid.dir, p->solid.dir);
         }
         else
            diff = angle_diff(w->solid.dir, /* Get angle to target pos */
                  vec2_angle(&w->solid.pos, &t->solid.pos));

         weapon_setTurn( w, CLAMP( -w->outfit->u.bem.turn, w->outfit->u.bem.turn,
                  10 * diff *  w->outfit->u.bem.turn ));
         break;

      default:
         return;
   }
}

/**
 * @brief Purges unnecessary weapons.
 */
void weapons_updatePurge (void)
{
   /* Actually purge and remove weapons. */
   weapons_purgeLayer( wbackLayer );
   weapons_purgeLayer( wfrontLayer );
}

/**
 * @brief Handles weapon collisions.
 */
void weapons_updateCollide( double dt )
{
   weapons_updateLayerCollide(dt,WEAPON_LAYER_BG);
   weapons_updateLayerCollide(dt,WEAPON_LAYER_FG);
}

/**
 * @brief Updates all the weapon layers.
 *
 *    @param dt Current delta tick.
 */
void weapons_update( double dt )
{
   /* When updating, just mark weapons for deletion. */
   weapons_updateLayer(dt,WEAPON_LAYER_BG);
   weapons_updateLayer(dt,WEAPON_LAYER_FG);
}

/**
 * @brief Updates all the weapons in the layer.
 *
 *    @param dt Current delta tick.
 *    @param layer Layer to update.
 */
<<<<<<< HEAD
static void weapons_updateLayer( double dt, const WeaponLayer layer )
=======
static void weapons_updateLayerCollide( double dt, WeaponLayer layer )
>>>>>>> 108ed6dc
{
   Weapon **wlayer;

   /* Choose layer. */
   switch (layer) {
      case WEAPON_LAYER_BG:
         wlayer = wbackLayer;
         break;
      case WEAPON_LAYER_FG:
         wlayer = wfrontLayer;
         break;

      default:
         WARN(_("Unknown weapon layer!"));
         return;
   }

   for (int i=0; i<array_size(wlayer); i++) {
      Weapon *w = wlayer[i];

      /* Ignore destroyed wapons. */
      if (weapon_isFlag(w, WEAPON_FLAG_DESTROYED))
         continue;

      /* Handle types. */
      switch (w->outfit->type) {

         /* most missiles behave the same */
         case OUTFIT_TYPE_LAUNCHER:
         case OUTFIT_TYPE_TURRET_LAUNCHER:
            w->timer -= dt;
            if (w->timer < 0.) {
               int spfx = -1;
               /* See if we need armour death sprite. */
               if (outfit_isProp(w->outfit, OUTFIT_PROP_WEAP_BLOWUP_ARMOUR))
                  spfx = outfit_spfxArmour(w->outfit);
               /* See if we need shield death sprite. */
               else if (outfit_isProp(w->outfit, OUTFIT_PROP_WEAP_BLOWUP_SHIELD))
                  spfx = outfit_spfxShield(w->outfit);
               /* Add death sprite if needed. */
               if (spfx != -1) {
                  int s;
                  spfx_add( spfx, w->solid.pos.x, w->solid.pos.y,
                        w->solid.vel.x, w->solid.vel.y,
                        SPFX_LAYER_MIDDLE ); /* presume middle. */
                  /* Add sound if explodes and has it. */
                  s = outfit_soundHit(w->outfit);
                  if (s != -1)
                     w->voice = sound_playPos(s,
                           w->solid.pos.x,
                           w->solid.pos.y,
                           w->solid.vel.x,
                           w->solid.vel.y);
               }
               weapon_miss(w);
               break;
            }
            break;

         case OUTFIT_TYPE_BOLT:
         case OUTFIT_TYPE_TURRET_BOLT:
            w->timer -= dt;
            if (w->timer < 0.) {
               int spfx = -1;
               /* See if we need armour death sprite. */
               if (outfit_isProp(w->outfit, OUTFIT_PROP_WEAP_BLOWUP_ARMOUR))
                  spfx = outfit_spfxArmour(w->outfit);
               /* See if we need shield death sprite. */
               else if (outfit_isProp(w->outfit, OUTFIT_PROP_WEAP_BLOWUP_SHIELD))
                  spfx = outfit_spfxShield(w->outfit);
               /* Add death sprite if needed. */
               if (spfx != -1) {
                  int s;
                  spfx_add( spfx, w->solid.pos.x, w->solid.pos.y,
                        w->solid.vel.x, w->solid.vel.y,
                        SPFX_LAYER_MIDDLE ); /* presume middle. */
                  /* Add sound if explodes and has it. */
                  s = outfit_soundHit(w->outfit);
                  if (s != -1)
                     w->voice = sound_playPos(s,
                           w->solid.pos.x,
                           w->solid.pos.y,
                           w->solid.vel.x,
                           w->solid.vel.y);
               }
               weapon_miss(w);
               break;
            }
            else if (w->timer < w->falloff)
               w->strength = w->timer / w->falloff;
            break;

         /* Beam weapons handled a part. */
         case OUTFIT_TYPE_BEAM:
         case OUTFIT_TYPE_TURRET_BEAM:
            /* Beams don't have inherent accuracy, so we use the
             * heatAccuracyMod to modulate duration. */
            w->timer -= dt / (1.-pilot_heatAccuracyMod(w->mount->heat_T));
            if (w->timer < 0. || (w->outfit->u.bem.min_duration > 0. &&
                  w->mount->stimer < 0.)) {
               Pilot *p = pilot_get(w->parent);
               if (p != NULL)
                  pilot_stopBeam(p, w->mount);
               weapon_miss(w);
               break;
            }
            /* We use the explosion timer to tell when we have to create explosions. */
            w->timer2 -= dt;
            if (w->timer2 < 0.) {
               if (w->timer2 < -1.)
                  w->timer2 = 0.100;
               else
                  w->timer2 = -1.;
            }
            break;
         default:
            WARN(_("Weapon of type '%s' has no update implemented yet!"),
                  w->outfit->name);
            break;
      }

      /* Only increment if weapon wasn't destroyed. */
      if (!weapon_isFlag(w, WEAPON_FLAG_DESTROYED))
         weapon_updateCollide(w,dt,layer);
   }
}

/**
 * @brief Purges weapons marked for deletion.
 *
 *    @param layer Layer to purge weapons from.
 */
static void weapons_purgeLayer( Weapon** layer )
{
   for (int i=0; i<array_size(layer); i++) {
      if (weapon_isFlag(layer[i],WEAPON_FLAG_DESTROYED)) {
         weapon_free(layer[i]);
         array_erase( &layer, &layer[i], &layer[i+1] );
         i--;
      }
   }
}

/**
 * @brief Updates all the weapons in the layer.
 *
 *    @param dt Current delta tick.
 *    @param layer Layer to update.
 */
static void weapons_updateLayer( double dt, WeaponLayer layer )
{
   Weapon **wlayer;

   /* Choose layer. */
   switch (layer) {
      case WEAPON_LAYER_BG:
         wlayer = wbackLayer;
         break;
      case WEAPON_LAYER_FG:
         wlayer = wfrontLayer;
         break;

      default:
         WARN(_("Unknown weapon layer!"));
         return;
   }

   for (int i=0; i<array_size(wlayer); i++) {
      Weapon *w = wlayer[i];
      /* Only increment if weapon wasn't destroyed. */
      if (!weapon_isFlag(w, WEAPON_FLAG_DESTROYED))
         weapon_update( w, dt );
   }
}

/**
 * @brief Renders all the weapons in a layer.
 *
 *    @param layer Layer to render.
 *    @param dt Current delta tick.
 */
void weapons_render( const WeaponLayer layer, double dt )
{
   Weapon** wlayer;

   switch (layer) {
      case WEAPON_LAYER_BG:
         wlayer = wbackLayer;
         break;
      case WEAPON_LAYER_FG:
         wlayer = wfrontLayer;
         break;

      default:
         WARN(_("Unknown weapon layer!"));
         return;
   }

   for (int i=0; i<array_size(wlayer); i++)
      weapon_render( wlayer[i], dt );
}

static void weapon_renderBeam( Weapon* w, double dt )
{
   double x, y, z;
   mat4 projection;

   /* Animation. */
   w->anim += dt;

   /* Load GLSL program */
   glUseProgram(shaders.beam.program);

   /* Zoom. */
   z = cam_getZoom();

   /* Position. */
   gl_gameToScreenCoords( &x, &y, w->solid.pos.x, w->solid.pos.y );

   projection = gl_view_matrix;
   mat4_translate( &projection, x, y, 0. );
   mat4_rotate2d( &projection, w->solid.dir );
   mat4_scale( &projection, w->outfit->u.bem.range*z,w->outfit->u.bem.width * z, 1. );
   mat4_translate( &projection, 0., -0.5, 0. );

   /* Set the vertex. */
   glEnableVertexAttribArray( shaders.beam.vertex );
   gl_vboActivateAttribOffset( gl_squareVBO, shaders.beam.vertex,
         0, 2, GL_FLOAT, 0 );

   /* Set shader uniforms. */
   gl_uniformMat4(shaders.beam.projection, &projection);
   gl_uniformColor(shaders.beam.color, &w->outfit->u.bem.colour);
   glUniform2f(shaders.beam.dimensions, w->outfit->u.bem.range, w->outfit->u.bem.width);
   glUniform1f(shaders.beam.dt, w->anim);
   glUniform1f(shaders.beam.r, w->r);

   /* Set the subroutine. */
   if (gl_has( OPENGL_SUBROUTINES ))
      glUniformSubroutinesuiv( GL_FRAGMENT_SHADER, 1, &w->outfit->u.bem.shader );

   /* Draw. */
   glDrawArrays( GL_TRIANGLE_STRIP, 0, 4 );

   /* Clear state. */
   glDisableVertexAttribArray( shaders.beam.vertex );
   glUseProgram(0);

   /* anything failed? */
   gl_checkErr();
}

/**
 * @brief Renders an individual weapon.
 *
 *    @param w Weapon to render.
 *    @param dt Current delta tick.
 */
static void weapon_render( Weapon* w, double dt )
{
   const OutfitGFX *gfx;
   double x, y, st;
   glColour col, c = { .r=1., .g=1., .b=1. };

   /* Don't render destroyed weapons. */
   if (weapon_isFlag(w,WEAPON_FLAG_DESTROYED))
      return;

   switch (w->outfit->type) {
      /* Weapons that use sprites. */
      case OUTFIT_TYPE_LAUNCHER:
      case OUTFIT_TYPE_TURRET_LAUNCHER:
         if (w->status == WEAPON_STATUS_LOCKING) {
            double r, z;
            z = cam_getZoom();
            gl_gameToScreenCoords( &x, &y, w->solid.pos.x, w->solid.pos.y );
            r = w->outfit->u.lau.gfx.size * z * 0.75; /* Assume square. */

            st = 1. - w->timer2 / w->paramf;
            col_blend( &col, &cYellow, &cRed, st );
            col.a = 0.5;

            glUseProgram( shaders.iflockon.program );
            glUniform1f( shaders.iflockon.paramf, st );
            gl_renderShader( x, y, r, r, r, &shaders.iflockon, &col, 1 );
         }
         FALLTHROUGH;
      case OUTFIT_TYPE_BOLT:
      case OUTFIT_TYPE_TURRET_BOLT:
         gfx = outfit_gfx(w->outfit);

         /* Alpha based on strength. */
         c.a = w->strength;

         /* Outfit spins around. */
         if (outfit_isProp(w->outfit, OUTFIT_PROP_WEAP_SPIN)) {

            /* Render. */
            if (gfx->tex != NULL) {
               const glTexture *tex = gfx->tex;

               /* Check timer. */
               w->anim -= dt;
               if (w->anim < 0.) {
                  w->anim = outfit_spin(w->outfit);

                  /* Increment sprite. */
                  w->sprite++;
                  if (w->sprite >= tex->sx*tex->sy)
                     w->sprite = 0;
               }

               if (gfx->tex_end != NULL)
                  gl_renderSpriteInterpolate( tex, gfx->tex_end,
                        w->timer / w->life,
                        w->solid.pos.x, w->solid.pos.y,
                        w->sprite % (int)tex->sx, w->sprite / (int)tex->sx, &c );
               else
                  gl_renderSprite( tex, w->solid.pos.x, w->solid.pos.y,
                        w->sprite % (int)tex->sx, w->sprite / (int)tex->sx, &c );
            }
         }
         /* Outfit faces direction. */
         else {
            /* Render. */
            if (gfx->tex != NULL) {
               const glTexture *tex = gfx->tex;
               if (gfx->tex_end != NULL)
                  gl_renderSpriteInterpolate( tex, gfx->tex_end,
                        w->timer / w->life,
                        w->solid.pos.x, w->solid.pos.y, w->sx, w->sy, &c );
               else
                  gl_renderSprite( tex, w->solid.pos.x, w->solid.pos.y, w->sx, w->sy, &c );
            }
            else {
               double r, z;

               /* Translate coords. */
               z = cam_getZoom();
               gl_gameToScreenCoords( &x, &y, w->solid.pos.x, w->solid.pos.y );

               /* Scaled sprite dimensions. */
               r = gfx->size*z;

               /* Check if inbounds */
               if ((x < -r) || (x > SCREEN_W+r) ||
                     (y < -r) || (y > SCREEN_H+r))
                  return;

               mat4 projection = gl_view_matrix;
               mat4_translate( &projection, x, y, 0. );
               mat4_rotate2d( &projection, w->solid.dir );
               mat4_scale( &projection, r, r, 1. );

               glUseProgram( gfx->program );
               glUniform2f( gfx->dimensions, r, r );
               glUniform1f( gfx->u_r, w->r );
               glUniform1f( gfx->u_time, w->life-w->timer );
               glUniform1f( gfx->u_fade, w->strength );
               gl_uniformMat4( gfx->projection, &projection );

               glEnableVertexAttribArray( gfx->vertex );
               gl_vboActivateAttribOffset( gl_circleVBO, gfx->vertex, 0, 2, GL_FLOAT, 0 );

               glDrawArrays( GL_TRIANGLE_STRIP, 0, 4 );

               glDisableVertexAttribArray(gfx->vertex);
               glUseProgram(0);
               gl_checkErr();
            }
         }
         break;

      /* Beam weapons. */
      case OUTFIT_TYPE_BEAM:
      case OUTFIT_TYPE_TURRET_BEAM:
         weapon_renderBeam(w, dt);
         break;

      default:
         WARN(_("Weapon of type '%s' has no render implemented yet!"),
               w->outfit->name);
         break;
   }
}

/**
 * @brief Checks to see if the weapon can hit the pilot.
 *
 *    @param w Weapon to check if hits pilot.
 *    @param p Pilot to check if is hit by weapon.
 *    @return 1 if can be hit, 0 if can't.
 */
static int weapon_checkCanHit( const Weapon* w, const Pilot *p )
{
   Pilot *parent;

   /* Can't hit invincible stuff. */
   if (pilot_isFlag(p, PILOT_INVINCIBLE))
      return 0;

   /* Can't hit hidden stuff. */
   if (pilot_isFlag(p, PILOT_HIDE))
      return 0;

   /* Must not be landing nor taking off. */
   if (pilot_isFlag(p, PILOT_LANDING) ||
         pilot_isFlag(p, PILOT_TAKEOFF))
      return 0;

   /* Go "through" dead pilots. */
   if (pilot_isFlag(p, PILOT_DEAD))
      return 0;

   /* Player can not hit special pilots. */
   if ((w->faction == FACTION_PLAYER) &&
         pilot_isFlag(p, PILOT_INVINC_PLAYER))
      return 0;

   /* Always hit target. */
   if (w->target == p->id)
      return 1;

   /* Can never hit same faction, unless explicitly targetted (see above). */
   if (p->faction == w->faction)
      return 0;

   /* Player behaves differently. */
   if (w->faction == FACTION_PLAYER) {

      /* Always hit hostiles. */
      if (pilot_isHostile(p))
         return 1;

      /* Miss rest - can be neutral/ally. */
      else
         return 0;
   }

   /* Let hostiles hit player. */
   if (p->faction == FACTION_PLAYER) {
      parent = pilot_get(w->parent);
      if (parent != NULL) {
         if (pilot_isHostile(parent))
            return 1;
      }
   }

   /* Hit non-allies. */
   if (areEnemies(w->faction, p->faction))
      return 1;

   return 0;
}

/**
 * @brief Tests to see if a weapon collides with a ship.
 *
 *    @param wc Weapon collision data.
 *    @param ctex Collision target texture.
 *    @param csx Collision target texture x sprite.
 *    @param csy Collision target texture y sprite.
 *    @param cpos Collision target pos.
 *    @param cpol Collision target collision polygon (NULL if none).
 *    @param[out] crash Crash location, which is only set if collision is detected.
 *    @return Number of collisions detected (0 to 2)
 */
static int weapon_testCollision( const WeaponCollision *wc, const glTexture *ctex,
   int csx, int csy, const vec2 *cpos, const CollPoly *cpol, vec2 crash[2] )
{
   const Weapon *w = wc->w;
   if (wc->beam) {
      if (cpol!=NULL) {
         int k = ctex->sx * csy + csx;
         return CollideLinePolygon( &w->solid.pos, w->solid.dir,
               wc->range, &cpol[k], cpos, crash);
      }
      else {
         return CollideLineSprite( &w->solid.pos, w->solid.dir,
               wc->range, ctex, csx, csy, cpos, crash);
      }
   }
   else {
      /* Case full polygon on polygon collision. */
      if ((wc->polygon!=NULL) && (cpol!=NULL)) {
         int k = ctex->sx * csy + csx;
         return CollidePolygon( &cpol[k], cpos, wc->polygon, &w->solid.pos, crash );
      }
      /* Case texture on texture collision. */
      else if (wc->gfx->tex!=NULL) {
         return CollideSprite( wc->gfx->tex, w->sx, w->sy, &w->solid.pos,
                  ctex, csx, csy, cpos, crash );
      }
      /* Fallback using simple spherical collision. */
      else if (cpol != NULL) {
         return CollideCirclePolygon( &w->solid.pos, wc->range, cpol, cpos, crash );
      }
      /* TODO case no polygon and circle collision. */
      else
         assert( "TODO implement case no ship polygon and circle collision"==NULL );
      return 0;
   }
}

/**
 * @brief Updates an individual weapon.
 *
 *    @param w Weapon to update.
 *    @param dt Current delta tick.
 *    @param layer Layer to which the weapon belongs.
 */
<<<<<<< HEAD
static void weapon_update( Weapon* w, double dt, WeaponLayer layer )
=======
static void weapon_updateCollide( Weapon* w, double dt, WeaponLayer layer )
>>>>>>> 108ed6dc
{
   vec2 crash[2];
<<<<<<< HEAD
   WeaponCollision wc;
   Pilot *const* pilot_stack = pilot_getAll();

   /* Get the sprite direction to speed up calculations. */
   wc.w = w;
   wc.beam = outfit_isBeam(w->outfit);
   if (!wc.beam) {
      const CollPoly *plg;
      int n;
      wc.gfx = outfit_gfx(w->outfit);
      if (wc.gfx->tex != NULL) {
         gl_getSpriteFromDir( &w->sx, &w->sy, wc.gfx->tex, w->solid.dir );
         n = wc.gfx->tex->sx * w->sy + w->sx;
         plg = outfit_plg(w->outfit);
         wc.polygon = &plg[n];
         wc.range = wc.gfx->size; /* Range is set to size in this case. */
=======
   Pilot *const* pilot_stack;
   int isjammed;
   int x1, y1, x2, y2;

   gfx = NULL;
   polygon = NULL;
   pilot_stack = pilot_getAll();

   /* Get the sprite direction to speed up calculations. */
   b     = outfit_isBeam(w->outfit);
   if (!b) {
      int x, y, w2, h2;

      gfx = outfit_gfx(w->outfit);
      gl_getSpriteFromDir( &w->sx, &w->sy, gfx, w->solid->dir );
      n = gfx->sx * w->sy + w->sx;
      plg = outfit_plg(w->outfit);
      polygon = &plg[n];

      /* See if the outfit has a collision polygon. */
      if (outfit_isBolt(w->outfit)) {
         if (array_size(w->outfit->u.blt.polygon) == 0)
            usePolyW = 0;
>>>>>>> 108ed6dc
      }
      else {
         wc.polygon = NULL;
         wc.range = wc.gfx->col_size;
      }
      x = round(w->solid->pos.x);
      y = round(w->solid->pos.y);
      w2 = ceil(gfx->sw * 0.5);
      h2 = ceil(gfx->sh * 0.5);
      x1 = x-w2;
      y1 = y-h2;
      x2 = x+w2;
      y2 = y+h2;
   }
   else {
      Pilot *p = pilot_get( w->parent );
      /* Beams have to update properties as necessary. */
      if (p != NULL) {
         /* Beams need to update their properties online. */
         if (w->outfit->type == OUTFIT_TYPE_BEAM) {
            w->dam_mod        = p->stats.fwd_damage;
            w->dam_as_dis_mod = p->stats.fwd_dam_as_dis-1.;
         }
         else {
            w->dam_mod        = p->stats.tur_damage;
            w->dam_as_dis_mod = p->stats.tur_dam_as_dis-1.;
         }
         w->dam_as_dis_mod = CLAMP( 0., 1., w->dam_as_dis_mod );
      }
<<<<<<< HEAD
      wc.gfx = NULL;
      wc.polygon = NULL;
      wc.range = w->outfit->u.bem.range; /* Set beam range. */
=======

      x1 = round(w->solid->pos.x);
      y1 = round(w->solid->pos.y);
      x2 = x1 + ceil( w->outfit->u.bem.range * cos(w->solid->dir) );
      y2 = y1 + ceil( w->outfit->u.bem.range * sin(w->solid->dir) );
      if (x1 < x2) {
         int t = x1;
         x1 = x2;
         x2 = t;
      }
      if (y1 < y2) {
         int t = y1;
         y1 = y2;
         y2 = t;
      }
>>>>>>> 108ed6dc
   }

   /* Get what collides. */
   pilot_collideQueryIL( &weapon_qtquery, x1, y1, x2, y2 );
   for (int i=0; i<il_size(&weapon_qtquery); i++) {
      Pilot *p = pilot_stack[ il_get( &weapon_qtquery, i, 0 ) ];

      /* Ignore pilots being deleted. */
      if (pilot_isFlag(p, PILOT_DELETE))
         continue;

<<<<<<< HEAD
      /* Ignore if parent is self. */
      if (w->parent == pilot_stack[i]->id)
         continue; /* pilot is self */

      /* Smart weapons only collide with their target */
      if (weapon_isSmart(w)) {
         int isjammed = ((w->status == WEAPON_STATUS_JAMMED) || (w->status == WEAPON_STATUS_JAMMED_SLOWED));
         if (!isjammed && (pilot_stack[i]->id != w->target))
            continue;
=======
      if (w->parent == p->id)
         continue; /* pilot is self */

      psx = p->tsx;
      psy = p->tsy;

      /* See if the ship has a collision polygon. */
      usePoly = usePolyW;
      if (array_size(p->ship->polygon) == 0)
         usePoly = 0;

      /* Beam weapons have special collisions. */
      if (b) {
         /* Check for collision. */
         if (weapon_checkCanHit(w,p)) {
            if (usePoly) {
               int k = p->ship->gfx_space->sx * psy + psx;
               coll = CollideLinePolygon( &w->solid->pos, w->solid->dir,
                     w->outfit->u.bem.range, &p->ship->polygon[k],
                     &p->solid->pos, crash);
            }
            else {
               coll = CollideLineSprite( &w->solid->pos, w->solid->dir,
                     w->outfit->u.bem.range, p->ship->gfx_space, psx, psy,
                     &p->solid->pos, crash);
            }
            if (coll)
               weapon_hitBeam( w, p, layer, crash, dt );
               /* No return because beam can still think, it's not
                * destroyed like the other weapons.*/
         }
      }
      /* smart weapons only collide with their target */
      else if (weapon_isSmart(w)) {
         isjammed = ((w->status == WEAPON_STATUS_JAMMED) || (w->status == WEAPON_STATUS_JAMMED_SLOWED));
         if ((((p->id == w->target) && !isjammed) || isjammed) &&
               weapon_checkCanHit(w,p) ) {
            if (usePoly) {
               int k = p->ship->gfx_space->sx * psy + psx;
               coll = CollidePolygon( &p->ship->polygon[k], &p->solid->pos,
                        polygon, &w->solid->pos, &crash[0] );
            }
            else {
               coll = CollideSprite( gfx, w->sx, w->sy, &w->solid->pos,
                        p->ship->gfx_space, psx, psy,
                        &p->solid->pos, &crash[0] );
            }
            if (coll) {
               weapon_hit( w, p, &crash[0] );
               return; /* Weapon is destroyed. */
            }
         }
>>>>>>> 108ed6dc
      }

      /* Check to see if it can hit. */
      if (!weapon_checkCanHit(w,p))
         continue;

      /* Test if hit. */
      if (!weapon_testCollision( &wc, p->ship->gfx_space, p->tsx, p->tsy,
            &p->solid.pos, p->ship->polygon, crash ))
         continue;

      /* Handle the hit. */
      if (wc.beam)
         weapon_hitBeam( w, p, layer, crash, dt );
         /* No return because beam can still think, it's not
         * destroyed like the other weapons.*/
      else {
         weapon_hit( w, p, crash );
         return; /* Weapon is destroyed. */
      }
   }

<<<<<<< HEAD
   /* Collide with asteroids*/
   for (int i=0; i<array_size(cur_system->asteroids); i++) {
      AsteroidAnchor *ast = &cur_system->asteroids[i];

      /* Early in-range check with the asteroid field. */
      if (vec2_dist2( &w->solid.pos, &ast->pos ) >
            pow2( ast->radius + ast->margin + wc.range ))
         continue;
=======
   /* Collide with asteroids */
   if (outfit_isLauncher(w->outfit) || outfit_isBolt(w->outfit)) {
      for (int i=0; i<array_size(cur_system->asteroids); i++) {
         AsteroidAnchor *ast = &cur_system->asteroids[i];
>>>>>>> 108ed6dc

      for (int j=0; j<ast->nb; j++) {
         int coll;
         Asteroid *a = &ast->asteroids[j];
         if (a->state != ASTEROID_FG)
            continue;

         /* In-range check with the actual asteroid. */
         /* This is advantageous because we are going to rotate the polygon afterwards. */
         if (vec2_dist2( &w->solid.pos, &a->pos ) > pow2( wc.range ))
            continue;

         if (a->polygon->npt!=0) {
            CollPoly rpoly;
            RotatePolygon( &rpoly, a->polygon, (float) a->ang );
            coll = weapon_testCollision( &wc, a->gfx, 0, 0, &a->pos, &rpoly, crash );
            free(rpoly.x);
            free(rpoly.y);
         }
         else
            coll = weapon_testCollision( &wc, a->gfx, 0, 0, &a->pos, NULL, crash );

         /* Missed. */
         if (!coll)
            continue;

         /* Handle the hit. */
         if (wc.beam)
            weapon_hitAstBeam( w, a, layer, crash, dt );
         else {
            weapon_hitAst( w, a, layer, crash );
            return; /* Weapon is destroyed. */
         }
      }
   }
}

/**
 * @brief Updates an individual weapon.
 *
 *    @param w Weapon to update.
 *    @param dt Current delta tick.
 */
static void weapon_update( Weapon* w, double dt )
{
   /* Smart weapons also get to think their next move */
   if (weapon_isSmart(w))
      (*w->think)( w, dt );

   /* Update the solid position. */
   (*w->solid.update)( &w->solid, dt );

   /* Update the sound. */
   sound_updatePos(w->voice, w->solid.pos.x, w->solid.pos.y,
         w->solid.vel.x, w->solid.vel.y);

   /* Update the trail. */
   if (w->trail != NULL)
      weapon_sample_trail( w );
}

/**
 * @brief Updates the animated trail for a weapon.
 */
static void weapon_sample_trail( Weapon* w )
{
   double a, dx, dy;
   TrailMode mode;

   if (!space_isSimulationEffects())
      return;

   /* Compute the engine offset. */
   a  = w->solid.dir;
   dx = w->outfit->u.lau.trail_x_offset * cos(a);
   dy = w->outfit->u.lau.trail_x_offset * sin(a);

   /* Set the colour. */
   if ((w->outfit->u.lau.ai == AMMO_AI_UNGUIDED) ||
        w->solid.vel.x*w->solid.vel.x + w->solid.vel.y*w->solid.vel.y + 1.
        < w->solid.speed_max*w->solid.speed_max)
      mode = MODE_AFTERBURN;
   else if (w->solid.dir_vel != 0.)
      mode = MODE_GLOW;
   else
      mode = MODE_IDLE;

   spfx_trail_sample( w->trail, w->solid.pos.x + dx, w->solid.pos.y + dy*M_SQRT1_2, mode, 0 );
}

/**
 * @brief Informs the AI if needed that it's been hit.
 *
 *    @param p Pilot being hit.
 *    @param shooter Pilot that shot.
 *    @param dmg Damage done to p.
 */
void weapon_hitAI( Pilot *p, const Pilot *shooter, double dmg )
{
   /* Must be a valid shooter. */
   if (shooter == NULL)
      return;

   /* Only care about actual damage. */
   if (dmg <= 0.)
      return;

   /* Must not be disabled. */
   if (pilot_isDisabled(p))
      return;

   /* Must not be deleting. */
   if (pilot_isFlag(p, PILOT_DELETE) || pilot_isFlag(p, PILOT_DEAD) || pilot_isFlag( p, PILOT_HIDE ))
      return;

   /* Player is handled differently. */
   if (shooter->faction == FACTION_PLAYER) {
      /* Increment damage done to by player. */
      p->player_damage += dmg / (p->shield_max + p->armour_max);

      /* If damage is over threshold, inform pilot or if is targeted. */
      if ((p->player_damage > PILOT_HOSTILE_THRESHOLD) ||
            (shooter->target==p->id)) {
         /* Inform attacked. */
         pilot_setHostile(p);
         ai_attacked( p, shooter->id, dmg );
      }
   }
   /* Otherwise just inform of being attacked. */
   else
      ai_attacked( p, shooter->id, dmg );
}

/**
 * @brief Weapon hit the pilot.
 *
 *    @param w Weapon involved in the collision.
 *    @param p Pilot that got hit.
 *    @param pos Position of the hit.
 */
static void weapon_hit( Weapon* w, Pilot* p, vec2* pos )
{
   Pilot *parent;
   int s, spfx;
   double damage;
   WeaponLayer spfx_layer;
   Damage dmg;
   const Damage *odmg;

   /* Get general details. */
   odmg              = outfit_damage( w->outfit );
   parent            = pilot_get( w->parent );
   damage            = w->dam_mod * w->strength * odmg->damage;
   dmg.damage        = MAX( 0., damage * (1.-w->dam_as_dis_mod) );
   dmg.penetration   = odmg->penetration;
   dmg.type          = odmg->type;
   dmg.disable       = MAX( 0., w->dam_mod * w->strength * odmg->disable + damage * w->dam_as_dis_mod );

   /* Play sound if they have it. */
   s = outfit_soundHit(w->outfit);
   if (s != -1)
      w->voice = sound_playPos( s,
            w->solid.pos.x, w->solid.pos.y,
            w->solid.vel.x, w->solid.vel.y );

   /* Have pilot take damage and get real damage done. */
   damage = pilot_hit( p, &w->solid, parent, &dmg, w->outfit, w->lua_mem, 1 );

   /* Get the layer. */
   spfx_layer = (p==player.p) ? SPFX_LAYER_FRONT : SPFX_LAYER_MIDDLE;
   /* Choose spfx. */
   if (p->shield > 0.)
      spfx = outfit_spfxShield(w->outfit);
   else
      spfx = outfit_spfxArmour(w->outfit);
   /* Add sprite, layer depends on whether player shot or not. */
   spfx_add( spfx, pos->x, pos->y,
         VX(p->solid.vel), VY(p->solid.vel), spfx_layer );

   /* Inform AI that it's been hit. */
   weapon_hitAI( p, parent, damage );

   /* no need for the weapon particle anymore */
   weapon_destroy(w);
}

/**
 * @brief Weapon missed and is due to be destroyed.
 *
 *    @param w Weapon that missed.
 */
static void weapon_miss( Weapon *w )
{
   /* On hit weapon effects. */
   if (w->outfit->lua_onmiss != LUA_NOREF) {
      Pilot *parent = pilot_get( w->parent );

      lua_rawgeti(naevL, LUA_REGISTRYINDEX, w->lua_mem); /* mem */
      nlua_setenv(naevL, w->outfit->lua_env, "mem"); /* */

      /* Set up the function: onmiss() */
      lua_rawgeti(naevL, LUA_REGISTRYINDEX, w->outfit->lua_onmiss); /* f */
      lua_pushpilot(naevL, (parent==NULL) ? 0 : parent->id);
      lua_pushvector(naevL, w->solid.pos);
      lua_pushvector(naevL, w->solid.vel);
      lua_pushoutfit(naevL, w->outfit);
      if (nlua_pcall( w->outfit->lua_env, 4, 0 )) {   /* */
         WARN( _("Outfit '%s' -> '%s':\n%s"), w->outfit->name, "onmiss", lua_tostring(naevL,-1) );
         lua_pop(naevL, 1);
      }
   }

   weapon_destroy(w);
}

/**
 * @brief Weapon hit an asteroid.
 *
 *    @param w Weapon involved in the collision.
 *    @param a Asteroid that got hit.
 *    @param layer Layer to which the weapon belongs.
 *    @param pos Position of the hit.
 */
static void weapon_hitAst( Weapon* w, Asteroid* a, WeaponLayer layer, vec2* pos )
{
   int s, spfx;
   Damage dmg;
   const Damage *odmg;
   Pilot *parent;
   double mining_bonus;

   /* Get general details. */
   odmg              = outfit_damage( w->outfit );
   dmg.damage        = MAX( 0., w->dam_mod * w->strength * odmg->damage );
   dmg.penetration   = odmg->penetration;
   dmg.type          = odmg->type;
   dmg.disable       = odmg->disable;

   /* Play sound if they have it. */
   s = outfit_soundHit(w->outfit);
   if (s != -1)
      w->voice = sound_playPos( s,
            w->solid.pos.x, w->solid.pos.y,
            w->solid.vel.x, w->solid.vel.y );

   /* Add the spfx */
   spfx = outfit_spfxArmour(w->outfit);
   spfx_add( spfx, pos->x, pos->y,VX(a->vel), VY(a->vel), layer );

   weapon_destroy(w);

   parent = pilot_get( w->parent );
   mining_bonus = (parent != NULL) ? parent->stats.mining_bonus : 1.;
   asteroid_hit( a, &dmg, outfit_miningRarity(w->outfit), mining_bonus );
}

/**
 * @brief Weapon hit the pilot.
 *
 *    @param w Weapon involved in the collision.
 *    @param p Pilot that got hit.
 *    @param layer Layer to which the weapon belongs.
 *    @param pos Position of the hit.
 *    @param dt Current delta tick.
 */
static void weapon_hitBeam( Weapon* w, Pilot* p, WeaponLayer layer,
      vec2 pos[2], double dt )
{
   (void) layer;
   Pilot *parent;
   int spfx;
   double damage;
   WeaponLayer spfx_layer;
   Damage dmg;
   const Damage *odmg;

   /* Get general details. */
   odmg              = outfit_damage( w->outfit );
   parent            = pilot_get( w->parent );
   damage            = w->dam_mod * w->strength * odmg->damage * dt ;
   dmg.damage        = MAX( 0., damage * (1.-w->dam_as_dis_mod) );
   dmg.penetration   = odmg->penetration;
   dmg.type          = odmg->type;
   dmg.disable       = MAX( 0., w->dam_mod * w->strength * odmg->disable * dt + damage * w->dam_as_dis_mod );

   /* Have pilot take damage and get real damage done. */
   damage = pilot_hit( p, &w->solid, parent, &dmg, w->outfit, w->lua_mem, 1 );

   /* Add sprite, layer depends on whether player shot or not. */
   if (w->timer2 == -1.) {
      /* Get the layer. */
      spfx_layer = (p==player.p) ? SPFX_LAYER_FRONT : SPFX_LAYER_MIDDLE;

      /* Choose spfx. */
      if (p->shield > 0.)
         spfx = outfit_spfxShield(w->outfit);
      else
         spfx = outfit_spfxArmour(w->outfit);

      /* Add graphic. */
      spfx_add( spfx, pos[0].x, pos[0].y,
            VX(p->solid.vel), VY(p->solid.vel), spfx_layer );
      spfx_add( spfx, pos[1].x, pos[1].y,
            VX(p->solid.vel), VY(p->solid.vel), spfx_layer );
      w->timer2 = -2.;

      /* Inform AI that it's been hit, to not saturate ai Lua with messages. */
      weapon_hitAI( p, parent, damage );
   }
}

/**
 * @brief Weapon hit an asteroid.
 *
 *    @param w Weapon involved in the collision.
 *    @param a Asteroid that got hit.
 *    @param layer Layer to which the weapon belongs.
 *    @param pos Position of the hit.
 *    @param dt Current delta tick.
 */
static void weapon_hitAstBeam( Weapon* w, Asteroid* a, WeaponLayer layer,
      vec2 pos[2], double dt )
{
   (void) layer;
   Damage dmg;
   const Damage *odmg;
   Pilot *parent;
   double mining_bonus;

   /* Get general details. */
   odmg              = outfit_damage( w->outfit );
   dmg.damage        = MAX( 0., w->dam_mod * w->strength * odmg->damage * dt );
   dmg.penetration   = odmg->penetration;
   dmg.type          = odmg->type;
   dmg.disable       = odmg->disable * dt;

   parent = pilot_get( w->parent );
   mining_bonus = (parent != NULL) ? parent->stats.mining_bonus : 1.;
   asteroid_hit( a, &dmg, outfit_miningRarity(w->outfit), mining_bonus );

   /* Add sprite. */
   if (w->timer2 == -1.) {
      int spfx = outfit_spfxArmour(w->outfit);

      /* Add graphic. */
      spfx_add( spfx, pos[0].x, pos[0].y,
            VX(a->vel), VY(a->vel), SPFX_LAYER_MIDDLE );
      spfx_add( spfx, pos[1].x, pos[1].y,
            VX(a->vel), VY(a->vel), SPFX_LAYER_MIDDLE );
      w->timer2 = -2.;
   }
}

/**
 * @brief Gets the aim position of a turret weapon.
 *
 *    @param outfit Weapon outfit.
 *    @param parent Parent of the weapon.
 *    @param pilot_target Target of the weapon.
 *    @param pos Position of the turret.
 *    @param vel Velocity of the turret.
 *    @param dir Direction facing parent ship and turret.
 *    @param time Expected flight time.
 *    @param swivel Maximum angle between weapon and straight ahead.
 */
static double weapon_aimTurret( const Outfit *outfit, const Pilot *parent,
      const Pilot *pilot_target, const vec2 *pos, const vec2 *vel, double dir,
      double swivel, double time )
{
   const vec2 *target_pos, *target_vel;
   double rx, ry, x, y, t, lead, rdir, off;

   if (pilot_target != NULL) {
      target_pos = &pilot_target->solid.pos;
      target_vel = &pilot_target->solid.vel;
   }
   else {
      if (parent->nav_asteroid < 0)
         return dir;

      AsteroidAnchor *field = &cur_system->asteroids[parent->nav_anchor];
      Asteroid *ast = &field->asteroids[parent->nav_asteroid];
      target_pos = &ast->pos;
      target_vel = &ast->vel;
   }

   /* Get the vector : shooter -> target */
   rx = target_pos->x - pos->x;
   ry = target_pos->y - pos->y;

   /* Try to predict where the enemy will be. */
   t = time;
   if (t == INFINITY)  /*Postprocess (t = INFINITY means target is not hittable)*/
      t = 0.;

   /* Position is calculated on where it should be */
   x = (target_pos->x + target_vel->x*t) - (pos->x + vel->x*t);
   y = (target_pos->y + target_vel->y*t) - (pos->y + vel->y*t);

   /* Compute both the angles we want. */
   if (pilot_target != NULL) {
      /* Lead angle is determined from ewarfare. */
      double trackmin = outfit_trackmin(outfit);
      double trackmax = outfit_trackmax(outfit);
      lead     = pilot_ewWeaponTrack( parent, pilot_target, trackmin, trackmax );
      x        = lead * x + (1.-lead) * rx;
      y        = lead * y + (1.-lead) * ry;
   }
   else
      lead     = 1.;
   rdir     = ANGLE(x,y);

   /* For unguided rockets: use a FD quasi-Newton algorithm to aim better. */
   if (outfit_isLauncher(outfit) && outfit->u.lau.thrust > 0.) {
      double vmin  = outfit->u.lau.speed;

      if (vmin > 0.) {
         /* Get various details. */
         double tt, ddir, dtdd, acc, pxv, ang, dvx, dvy;
         int niter = 5;
         acc = outfit->u.lau.thrust;

         /* Get the relative velocity. */
         dvx = lead * (target_vel->x - vel->x);
         dvy = lead * (target_vel->y - vel->y);

         /* Cross product between position and vel. */
         /* For having a better conditionning, ddir is adapted to the angular difference. */
         pxv = rx*dvy - ry*dvx;
         ang = atan2( pxv, rx*dvx+ry*dvy ); /* Angle between position and velocity. */
         if (fabs(ang + M_PI) < fabs(ang))
            ang += M_PI; /* Periodicity tricks. */
         else if (fabs(ang - M_PI) < fabs(ang))
            ang -= M_PI;
         ddir = -ang/1000.;

         /* Iterate to correct the initial guess rdir. */
         /* We compute more precisely ta and tt. */
         /* (times for the ammo and the target to get to intersection point) */
         /* The aim is to nullify ta-tt. */
         if (fabs(ang) > 1e-7) { /* No need to iterate if it's already nearly aligned. */
            for (int i=0; i<niter; i++) {
               double d  = weapon_computeTimes( rdir, rx, ry, dvx, dvy, pxv, vmin, acc, &tt );
               double dd = weapon_computeTimes( rdir+ddir, rx, ry, dvx, dvy, pxv, vmin, acc, &tt );

               /* Manage an exception (tt<0), and regular stopping condition. */
               /* TODO: this stopping criterion is too restrictive. */
               /* (for example when pos and vel are nearly aligned). */
               if (tt < 0. || fabs(d) < 5.)
                  break;

               dtdd = (dd-d)/ddir; /* Derivative of the criterion wrt. rdir. */
               rdir = rdir - d/dtdd; /* Update. */
            }
         }
      }
   }

   /* Calculate bounds. */
   off = angle_diff( rdir, dir );
   if (FABS(off) > swivel) {
      if (off > 0.)
         rdir = dir - swivel;
      else
         rdir = dir + swivel;
   }

   return rdir;
}

/**
 * @brief Gets the aim position of a turret weapon.
 *
 *    @param target_pos Target of the weapon.
 *    @param pos Position of the turret.
 *    @param dir Direction facing parent ship and turret.
 *    @param swivel Maximum angle between weapon and straight ahead.
 */
static double weapon_aimTurretStatic( const vec2 *target_pos, const vec2 *pos, double dir, double swivel )
{
   double rx, ry, rdir, off;
   /* Get the vector : shooter -> target */
   rx = target_pos->x - pos->x;
   ry = target_pos->y - pos->y;
   rdir = ANGLE(rx,ry);

   /* Calculate bounds. */
   off = angle_diff( rdir, dir );
   if (FABS(off) > swivel) {
      if (off > 0.)
         rdir = dir - swivel;
      else
         rdir = dir + swivel;
   }

   return rdir;
}

/**
 * @brief Computes precisely interception times for propelled weapons (rockets).
 *
 *    @param rdir tried shooting angle.
 *    @param rx Relative position x.
 *    @param ry Relative position y.
 *    @param dvx Relative velocity x.
 *    @param dvy Relative velocity y.
 *    @param pxv Cross product between relative position and relative velocity
 *    @param vmin min ammo velocity.
 *    @param acc ammo acceleration.
 *    @param[out] tt Time for the target to reach the interception point.
 */
static double weapon_computeTimes( double rdir, double rx, double ry, double dvx, double dvy, double pxv,
      double vmin, double acc, double *tt )
{
   double l, dxv, dxp, ct, st, d;

   /* Trigonometry. */
   ct = cos(rdir); st = sin(rdir);

   /* Two extra cross products. */
   dxv = ct*dvy - st*dvx;
   dxp = ct*ry  - st*rx;

   /* Compute criterion. */
   *tt = -dxp/dxv; /* Time to interception for target. Because triangle aera. */
   l = pxv/dxv; /* Length to interception for shooter. Because triangle aera. */
   d = .5*acc*(*tt)*(*tt) + vmin*(*tt); /* Estimate how far the projectile went. */

   return (d-l); /* Criterion is distance of projectile to intersection when target is there. */
}

/**
 * @brief Creates the bolt specific properties of a weapon.
 *
 *    @param w Weapon to create bolt specific properties of.
 *    @param outfit Outfit which spawned the weapon.
 *    @param T temperature of the shooter.
 *    @param dir Direction the shooter is facing.
 *    @param pos Position of the slot (absolute).
 *    @param vel Velocity of the slot (absolute).
 *    @param parent Shooter.
 *    @param time Expected flight time.
 *    @param aim Whether or not to aim.
 */
static void weapon_createBolt( Weapon *w, const Outfit* outfit, double T,
      double dir, const vec2* pos, const vec2* vel, const Pilot* parent, double time, int aim )
{
   vec2 v;
   double mass, rdir, acc, m;
   Pilot *pilot_target;
   const OutfitGFX *gfx;

   /* Only difference is the direction of fire */
   if ((w->parent!=w->target) && (w->target != 0)) /* Must have valid target */
      pilot_target = pilot_get(w->target);
   else /* fire straight or at asteroid */
      pilot_target = NULL;

   if (aim)
      rdir = weapon_aimTurret( outfit, parent, pilot_target, pos, vel, dir, outfit->u.blt.swivel, time );
   else {
      if (pilot_isPlayer(parent) && (SDL_ShowCursor(SDL_QUERY)==SDL_ENABLE)) {
         double x, y;
         vec2 target;
         gl_screenToGameCoords( &x, &y, player.mousex, player.mousey );
         vec2_csetmin( &target, x, y );
         rdir = weapon_aimTurretStatic( &target, pos, dir, outfit->u.blt.swivel );
      }
      else
         rdir = dir;
   }

   /* Disperse as necessary. */
   if (outfit->u.blt.dispersion > 0.)
      rdir += RNG_1SIGMA() * outfit->u.blt.dispersion;

   /* Calculate accuracy. */
   acc =  HEAT_WORST_ACCURACY * pilot_heatAccuracyMod( T );

   /* Stat modifiers. */
   if (outfit->type == OUTFIT_TYPE_TURRET_BOLT) {
      w->dam_mod *= parent->stats.tur_damage;
      /* dam_as_dis is computed as multiplier, must be corrected. */
      w->dam_as_dis_mod = parent->stats.tur_dam_as_dis-1.;
   }
   else {
      w->dam_mod *= parent->stats.fwd_damage;
      /* dam_as_dis is computed as multiplier, must be corrected. */
      w->dam_as_dis_mod = parent->stats.fwd_dam_as_dis-1.;
   }
   /* Clamping, but might not actually be necessary if weird things want to be done. */
   w->dam_as_dis_mod = CLAMP( 0., 1., w->dam_as_dis_mod );

   /* Calculate direction. */
   rdir += RNG_2SIGMA() * acc;
   if (rdir < 0.)
      rdir += 2.*M_PI;
   else if (rdir >= 2.*M_PI)
      rdir -= 2.*M_PI;

   mass = 1.; /* Lasers are presumed to have unitary mass, just like the real world. */
   v = *vel;
   m = outfit->u.blt.speed;
   if (outfit->u.blt.speed_dispersion > 0.)
      m += RNG_1SIGMA() * outfit->u.blt.speed_dispersion;
   vec2_cadd( &v, m*cos(rdir), m*sin(rdir));
   w->timer = outfit->u.blt.range / outfit->u.blt.speed;
   w->falloff = w->timer - outfit->u.blt.falloff / outfit->u.blt.speed;
   solid_init( &w->solid, mass, rdir, pos, &v, SOLID_UPDATE_EULER );
   w->voice = sound_playPos( w->outfit->u.blt.sound,
         w->solid.pos.x, w->solid.pos.y,
         w->solid.vel.x, w->solid.vel.y );

   /* Set facing direction. */
   gfx = outfit_gfx( w->outfit );
   if (gfx->tex != NULL)
      gl_getSpriteFromDir( &w->sx, &w->sy, gfx->tex, w->solid.dir );
}

/**
 * @brief Creates the ammo specific properties of a weapon.
 *
 *    @param w Weapon to create ammo specific properties of.
 *    @param outfit Outfit which spawned the weapon.
 *    @param T temperature of the shooter.
 *    @param dir Direction the shooter is facing.
 *    @param pos Position of the slot (absolute).
 *    @param vel Velocity of the slot (absolute).
 *    @param parent Shooter.
 *    @param time Expected flight time.
 *    @param aim Whether or not to aim.
 */
static void weapon_createAmmo( Weapon *w, const Outfit* outfit, double T,
      double dir, const vec2* pos, const vec2* vel, const Pilot* parent, double time, int aim )
{
   (void) T;
   vec2 v;
   double mass, rdir, m;
   Pilot *pilot_target;
   const OutfitGFX *gfx;

   /* Only difference is the direction of fire */
   if ((w->parent!=w->target) && (w->target != 0)) /* Must have valid target */
      pilot_target = pilot_get(w->target);
   else /* fire straight or at asteroid */
      pilot_target = NULL;

   if (aim) {
      if (outfit->type == OUTFIT_TYPE_TURRET_LAUNCHER)
         rdir = weapon_aimTurret( outfit, parent, pilot_target, pos, vel, dir, M_PI, time );
      else if (outfit->u.lau.swivel > 0.)
         rdir = weapon_aimTurret( outfit, parent, pilot_target, pos, vel, dir, outfit->u.lau.swivel, time );
      else
         rdir = dir;
   }
   else {
      if ((outfit->u.lau.swivel > 0.) && pilot_isPlayer(parent) && (SDL_ShowCursor(SDL_QUERY)==SDL_ENABLE)) {
         double x, y;
         vec2 target;
         gl_screenToGameCoords( &x, &y, player.mousex, player.mousey );
         vec2_csetmin( &target, x, y );
         rdir = weapon_aimTurretStatic( &target, pos, dir, outfit->u.blt.swivel );
      }
      else
         rdir = dir;
   }

   /* Disperse as necessary. */
   if (outfit->u.blt.dispersion > 0.)
      rdir += RNG_1SIGMA() * outfit->u.lau.dispersion;

   /* Make sure angle is in range. */
   while (rdir < 0.)
      rdir += 2.*M_PI;
   while (rdir >= 2.*M_PI)
      rdir -= 2.*M_PI;

   /* Launcher damage. */
   w->dam_mod *= parent->stats.launch_damage;

   /* If thrust is 0. we assume it starts out at speed. */
   v = *vel;
   m = outfit->u.lau.speed;
   if (outfit->u.lau.speed_dispersion > 0.)
      m += RNG_1SIGMA() * outfit->u.lau.speed_dispersion;
   vec2_cadd( &v, m * cos(rdir), m * sin(rdir) );
   w->real_vel = VMOD(v);

   /* Set up ammo details. */
   mass        = w->outfit->u.lau.ammo_mass;
   w->timer    = w->outfit->u.lau.duration * parent->stats.launch_range;
   solid_init( &w->solid, mass, rdir, pos, &v, SOLID_UPDATE_EULER );
   if (w->outfit->u.lau.thrust > 0.) {
      weapon_setThrust( w, w->outfit->u.lau.thrust * mass );
      /* Limit speed, we only relativize in the case it has thrust + initial speed. */
      w->solid.speed_max = w->outfit->u.lau.speed_max;
      if (w->outfit->u.lau.speed > 0.)
         w->solid.speed_max = -1; /* No limit. */
   }

   /* Handle seekers. */
   if (w->outfit->u.lau.ai != AMMO_AI_UNGUIDED) {
      w->timer2   = outfit->u.lau.iflockon * parent->stats.launch_calibration;
      w->paramf   = outfit->u.lau.iflockon * parent->stats.launch_calibration;
      w->status   = (w->timer2 > 0.) ? WEAPON_STATUS_LOCKING : WEAPON_STATUS_OK;

      w->think = think_seeker; /* AI is the same atm. */
      w->r     = RNGF(); /* Used for jamming. */

      /* If they are seeking a pilot, increment lockon counter. */
      if (pilot_target == NULL)
         pilot_target = pilot_get(w->target);
      if (pilot_target != NULL)
         pilot_target->lockons++;
   }
   else
      w->status = WEAPON_STATUS_OK;

   /* Play sound. */
   w->voice = sound_playPos( w->outfit->u.lau.sound,
         w->solid.pos.x, w->solid.pos.y,
         w->solid.vel.x, w->solid.vel.y );

   /* Set facing direction. */
   gfx = outfit_gfx( w->outfit );
   if (gfx->tex != NULL)
      gl_getSpriteFromDir( &w->sx, &w->sy, gfx->tex, w->solid.dir );

   /* Set up trails. */
   if (w->outfit->u.lau.trail_spec != NULL)
      w->trail = spfx_trail_create( w->outfit->u.lau.trail_spec );
}

/**
 * @brief Creates a new weapon.
 *
 *    @param po Outfit slot which spawned the weapon.
 *    @param ref Reference outfit to use, does not have to be the outfit in the slot, but will default to it if set to NULL.
 *    @param T temperature of the shooter.
 *    @param dir Direction the shooter is facing.
 *    @param pos Position of the slot (absolute).
 *    @param vel Velocity of the slot (absolute).
 *    @param parent Shooter.
 *    @param target Target ID of the shooter.
 *    @param time Expected flight time.
 *    @param aim Whether or not to aim.
 *    @return A pointer to the newly created weapon.
 */
<<<<<<< HEAD
static Weapon* weapon_create( PilotOutfitSlot* po, const Outfit *ref,
      double T, double dir, const vec2* pos, const vec2* vel,
=======
static Weapon* weapon_create( PilotOutfitSlot *po, double T,
      double dir, const vec2* pos, const vec2* vel,
>>>>>>> 108ed6dc
      const Pilot* parent, const unsigned int target, double time, int aim )
{
   double mass, rdir;
   Pilot *pilot_target;
   AsteroidAnchor *field;
   Asteroid *ast;
   Weapon* w;
   const Outfit *outfit = (ref==NULL) ? po->outfit : ref;

   /* Create basic features */
   w           = calloc( 1, sizeof(Weapon) );
   w->dam_mod  = 1.; /* Default of 100% damage. */
   w->dam_as_dis_mod = 0.; /* Default of 0% damage to disable. */
   w->faction  = parent->faction; /* non-changeable */
   w->parent   = parent->id; /* non-changeable */
   w->target   = target; /* non-changeable */
   w->lua_mem  = LUA_NOREF;
   if (po != NULL && po->lua_mem != LUA_NOREF) {
      lua_rawgeti(naevL, LUA_REGISTRYINDEX, po->lua_mem); /* mem */
      w->lua_mem = luaL_ref( naevL, LUA_REGISTRYINDEX );
   }
   w->outfit   = outfit; /* non-changeable */
   w->strength = 1.;
   w->r        = RNGF(); /* Set unique value. */

   /* Inform the target. */
   if (!(outfit_isBeam(w->outfit))) {
      pilot_target = pilot_get(target);
      if (pilot_target != NULL)
         pilot_target->projectiles++;
   }

   switch (outfit->type) {

      /* Bolts treated together */
      case OUTFIT_TYPE_BOLT:
      case OUTFIT_TYPE_TURRET_BOLT:
         weapon_createBolt( w, outfit, T, dir, pos, vel, parent, time, aim );
         break;

      /* Beam weapons are treated together. */
      case OUTFIT_TYPE_BEAM:
      case OUTFIT_TYPE_TURRET_BEAM:
         rdir = dir;
         if (aim && (outfit->type == OUTFIT_TYPE_TURRET_BEAM)) {
            pilot_target = pilot_get(target);
            if ((w->parent != w->target) && (pilot_target != NULL))
               rdir = vec2_angle(pos, &pilot_target->solid.pos);
            else if (parent->nav_asteroid >= 0) {
               field = &cur_system->asteroids[parent->nav_anchor];
               ast = &field->asteroids[parent->nav_asteroid];
               rdir = vec2_angle(pos, &ast->pos);
            }
         }

         if (rdir < 0.)
            rdir += 2.*M_PI;
         else if (rdir >= 2.*M_PI)
            rdir -= 2.*M_PI;
         mass = 1.; /**< Needs a mass. */
         solid_init( &w->solid, mass, rdir, pos, vel, SOLID_UPDATE_EULER );
         w->think = think_beam;
         w->timer = outfit->u.bem.duration;
         w->voice = sound_playPos( w->outfit->u.bem.sound,
               w->solid.pos.x, w->solid.pos.y,
               w->solid.vel.x, w->solid.vel.y );

         if (outfit->type == OUTFIT_TYPE_BEAM) {
            w->dam_mod       *= parent->stats.fwd_damage;
            w->dam_as_dis_mod = parent->stats.fwd_dam_as_dis-1.;
         }
         else {
            w->dam_mod       *= parent->stats.tur_damage;
            w->dam_as_dis_mod = parent->stats.tur_dam_as_dis-1.;
         }
         w->dam_as_dis_mod = CLAMP( 0., 1., w->dam_as_dis_mod );

         break;

      /* Treat seekers together. */
      case OUTFIT_TYPE_LAUNCHER:
      case OUTFIT_TYPE_TURRET_LAUNCHER:
         weapon_createAmmo( w, outfit, T, dir, pos, vel, parent, time, aim );
         break;

      /* just dump it where the player is */
      default:
         WARN(_("Weapon of type '%s' has no create implemented yet!"),
               w->outfit->name);
         solid_init( &w->solid, 1., dir, pos, vel, SOLID_UPDATE_EULER );
         break;
   }

   /* Set life to timer. */
   w->life = w->timer;

   return w;
}

/**
 * @brief Creates a new weapon.
 *
 *    @param po Outfit slot which spawns the weapon.
 *    @param ref Reference outfit to use for computing damage and properties.
 *    @param T Temperature of the shooter.
 *    @param dir Direction of the shooter.
 *    @param pos Position of the slot (absolute).
 *    @param vel Velocity of the slot (absolute).
 *    @param parent Pilot ID of the shooter.
 *    @param target Target ID that is getting shot.
 *    @param time Expected flight time.
 *    @param aim Whether or not to aim.
 */
<<<<<<< HEAD
void weapon_add( PilotOutfitSlot *po, const Outfit *ref,
      double T, double dir,
=======
void weapon_add( PilotOutfitSlot *po, double T, double dir,
>>>>>>> 108ed6dc
      const vec2* pos, const vec2* vel,
      const Pilot *parent, unsigned int target, double time, int aim )
{
   WeaponLayer layer;
   Weapon *w, **m;
   size_t bufsize;
   const Outfit *o = (ref==NULL) ? po->outfit : ref;

#if DEBUGGING
   if (!outfit_isBolt(o) &&
         !outfit_isLauncher(o)) {
      ERR(_("Trying to create a Weapon from a non-Weapon type Outfit"));
      return;
   }
#endif /* DEBUGGING */

   layer = (parent->id==PLAYER_ID) ? WEAPON_LAYER_FG : WEAPON_LAYER_BG;
   w     = weapon_create( po, ref, T, dir, pos, vel, parent, target, time, aim );

   /* set the proper layer */
   switch (layer) {
      case WEAPON_LAYER_BG:
         m = &array_grow(&wbackLayer);
         break;
      case WEAPON_LAYER_FG:
         m = &array_grow(&wfrontLayer);
         break;

      default:
         WARN(_("Unknown weapon layer!"));
         return;
   }
   *m = w;

   /* Grow the vertex stuff if needed. */
   bufsize = array_reserved(wfrontLayer) + array_reserved(wbackLayer);
   if (bufsize != weapon_vboSize) {
      GLsizei size;
      weapon_vboSize = bufsize;
      size = sizeof(GLfloat) * (2+4) * weapon_vboSize;
      weapon_vboData = realloc( weapon_vboData, size );
      if (weapon_vbo == NULL)
         weapon_vbo = gl_vboCreateStream( size, NULL );
      gl_vboData( weapon_vbo, size, weapon_vboData );
   }
}

/**
 * @brief Starts a beam weapon.
 *
 *    @param po Outfit slot which spawns the weapon.
 *    @param dir Direction of the shooter.
 *    @param pos Position of the slot (absolute).
 *    @param vel Velocity of the slot (absolute).
 *    @param parent Pilot shooter.
 *    @param target Target ID that is getting shot.
 *    @param aim Whether or not to aim.
 *    @return The identifier of the beam weapon.
 *
 * @sa beam_end
 */
unsigned int beam_start( PilotOutfitSlot *po,
      double dir, const vec2* pos, const vec2* vel,
      const Pilot *parent, const unsigned int target, int aim )
{
   WeaponLayer layer;
   Weapon *w, **m;
   GLsizei size;
   size_t bufsize;

   if (!outfit_isBeam(po->outfit)) {
      ERR(_("Trying to create a Beam Weapon from a non-beam outfit."));
      return -1;
   }

   layer = (parent->id==PLAYER_ID) ? WEAPON_LAYER_FG : WEAPON_LAYER_BG;
   w = weapon_create( po, NULL, 0., dir, pos, vel, parent, target, 0., aim );
   w->ID = ++beam_idgen;
   w->mount = po;
   w->timer2 = 0.;

   /* set the proper layer */
   switch (layer) {
      case WEAPON_LAYER_BG:
         m = &array_grow(&wbackLayer);
         break;
      case WEAPON_LAYER_FG:
         m = &array_grow(&wfrontLayer);
         break;

      default:
         ERR(_("Invalid WEAPON_LAYER specified"));
         return -1;
   }
   *m = w;

   /* Grow the vertex stuff if needed. */
   bufsize = array_reserved(wfrontLayer) + array_reserved(wbackLayer);
   if (bufsize != weapon_vboSize) {
      weapon_vboSize = bufsize;
      size = sizeof(GLfloat) * (2+4) * weapon_vboSize;
      weapon_vboData = realloc( weapon_vboData, size );
      if (weapon_vbo == NULL)
         weapon_vbo = gl_vboCreateStream( size, NULL );
      gl_vboData( weapon_vbo, size, weapon_vboData );
   }

   return w->ID;
}

/**
 * @brief Ends a beam weapon.
 *
 *    @param parent ID of the parent of the beam.
 *    @param beam ID of the beam to destroy.
 */
void beam_end( const unsigned int parent, unsigned int beam )
{
   WeaponLayer layer;
   Weapon **curLayer;

   layer = (parent==PLAYER_ID) ? WEAPON_LAYER_FG : WEAPON_LAYER_BG;

   /* set the proper layer */
   switch (layer) {
      case WEAPON_LAYER_BG:
         curLayer = wbackLayer;
         break;
      case WEAPON_LAYER_FG:
         curLayer = wfrontLayer;
         break;

      default:
         ERR(_("Invalid WEAPON_LAYER specified"));
         return;
   }

#if DEBUGGING
   if (beam==0) {
      WARN(_("Trying to remove beam with ID 0!"));
      return;
   }
#endif /* DEBUGGING */

   /* Now try to destroy the beam. */
   for (int i=0; i<array_size(curLayer); i++) {
      if (curLayer[i]->ID == beam) { /* Found it. */
         weapon_miss(curLayer[i]);
         break;
      }
   }
}

/**
 * @brief Destroys a weapon.
 *
 *    @param w Weapon to destroy.
 */
static void weapon_destroy( Weapon* w )
{
   /* Just mark for removal. */
   weapon_setFlag( w, WEAPON_FLAG_DESTROYED );
}

/**
 * @brief Frees the weapon.
 *
 *    @param w Weapon to free.
 */
static void weapon_free( Weapon* w )
{
   Pilot *pilot_target = pilot_get( w->target );

   /* Stop playing sound if beam weapon. */
   if (outfit_isBeam(w->outfit)) {
      sound_stop( w->voice );
      sound_playPos(w->outfit->u.bem.sound_off,
            w->solid.pos.x, w->solid.pos.y,
            w->solid.vel.x, w->solid.vel.y );
   }
   else {
      /* Decrement target lockons if needed */
      if (pilot_target != NULL) {
         pilot_target->projectiles--;
         if (outfit_isSeeker(w->outfit))
            pilot_target->lockons--;
      }
   }

   /* Free the solid. */
   //solid_free(w->solid);

   /* Free the trail, if any. */
   spfx_trail_remove(w->trail);

   /* Free the Lua ref, if any. */
   luaL_unref( naevL, LUA_REGISTRYINDEX, w->lua_mem );

#ifdef DEBUGGING
   memset(w, 0, sizeof(Weapon));
#endif /* DEBUGGING */

   free(w);
}

/**
 * @brief Clears all the weapons, does NOT free the layers.
 */
void weapon_clear (void)
{
   /* Don't forget to stop the sounds. */
   for (int i=0; i < array_size(wbackLayer); i++) {
      sound_stop(wbackLayer[i]->voice);
      weapon_free(wbackLayer[i]);
   }
   array_erase( &wbackLayer, array_begin(wbackLayer), array_end(wbackLayer) );
   for (int i=0; i < array_size(wfrontLayer); i++) {
      sound_stop(wfrontLayer[i]->voice);
      weapon_free(wfrontLayer[i]);
   }
   array_erase( &wfrontLayer, array_begin(wfrontLayer), array_end(wfrontLayer) );
}

/**
 * @brief Destroys all the weapons and frees it all.
 */
void weapon_exit (void)
{
   weapon_clear();

   /* Destroy front layer. */
   array_free(wbackLayer);

   /* Destroy back layer. */
   array_free(wfrontLayer);

   /* Destroy VBO. */
   free( weapon_vboData );
   weapon_vboData = NULL;
   gl_vboDestroy( weapon_vbo );
   weapon_vbo = NULL;

   /* Clean up the queries. */
   il_destroy( &weapon_qtquery );
}

/**
 * @brief Clears possible exploded weapons.
 */
void weapon_explode( double x, double y, double radius,
      int dtype, double damage,
      const Pilot *parent, int mode )
{
   (void) dtype;
   (void) damage;
   weapon_explodeLayer( WEAPON_LAYER_FG, x, y, radius, parent, mode );
   weapon_explodeLayer( WEAPON_LAYER_BG, x, y, radius, parent, mode );
}

/**
 * @brief Explodes all the things on a layer.
 */
static void weapon_explodeLayer( WeaponLayer layer,
      double x, double y, double radius,
      const Pilot *parent, int mode )
{
   (void)parent;
   Weapon **curLayer;
   double rad2;

   /* set the proper layer */
   switch (layer) {
      case WEAPON_LAYER_BG:
         curLayer = wbackLayer;
         break;
      case WEAPON_LAYER_FG:
         curLayer = wfrontLayer;
         break;

      default:
         ERR(_("Invalid WEAPON_LAYER specified"));
         return;
   }

   rad2 = radius*radius;

   /* Now try to destroy the weapons affected. */
   for (int i=0; i<array_size(curLayer); i++) {
      Weapon *w = curLayer[i];
      if (((mode & EXPL_MODE_MISSILE) && outfit_isLauncher(w->outfit)) ||
            ((mode & EXPL_MODE_BOLT) && outfit_isBolt(w->outfit))) {

         double dist = pow2(w->solid.pos.x - x) + pow2(w->solid.pos.y - y);

         if (dist < rad2)
            weapon_destroy( w );
      }
   }
}<|MERGE_RESOLUTION|>--- conflicted
+++ resolved
@@ -87,11 +87,6 @@
    int sy;              /**< Current Y sprite to use. */
    Trail_spfx *trail;   /**< Trail graphic if applicable, else NULL. */
 
-   /* position update and render */
-<<<<<<< HEAD
-   void (*update)(struct Weapon_*, double, WeaponLayer); /**< Updates the weapon */
-=======
->>>>>>> 108ed6dc
    void (*think)(struct Weapon_*, double); /**< for the smart missiles */
 
    WeaponStatus status; /**< Weapon status - to check for jamming */
@@ -133,27 +128,17 @@
       double dir, const vec2* pos, const vec2* vel, const Pilot* parent, double time, int aim );
 static void weapon_createAmmo( Weapon *w, const Outfit* outfit, double T,
       double dir, const vec2* pos, const vec2* vel, const Pilot* parent, double time, int aim );
-<<<<<<< HEAD
 static Weapon* weapon_create( PilotOutfitSlot* po, const Outfit *ref,
       double T, double dir, const vec2* pos, const vec2* vel,
-=======
-static Weapon* weapon_create( PilotOutfitSlot* po, double T,
-      double dir, const vec2* pos, const vec2* vel,
->>>>>>> 108ed6dc
       const Pilot *parent, const unsigned int target, double time, int aim );
 static double weapon_computeTimes( double rdir, double rx, double ry, double dvx, double dvy, double pxv,
       double vmin, double acc, double *tt );
 /* Updating. */
 static void weapon_render( Weapon* w, double dt );
-<<<<<<< HEAD
-static void weapons_updateLayer( double dt, const WeaponLayer layer );
-static void weapon_update( Weapon* w, double dt, WeaponLayer layer );
-=======
 static void weapons_updateLayerCollide( double dt, WeaponLayer layer );
 static void weapons_updateLayer( double dt, const WeaponLayer layer );
 static void weapon_updateCollide( Weapon* w, double dt, WeaponLayer layer );
 static void weapon_update( Weapon* w, double dt );
->>>>>>> 108ed6dc
 static void weapon_sample_trail( Weapon* w );
 /* Destruction. */
 static void weapon_destroy( Weapon* w );
@@ -171,11 +156,8 @@
       vec2 pos[2], double dt );
 static void weapon_hitAstBeam( Weapon* w, Asteroid* a, WeaponLayer layer,
       vec2 pos[2], double dt );
-<<<<<<< HEAD
 static int weapon_testCollision( const WeaponCollision *wc, const glTexture *ctex,
    int csx, int csy, const vec2 *cpos, const CollPoly *cpol, vec2 crash[2] );
-=======
->>>>>>> 108ed6dc
 /* think */
 static void think_seeker( Weapon* w, double dt );
 static void think_beam( Weapon* w, double dt );
@@ -645,11 +627,7 @@
  *    @param dt Current delta tick.
  *    @param layer Layer to update.
  */
-<<<<<<< HEAD
-static void weapons_updateLayer( double dt, const WeaponLayer layer )
-=======
 static void weapons_updateLayerCollide( double dt, WeaponLayer layer )
->>>>>>> 108ed6dc
 {
    Weapon **wlayer;
 
@@ -1161,21 +1139,18 @@
  *    @param dt Current delta tick.
  *    @param layer Layer to which the weapon belongs.
  */
-<<<<<<< HEAD
-static void weapon_update( Weapon* w, double dt, WeaponLayer layer )
-=======
 static void weapon_updateCollide( Weapon* w, double dt, WeaponLayer layer )
->>>>>>> 108ed6dc
 {
    vec2 crash[2];
-<<<<<<< HEAD
    WeaponCollision wc;
    Pilot *const* pilot_stack = pilot_getAll();
+   int x1, y1, x2, y2;
 
    /* Get the sprite direction to speed up calculations. */
    wc.w = w;
    wc.beam = outfit_isBeam(w->outfit);
    if (!wc.beam) {
+      int x, y, w2, h2;
       const CollPoly *plg;
       int n;
       wc.gfx = outfit_gfx(w->outfit);
@@ -1185,40 +1160,11 @@
          plg = outfit_plg(w->outfit);
          wc.polygon = &plg[n];
          wc.range = wc.gfx->size; /* Range is set to size in this case. */
-=======
-   Pilot *const* pilot_stack;
-   int isjammed;
-   int x1, y1, x2, y2;
-
-   gfx = NULL;
-   polygon = NULL;
-   pilot_stack = pilot_getAll();
-
-   /* Get the sprite direction to speed up calculations. */
-   b     = outfit_isBeam(w->outfit);
-   if (!b) {
-      int x, y, w2, h2;
-
-      gfx = outfit_gfx(w->outfit);
-      gl_getSpriteFromDir( &w->sx, &w->sy, gfx, w->solid->dir );
-      n = gfx->sx * w->sy + w->sx;
-      plg = outfit_plg(w->outfit);
-      polygon = &plg[n];
-
-      /* See if the outfit has a collision polygon. */
-      if (outfit_isBolt(w->outfit)) {
-         if (array_size(w->outfit->u.blt.polygon) == 0)
-            usePolyW = 0;
->>>>>>> 108ed6dc
-      }
-      else {
-         wc.polygon = NULL;
-         wc.range = wc.gfx->col_size;
-      }
-      x = round(w->solid->pos.x);
-      y = round(w->solid->pos.y);
-      w2 = ceil(gfx->sw * 0.5);
-      h2 = ceil(gfx->sh * 0.5);
+      }
+      x = round(w->solid.pos.x);
+      y = round(w->solid.pos.y);
+      w2 = ceil(wc.gfx->tex->sw * 0.5);
+      h2 = ceil(wc.gfx->tex->sh * 0.5);
       x1 = x-w2;
       y1 = y-h2;
       x2 = x+w2;
@@ -1239,16 +1185,14 @@
          }
          w->dam_as_dis_mod = CLAMP( 0., 1., w->dam_as_dis_mod );
       }
-<<<<<<< HEAD
       wc.gfx = NULL;
       wc.polygon = NULL;
       wc.range = w->outfit->u.bem.range; /* Set beam range. */
-=======
-
-      x1 = round(w->solid->pos.x);
-      y1 = round(w->solid->pos.y);
-      x2 = x1 + ceil( w->outfit->u.bem.range * cos(w->solid->dir) );
-      y2 = y1 + ceil( w->outfit->u.bem.range * sin(w->solid->dir) );
+
+      x1 = round(w->solid.pos.x);
+      y1 = round(w->solid.pos.y);
+      x2 = x1 + ceil( w->outfit->u.bem.range * cos(w->solid.dir) );
+      y2 = y1 + ceil( w->outfit->u.bem.range * sin(w->solid.dir) );
       if (x1 < x2) {
          int t = x1;
          x1 = x2;
@@ -1259,7 +1203,6 @@
          y1 = y2;
          y2 = t;
       }
->>>>>>> 108ed6dc
    }
 
    /* Get what collides. */
@@ -1271,70 +1214,15 @@
       if (pilot_isFlag(p, PILOT_DELETE))
          continue;
 
-<<<<<<< HEAD
       /* Ignore if parent is self. */
-      if (w->parent == pilot_stack[i]->id)
+      if (w->parent == p->id)
          continue; /* pilot is self */
 
       /* Smart weapons only collide with their target */
       if (weapon_isSmart(w)) {
          int isjammed = ((w->status == WEAPON_STATUS_JAMMED) || (w->status == WEAPON_STATUS_JAMMED_SLOWED));
-         if (!isjammed && (pilot_stack[i]->id != w->target))
+         if (!isjammed && (p->id != w->target))
             continue;
-=======
-      if (w->parent == p->id)
-         continue; /* pilot is self */
-
-      psx = p->tsx;
-      psy = p->tsy;
-
-      /* See if the ship has a collision polygon. */
-      usePoly = usePolyW;
-      if (array_size(p->ship->polygon) == 0)
-         usePoly = 0;
-
-      /* Beam weapons have special collisions. */
-      if (b) {
-         /* Check for collision. */
-         if (weapon_checkCanHit(w,p)) {
-            if (usePoly) {
-               int k = p->ship->gfx_space->sx * psy + psx;
-               coll = CollideLinePolygon( &w->solid->pos, w->solid->dir,
-                     w->outfit->u.bem.range, &p->ship->polygon[k],
-                     &p->solid->pos, crash);
-            }
-            else {
-               coll = CollideLineSprite( &w->solid->pos, w->solid->dir,
-                     w->outfit->u.bem.range, p->ship->gfx_space, psx, psy,
-                     &p->solid->pos, crash);
-            }
-            if (coll)
-               weapon_hitBeam( w, p, layer, crash, dt );
-               /* No return because beam can still think, it's not
-                * destroyed like the other weapons.*/
-         }
-      }
-      /* smart weapons only collide with their target */
-      else if (weapon_isSmart(w)) {
-         isjammed = ((w->status == WEAPON_STATUS_JAMMED) || (w->status == WEAPON_STATUS_JAMMED_SLOWED));
-         if ((((p->id == w->target) && !isjammed) || isjammed) &&
-               weapon_checkCanHit(w,p) ) {
-            if (usePoly) {
-               int k = p->ship->gfx_space->sx * psy + psx;
-               coll = CollidePolygon( &p->ship->polygon[k], &p->solid->pos,
-                        polygon, &w->solid->pos, &crash[0] );
-            }
-            else {
-               coll = CollideSprite( gfx, w->sx, w->sy, &w->solid->pos,
-                        p->ship->gfx_space, psx, psy,
-                        &p->solid->pos, &crash[0] );
-            }
-            if (coll) {
-               weapon_hit( w, p, &crash[0] );
-               return; /* Weapon is destroyed. */
-            }
-         }
->>>>>>> 108ed6dc
       }
 
       /* Check to see if it can hit. */
@@ -1357,7 +1245,6 @@
       }
    }
 
-<<<<<<< HEAD
    /* Collide with asteroids*/
    for (int i=0; i<array_size(cur_system->asteroids); i++) {
       AsteroidAnchor *ast = &cur_system->asteroids[i];
@@ -1366,12 +1253,6 @@
       if (vec2_dist2( &w->solid.pos, &ast->pos ) >
             pow2( ast->radius + ast->margin + wc.range ))
          continue;
-=======
-   /* Collide with asteroids */
-   if (outfit_isLauncher(w->outfit) || outfit_isBolt(w->outfit)) {
-      for (int i=0; i<array_size(cur_system->asteroids); i++) {
-         AsteroidAnchor *ast = &cur_system->asteroids[i];
->>>>>>> 108ed6dc
 
       for (int j=0; j<ast->nb; j++) {
          int coll;
@@ -2120,13 +2001,8 @@
  *    @param aim Whether or not to aim.
  *    @return A pointer to the newly created weapon.
  */
-<<<<<<< HEAD
 static Weapon* weapon_create( PilotOutfitSlot* po, const Outfit *ref,
       double T, double dir, const vec2* pos, const vec2* vel,
-=======
-static Weapon* weapon_create( PilotOutfitSlot *po, double T,
-      double dir, const vec2* pos, const vec2* vel,
->>>>>>> 108ed6dc
       const Pilot* parent, const unsigned int target, double time, int aim )
 {
    double mass, rdir;
@@ -2240,12 +2116,8 @@
  *    @param time Expected flight time.
  *    @param aim Whether or not to aim.
  */
-<<<<<<< HEAD
 void weapon_add( PilotOutfitSlot *po, const Outfit *ref,
       double T, double dir,
-=======
-void weapon_add( PilotOutfitSlot *po, double T, double dir,
->>>>>>> 108ed6dc
       const vec2* pos, const vec2* vel,
       const Pilot *parent, unsigned int target, double time, int aim )
 {
