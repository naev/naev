--- conflicted
+++ resolved
@@ -47,11 +47,7 @@
  <stats>
   <shield_mod>10</shield_mod>
   <shield_regen_mod>15</shield_regen_mod>
-<<<<<<< HEAD
-=======
-  <heat_dissipation>10</heat_dissipation>
   <fuel>400</fuel>
->>>>>>> 77480284
  </stats>
  <tags>
   <tag>frontier</tag>
