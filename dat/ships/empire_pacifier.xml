--- conflicted
+++ resolved
@@ -7,19 +7,11 @@
  <sound>engine</sound>
  <class>Destroyer</class>
  <price>1100000</price>
-<<<<<<< HEAD
- <time_mod>1.5</time_mod>
+ <time_mod>1.25</time_mod>
  <trail_generator x="-18" y="-25" h="-3" >nebula</trail_generator>
  <trail_generator x="-18" y="25" h="-3" >nebula</trail_generator>
  <trail_generator x="-25" y="8" h="0" />
  <trail_generator x="-25" y="-8" h="0" />
-=======
- <time_mod>1.25</time_mod>
- <trail_generator x="-18" y="-25" h="-3">nebula</trail_generator>
- <trail_generator x="-18" y="25" h="-3">nebula</trail_generator>
- <trail_generator x="-35" y="8" h="0" />
- <trail_generator x="-35" y="-8" h="0" />
->>>>>>> c2534dd4
  <fabricator>Nexus Shipyards</fabricator>
  <license>Medium Combat Vessel License</license>
  <description>This military grade version of the Pacifier is mostly identical in function to a standard Pacifier, but with slightly better armour, shields, and heat dissipation.</description>
