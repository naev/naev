<?xml version='1.0' encoding='UTF-8'?>
<ship name="Za'lek Demon">
 <base_type>Demon</base_type>
 <GFX sx="12" sy="12">demon</GFX>
 <rarity>2</rarity>
 <GUI>brushed</GUI>
 <sound>engine</sound>
 <class>Destroyer</class>
 <price>2400000</price>
 <time_mod>1.5</time_mod>
 <fabricator>Za'lek Fabricators</fabricator>
 <license>Medium Combat Vessel License</license>
 <description>House Za'lek's ferociously-named destroyer has earned the moniker with disproportionately powerful shields and energy management, as well as size. Its handling suffers, and has poor armor like all Za'lek ships, but this comes as poor consolation to the Za'lek's enemies.</description>
 <health>
  <absorb>20</absorb>
  <armour>400</armour>
  <armour_regen>0</armour_regen>
 </health>
 <characteristics>
  <crew>17</crew>
  <mass>440</mass>
  <fuel_consumption>200</fuel_consumption>
  <cargo>50</cargo>
 </characteristics>
 <slots>
  <weapon size="medium" x="28" y="0" h="5" />
  <weapon size="medium" x="18" y="0" h="5" />
  <weapon size="medium" x="-30" y="-8" h="3" />
  <weapon size="medium" x="-30" y="8" h="3" />
<<<<<<< HEAD
  <utility size="medium" prop="systems">Unicorp PT-400 Core System</utility>
=======
  <utility size="medium" prop="systems" exclusive="1" required="1">Unicorp PT-600 Core System</utility>
>>>>>>> 812c3738
  <utility size="medium" prop="accessory" exclusive="1" />
  <utility size="large" />
  <utility size="large" />
  <utility size="medium" />
  <utility size="medium" />
  <utility size="medium" />
<<<<<<< HEAD
  <structure size="medium" prop="engines">Unicorp Falcon 1200 Engine</structure>
  <structure size="medium" prop="hull">Unicorp D-24 Medium Plating</structure>
=======
  <structure size="medium" prop="engines" exclusive="1" required="1">Unicorp Falcon 1200 Engine</structure>
  <structure size="medium" prop="hull" exclusive="1" required="1">Unicorp D-12 Medium Plating</structure>
>>>>>>> 812c3738
  <structure size="large" />
  <structure size="medium" />
  <structure size="medium" />
 </slots>
 <stats>
  <armour_mod>-30</armour_mod>
  <shield_mod>40</shield_mod>
  <shield_regen_mod>30</shield_regen_mod>
  <stress_dissipation>10</stress_dissipation>
 </stats>
</ship><|MERGE_RESOLUTION|>--- conflicted
+++ resolved
@@ -27,24 +27,15 @@
   <weapon size="medium" x="18" y="0" h="5" />
   <weapon size="medium" x="-30" y="-8" h="3" />
   <weapon size="medium" x="-30" y="8" h="3" />
-<<<<<<< HEAD
-  <utility size="medium" prop="systems">Unicorp PT-400 Core System</utility>
-=======
-  <utility size="medium" prop="systems" exclusive="1" required="1">Unicorp PT-600 Core System</utility>
->>>>>>> 812c3738
+  <utility size="medium" prop="systems" exclusive="1" required="1">Unicorp PT-400 Core System</utility>
   <utility size="medium" prop="accessory" exclusive="1" />
   <utility size="large" />
   <utility size="large" />
   <utility size="medium" />
   <utility size="medium" />
   <utility size="medium" />
-<<<<<<< HEAD
-  <structure size="medium" prop="engines">Unicorp Falcon 1200 Engine</structure>
-  <structure size="medium" prop="hull">Unicorp D-24 Medium Plating</structure>
-=======
   <structure size="medium" prop="engines" exclusive="1" required="1">Unicorp Falcon 1200 Engine</structure>
-  <structure size="medium" prop="hull" exclusive="1" required="1">Unicorp D-12 Medium Plating</structure>
->>>>>>> 812c3738
+  <structure size="medium" prop="hull" exclusive="1" required="1">Unicorp D-24 Medium Plating</structure>
   <structure size="large" />
   <structure size="medium" />
   <structure size="medium" />
