<?xml version='1.0' encoding='UTF-8'?>
<ship name="Za'lek Mammon">
 <points>110</points>
 <base_type>Mammon</base_type>
 <GFX size="128" sx="12" sy="12">mammon_zalek</GFX>
 <rarity>2</rarity>
 <GUI>brushed</GUI>
 <sound pitch="0.5">engine_zalek</sound>
 <class>Bulk Freighter</class>
 <price>4600000</price>
 <time_mod>1.375</time_mod>
 <trail_generator x="-54" y="14" h="0" >zalek</trail_generator>
 <trail_generator x="-54" y="-14" h="0" >zalek</trail_generator>
 <trail_generator x="-20" y="27" h="-9" always_under="1">zalek</trail_generator>
 <trail_generator x="-34" y="27" h="-9" always_under="1">zalek</trail_generator>
 <trail_generator x="-48" y="28" h="0">nebula</trail_generator>
 <trail_generator x="-48" y="-26" h="0">nebula</trail_generator>
 <trail_generator x="18" y="25" h="-6" always_under="1">nebula</trail_generator>
 <trail_generator x="18" y="-25" h="-6" always_under="1">nebula</trail_generator>
 <fabricator>Za'lek Fabricators</fabricator>
 <license>Large Civilian Vessel</license>
<<<<<<< HEAD
 <cond>faction.playerStanding("Za'lek") &gt; 60</cond>
 <condstr>You need at least 60 reputation with House Za'lek.</condstr>
 <description>While House Za'lek relies on drones for most everything, their limited fuel make them inadequate for performing long-distance transportation. To overcome this limitation, the Mammon Bulk Freighter was developed. It has large amounts of storage space, able to fit entire mobile research centers inside. Like most House Za'lek ships, the armour plating is fairly weak, although it is partially made up for by the advanced shield technology. However, the standard strategy is to rely on drones for fighting while making a getaway.</description>
=======
 <description>While House Za'lek relies on drones for most everything, their limited fuel make them inadequate for performing long-distance transportation. To overcome this limitation, the Mammon Bulk Freighter was developed. It has large amounts of storage space, able to fit entire mobile research centres inside. Like most House Za'lek ships, the armour plating is fairly weak, although it is partially made up for by the advanced shield technology. However, the standard strategy is to rely on drones for fighting while making a getaway.</description>
>>>>>>> cc61df52
 <health>
  <armour>400</armour>
  <armour_regen>0</armour_regen>
 </health>
 <characteristics>
  <crew>22</crew>
  <mass>1200</mass>
  <fuel_consumption>400</fuel_consumption>
  <cargo>310</cargo>
 </characteristics>
 <slots>
  <weapon size="large" prop="fighter_bay" x="18" y="14" h="4" />
  <weapon size="large" prop="fighter_bay" x="18" y="-14" h="4" />
  <weapon size="medium" prop="fighter_bay" x="51" y="-14" h="0" />
  <weapon size="medium" x="56" y="8" h="0" />
  <weapon size="medium" x="56" y="20" h="0" />
  <utility size="large" prop="systems">Unicorp PT-2200 Core System</utility>
  <utility size="large" prop="accessory" />
  <utility size="large" />
  <utility size="large" />
  <utility size="large" />
  <utility size="large" />
  <utility size="medium" />
  <utility size="medium" />
  <structure size="large" prop="engines">Nexus Bolt 3500 Engine</structure>
  <structure size="large" prop="hull">Unicorp D-48 Heavy Plating</structure>
  <structure size="large" />
  <structure size="large" />
  <structure size="large" />
  <structure size="medium" />
  <structure size="medium" />
 </slots>
 <stats>
  <armour_mod>-30</armour_mod>
  <shield_mod>40</shield_mod>
  <shield_regen_mod>30</shield_regen_mod>
  <stress_dissipation>10</stress_dissipation>
  <fbay_rate>25</fbay_rate>
  <fbay_reload>15</fbay_reload>
  <cargo_mod>40</cargo_mod>
  <cargo_inertia>-30</cargo_inertia>
  <ew_hide>-10</ew_hide>
 </stats>
 <tags>
  <tag>zalek</tag>
 </tags>
</ship><|MERGE_RESOLUTION|>--- conflicted
+++ resolved
@@ -19,13 +19,9 @@
  <trail_generator x="18" y="-25" h="-6" always_under="1">nebula</trail_generator>
  <fabricator>Za'lek Fabricators</fabricator>
  <license>Large Civilian Vessel</license>
-<<<<<<< HEAD
  <cond>faction.playerStanding("Za'lek") &gt; 60</cond>
  <condstr>You need at least 60 reputation with House Za'lek.</condstr>
- <description>While House Za'lek relies on drones for most everything, their limited fuel make them inadequate for performing long-distance transportation. To overcome this limitation, the Mammon Bulk Freighter was developed. It has large amounts of storage space, able to fit entire mobile research centers inside. Like most House Za'lek ships, the armour plating is fairly weak, although it is partially made up for by the advanced shield technology. However, the standard strategy is to rely on drones for fighting while making a getaway.</description>
-=======
  <description>While House Za'lek relies on drones for most everything, their limited fuel make them inadequate for performing long-distance transportation. To overcome this limitation, the Mammon Bulk Freighter was developed. It has large amounts of storage space, able to fit entire mobile research centres inside. Like most House Za'lek ships, the armour plating is fairly weak, although it is partially made up for by the advanced shield technology. However, the standard strategy is to rely on drones for fighting while making a getaway.</description>
->>>>>>> cc61df52
  <health>
   <armour>400</armour>
   <armour_regen>0</armour_regen>
