<?xml version="1.0" encoding="UTF-8"?>
<ship name="Schroedinger">
 <base_type>Schroedinger</base_type>
 <GFX>schroedinger</GFX>
 <GUI>slim</GUI>
 <sound>engine</sound>
 <class>Scout</class>
 <price>180000</price>
 <fabricator>Sirius Systems</fabricator>
 <description>The Schroedinger is primarily used as a reconnaissance vessel. It requires a skeleton crew due to its advanced automation subsystems, and its proprietary fuel tanks allow it to have range much greater than most ships. The downside is that the ship is extremely vulnerable to attack due to its light armour and low amount of weapons space. It is also equipped with a pair of Eraedon engines, making it highly manoeuvrable.</description>
 <health>
  <absorb>0</absorb>
  <armour>20</armour>
  <armour_regen>0</armour_regen>
 </health>
 <characteristics>
  <crew>2</crew>
  <mass>20</mass>
  <cargo>0</cargo>
 </characteristics>
 <slots>
  <weapon size="small" x="9" y="0" h="-2"/>
  <utility size="small" prop="systems">Basic Small Systems</utility>
  <utility size="medium"/>
  <utility size="small"/>
  <utility size="small"/>
  <utility size="small"/>
  <structure size="small" prop="engines">Manufacturer Small Engine</structure>
  <structure size="small" prop="hull">Unmodified Small Hull</structure>
  <structure size="small"/>
 </slots>
 <stats>
  <speed_mod>10</speed_mod>
  <turn_mod>0</turn_mod>
  <thrust_mod>0</thrust_mod>
  <armour_mod>-20</armour_mod>
  <shield_mod>0</shield_mod>
  <cargo_mod>-25</cargo_mod>
  <ew_detect>25</ew_detect>
  <ew_hide>10</ew_hide>
<<<<<<< HEAD
  <misc_instant_jump>1</misc_instant_jump>
=======
  <ew_jump_detect>25</ew_jump_detect>
>>>>>>> 49385946
 </stats>
</ship><|MERGE_RESOLUTION|>--- conflicted
+++ resolved
@@ -38,10 +38,7 @@
   <cargo_mod>-25</cargo_mod>
   <ew_detect>25</ew_detect>
   <ew_hide>10</ew_hide>
-<<<<<<< HEAD
   <misc_instant_jump>1</misc_instant_jump>
-=======
   <ew_jump_detect>25</ew_jump_detect>
->>>>>>> 49385946
  </stats>
 </ship>