--- conflicted
+++ resolved
@@ -7,13 +7,8 @@
  <sound>engine</sound>
  <class>Fighter</class>
  <price>350000</price>
-<<<<<<< HEAD
- <time_mod>1</time_mod>
+ <time_mod>0.9</time_mod>
  <trail_generator x="-13" y="0" h="0" >sirius</trail_generator>
-=======
- <time_mod>0.9</time_mod>
- <trail_generator x="-10" y="0" h="0">sirius</trail_generator>
->>>>>>> c2534dd4
  <license>Light Combat Vessel License</license>
  <fabricator>Sirius Systems</fabricator>
  <description>The Fidelity is the light fighter of House Sirius. While not particularly competent alone, it's often employed as a forward scout, bringing with it far deadlier allies.</description>
