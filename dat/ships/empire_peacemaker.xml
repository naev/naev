<?xml version='1.0' encoding='UTF-8'?>
<ship name="Empire Peacemaker">
 <base_type>Peacemaker</base_type>
 <GFX sx="12" sy="12">peacemaker</GFX>
 <rarity>2</rarity>
 <GUI>brushed</GUI>
 <sound>engine</sound>
 <class>Carrier</class>
 <price>8000000</price>
<<<<<<< HEAD
 <time_mod>2</time_mod>
 <trail_generator x="-53" y="0" h="15" >nebula</trail_generator>
 <trail_generator x="-53" y="0" h="-10" >nebula</trail_generator>
 <trail_generator x="5" y="5" h="-35" always_under="1" />
 <trail_generator x="5" y="5" h="-45" always_under="1" />
 <trail_generator x="5" y="-5" h="-35" always_under="1" />
 <trail_generator x="5" y="-5" h="-45" always_under="1" />
=======
 <time_mod>1.5</time_mod>
 <trail_generator x="-53" y="0" h="15">nebula</trail_generator>
 <trail_generator x="-53" y="0" h="-10">nebula</trail_generator>
 <trail_generator x="5" y="5" h="-35" />
 <trail_generator x="5" y="5" h="-45" />
 <trail_generator x="5" y="-5" h="-35" />
 <trail_generator x="5" y="-5" h="-45" />
>>>>>>> c2534dd4
 <fabricator>Nexus Shipyards</fabricator>
 <license>Heavy Combat Vessel License</license>
 <description>Built under contract for the Empire by Nexus Shipyards, the Peacemaker is one of the grandest vessels in the galaxy, dwarfing even the mighty Goddard. Peacemakers typically function as flag ships in Imperial fleets, and can provide the fighter and bomber squadrons with much needed resupplies. Like most capital ships, however, it is vulnerable to attack from enemy bombers.</description>
 <health>
  <armour>2400</armour>
  <armour_regen>0</armour_regen>
 </health>
 <characteristics>
  <crew>65</crew>
  <mass>3100</mass>
  <fuel_consumption>400</fuel_consumption>
  <cargo>170</cargo>
 </characteristics>
 <slots>
  <weapon size="large" prop="fighter_bay" exclusive="1" x="40" y="0" h="2" />
  <weapon size="large" prop="fighter_bay" exclusive="1" x="25" y="0" h="2" />
  <weapon size="large" x="12" y="-6" h="0" />
  <weapon size="large" x="12" y="6" h="0" />
  <weapon size="large" prop="fighter_bay" exclusive="1" x="0" y="0" h="7" />
  <weapon size="large" prop="fighter_bay" exclusive="1" x="0" y="0" h="7" />
  <weapon size="large" prop="fighter_bay" exclusive="1" x="-15" y="0" h="7" />
  <weapon size="large" prop="fighter_bay" exclusive="1" x="-33" y="0" h="7" />
  <utility size="large" prop="systems" exclusive="1" required="1">Unicorp PT-2200 Core System</utility>
  <utility size="large" prop="accessory" exclusive="1" />
  <utility size="large" />
  <utility size="large" />
  <utility size="large" />
  <utility size="large" />
  <utility size="large" />
  <utility size="large" />
  <structure size="large" prop="engines" exclusive="1" required="1">Unicorp Eagle 7000 Engine</structure>
  <structure size="large" prop="hull" exclusive="1" required="1">Unicorp D-68 Heavy Plating</structure>
  <structure size="large" />
  <structure size="large" />
  <structure size="large" />
  <structure size="large" />
  <structure size="large" />
  <structure size="large" />
 </slots>
 <stats>
  <turn_mod>-10</turn_mod>
  <shield_mod>15</shield_mod>
  <shield_regen_mod>20</shield_regen_mod>
  <heat_dissipation>15</heat_dissipation>
  <misc_instant_jump>1</misc_instant_jump>
 </stats>
</ship><|MERGE_RESOLUTION|>--- conflicted
+++ resolved
@@ -7,23 +7,13 @@
  <sound>engine</sound>
  <class>Carrier</class>
  <price>8000000</price>
-<<<<<<< HEAD
- <time_mod>2</time_mod>
+ <time_mod>1.5</time_mod>
  <trail_generator x="-53" y="0" h="15" >nebula</trail_generator>
  <trail_generator x="-53" y="0" h="-10" >nebula</trail_generator>
  <trail_generator x="5" y="5" h="-35" always_under="1" />
  <trail_generator x="5" y="5" h="-45" always_under="1" />
  <trail_generator x="5" y="-5" h="-35" always_under="1" />
  <trail_generator x="5" y="-5" h="-45" always_under="1" />
-=======
- <time_mod>1.5</time_mod>
- <trail_generator x="-53" y="0" h="15">nebula</trail_generator>
- <trail_generator x="-53" y="0" h="-10">nebula</trail_generator>
- <trail_generator x="5" y="5" h="-35" />
- <trail_generator x="5" y="5" h="-45" />
- <trail_generator x="5" y="-5" h="-35" />
- <trail_generator x="5" y="-5" h="-45" />
->>>>>>> c2534dd4
  <fabricator>Nexus Shipyards</fabricator>
  <license>Heavy Combat Vessel License</license>
  <description>Built under contract for the Empire by Nexus Shipyards, the Peacemaker is one of the grandest vessels in the galaxy, dwarfing even the mighty Goddard. Peacemakers typically function as flag ships in Imperial fleets, and can provide the fighter and bomber squadrons with much needed resupplies. Like most capital ships, however, it is vulnerable to attack from enemy bombers.</description>
