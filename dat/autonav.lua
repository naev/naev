local fmt = require "format"
local lanes = require "ai.core.misc.lanes"

local autonav, target_pos, target_spb, target_plt, target_name, instant_jump
local autonav_jump_delay, autonav_jump_approach, autonav_jump_brake
local autonav_pos_approach_brake, autonav_pos_approach, _autonav_abort
local autonav_spob_approach_brake, autonav_spob_approach, autonav_spob_land_approach, autonav_spob_land_brake
local autonav_plt_follow, autonav_plt_board_approach
local autonav_timer, tc_base, tc_mod, tc_max, tc_rampdown, tc_down
local last_shield, last_armour, map_npath, reset_shield, reset_dist, reset_lockon, fleet_speed, game_speed, escort_health
local path, uselanes_jump, uselanes_spob, uselanes_thr, match_fleet, follow_land_jump, brake_pos, include_escorts
local follow_pilot_fleet
local already_aboff

-- We'll need the physics constants
local PHYSICS_SPEED_DAMP = require("constants").PHYSICS_SPEED_DAMP

-- Some defaults
autonav_timer = 0
tc_mod = 0
map_npath = 0
tc_down = 0
uselanes_jump = true
uselanes_spob = false
include_escorts = true
last_shield = 0
last_armour = 0
escort_health = {}
follow_pilot_fleet = {} -- Pilots in the fleet the player is following

--[[
Common code for setting decent defaults and global variables when starting autonav.
--]]
local function autonav_setup ()
   -- Get player / game info
   local pp = player.pilot()
   instant_jump = pp:shipstat("misc_instant_jump")
   game_speed = naev.conf().game_speed

   -- Some safe defaults
   autonav     = nil
   target_pos  = nil
   target_spb  = nil
   target_plt  = nil
   map_npath   = 0
   tc_rampdown = false
   tc_down     = 0
   path        = nil
   already_aboff= false
   follow_pilot_fleet = {}
   local stealth = pp:flags("stealth")
   uselanes_jump = var.peek("autonav_uselanes_jump") and not stealth
   uselanes_spob = var.peek("autonav_uselanes_spob") and not stealth
   uselanes_thr = var.peek("autonav_uselanes_thr") or 2
   match_fleet = var.peek("autonav_match_fleet")
<<<<<<< HEAD
   follow_land_jump = var.peek("autonav_follow_jump")
   reset_shield = var.peek("autonav_reset_shield")
=======
   follow_jump = var.peek("autonav_follow_jump")
   reset_shield = var.peek("autonav_reset_shield") * 100 -- Has to be in percent
>>>>>>> dff6a2c7
   reset_dist = var.peek("autonav_reset_dist")
   brake_pos = var.peek("autonav_brake_pos")
   reset_lockon = var.peek("autonav_reset_lockon")
   include_escorts = var.peek("autonav_include_escorts")
   player.autonavSetPos()

   -- Set time compression maximum
   tc_max = var.peek("autonav_compr_speed") / pp:speedMax()
   local compr_max = var.peek("autonav_compr_max")
   tc_max = math.max( 1, math.min( tc_max, compr_max ) )

   -- Set initial time compression base
   tc_base = player.dt_default() * player.speed()
   tc_mod = math.max( tc_base, tc_mod )
   player.autonavSetSpeed( tc_mod, nil )

   -- Initialize health
   last_shield, last_armour = pp:health()
   escort_health = {}
   for k,p in ipairs(pp:followers()) do
      escort_health[ p:id() ] = { p:health() }
   end

   -- Compute slowest fleet speed
   local followers = pp:followers()
   fleet_speed = math.huge
   if #followers <= 0 then
      match_fleet = false
   else
      for k,p in pairs(followers) do
         fleet_speed = math.min( fleet_speed, p:speedMax() )
      end
   end

   -- Send message to follows to regroup
   if include_escorts then
      pp:msg( pp:followers(), "e_autonav" )
   end

   -- Start timer to begin time compressing right away
   autonav_timer = 0
end

local approach_brake = false
local function autonav_set( func )
   approach_brake = false
   autonav = func
end

local function resetSpeed ()
   tc_mod = 1
   tc_rampdown = false
   tc_down = 0
   player.autonavSetSpeed( nil, nil ) -- restore sped
end

local function shouldResetSpeed ()
   local pp = player.pilot()
   if reset_lockon and pp:lockon() > 0 then
      resetSpeed()
      return true
   end

   local will_reset = (autonav_timer > 0)

   local armour, shield = pp:health()
   local lowhealth = (shield < last_shield and shield < reset_shield) or (armour < last_armour)
   if include_escorts then
      for k,p in ipairs(pp:followers()) do
         local a, s = p:health()
         local h = escort_health[ p:id() ]
         local la, ls
         if not h then
            la, ls = 0, 0
         else
            la, ls = table.unpack(h)
         end
         lowhealth = lowhealth or ((s < ls and s < reset_shield) or (a < la))
         escort_health[ p:id() ] = {a,s}
      end
   end

   -- First check enemies in distance which should be fast
   if not will_reset and reset_dist > 0 then
      for k,p in ipairs(pp:getEnemies( reset_dist )) do
         will_reset = true
         autonav_timer = math.max( autonav_timer, 0 )
      end
   end

   -- Next, check if enemy is nearby when we are low on health
   if not will_reset and lowhealth then
      for k,p in ipairs(pp:getVisible()) do
         if pp:areEnemies(p) then
            local inrange, known = pp:inrange( p )
            if inrange and known then
               if lowhealth then
                  will_reset = true
                  autonav_timer = math.max( autonav_timer, 2 )
                  break
               end
            end
         end
      end
   end

   last_shield = shield
   last_armour = armour

   if will_reset then
      resetSpeed()
      return true
   end
   return false
end

local setting_target = false
local function set_pilot_target( plt )
   setting_target = true
   player.pilot():setTarget( plt )
   setting_target = false
end

local function get_pilot_name( plt )
   local _inrng, target_known
   if plt:exists() then
      _inrng, target_known = player.pilot():inrange( plt )
   end
   if target_known then
      return "#"..plt:colourChar()..plt:name().."#o"
   elseif target_name then
      return target_name
   else
      return _("Unknown")
   end
end

local function get_sys_name( sys )
   if sys:known() then
      return sys:name()
   end
   return _("Unknown")
end

local function get_spob_name( spb )
   return "#"..spb:colourChar()..spb:name().."#o"
end

--[[
Triggered when a mission or the likes temporarily disables autonav.
--]]
function autonav_reset( time )
   resetSpeed()
   autonav_timer = math.max( autonav_timer, time )
end

--[[
Triggers when autonav is successfully terminated or cleaning up.
--]]
function autonav_end ()
   resetSpeed()
   player.autonavEnd()
end

--[[
Autonav to a system, destination is in the player's nav
--]]
local function _autonav_system (do_uselanes)
   autonav_setup()
   local dest
   dest, map_npath = player.autonavDest()
   player.msg("#o"..fmt.f(_("Autonav: travelling to {sys}."),{sys=get_sys_name(dest)}).."#0")

   local pp = player.pilot()
   local jmp = pp:navJump()
   local pos = jmp:pos()
   local d = jmp:jumpDist( pp )
   target_pos = pos + (pp:pos()-pos):normalize( math.max(0.75*d, d-50) )

   if do_uselanes then
      lanes.clearCache( pp )
      path = lanes.getRouteP( pp, target_pos, nil, uselanes_thr )
   else
      path = {target_pos}
   end

   if pilot.canHyperspace(pp) then
      autonav_set( autonav_jump_brake )
   else
      autonav_set( autonav_jump_approach )
   end
end

function autonav_system ()
   _autonav_system (uselanes_jump)
end

--[[
Autonav to a spob, potentially trying to land
--]]
local function _autonav_spob(spb, tryland, do_uselanes)
   autonav_setup()
   target_spb = spb
   local pp = player.pilot()
   local pos = spb:pos()
   target_pos = pos + (pp:pos()-pos):normalize( 0.6*spb:radius() )

   if do_uselanes then
      lanes.clearCache( pp )
      path = lanes.getRouteP( pp, target_pos, nil, uselanes_thr )
   else
      path = {target_pos}
   end

   local spobstr = get_spob_name( spb )
   if tryland then
      player.msg("#o"..fmt.f(_("Autonav: landing on {spob}."),{spob=spobstr}).."#0")
      autonav_set( autonav_spob_land_approach )
   else
      player.msg("#o"..fmt.f(_("Autonav: approaching {spob}."),{spob=spobstr}).."#0")
      autonav_set( autonav_spob_approach )
   end

end

function autonav_spob( spb, tryland )
   _autonav_spob( spb, tryland, uselanes_spob )
end

local function pilot_fleet ( plt )
   local flt

   -- Check if leader
   local l = plt:leader()
   if l ~= nil then
      -- We'll initialize to leader and get followers, which should include the current pilot
      flt = { l }
      for k,v in ipairs( l:followers() ) do
         table.insert( flt, v )
      end
   else
      -- Assume pilot is going to be the leader
      flt = { plt }
   end

   -- Add pilot's followers
   for k,v in ipairs( plt:followers() ) do
      table.insert( flt, v )
   end

   -- Sort
   local ppos = player.pos()
   table.sort( flt, function( a, b )
      return a:pos():dist2( ppos ) < b:pos():dist2( ppos )
   end )

   return flt
end

--[[
Autonav to follow a target pilot
--]]
function autonav_pilot( plt )
   autonav_setup()
   target_plt = plt
   local pltstr
   local _inrng, known = player.pilot():inrange( plt )
   if known then
      pltstr = "#"..plt:colourChar()..plt:name().."#o"
      target_name = pltstr
   else
      pltstr = _("Unknown")
      target_name = nil
   end

   player.msg("#o"..fmt.f(_("Autonav: following {plt}."),{plt=pltstr}).."#0")
   autonav_set( autonav_plt_follow )

   -- Get the fleet, we'll try to follow someone in fleet when lost
   follow_pilot_fleet = pilot_fleet( plt )
end

--[[
Autonav to board a pilot
--]]
function autonav_board( plt )
   autonav_setup()
   target_plt = plt
   local pltstr
   local _inrng, known = player.pilot():inrange( plt )
   if known then
      pltstr = "#"..plt:colourChar()..plt:name().."#o"
      target_name = pltstr
   else
      pltstr = _("Unknown")
      target_name = nil
   end
   player.msg("#o"..fmt.f(_("Autonav: boarding {plt}."),{plt=pltstr}).."#0")
   autonav_set( autonav_plt_board_approach )
end

--[[
Autonav to a position specified by the player
--]]
function autonav_pos( pos )
   autonav_setup()
   player.msg("#o".._("Autonav: heading to target position.").."#0")
   autonav_set( autonav_pos_approach )
   player.autonavSetPos( pos )
   target_pos = pos
   path = {target_pos}
end

--[[
tint is the integral of the time in per time units.

 tc_mod
    ^
    |
    |\
    | \
    |  \___
    |
    +------> time
    0   3

We decompose integral in a rectangle (3*1) and a triangle (3*(tc_mod-1.))/2.
This is the "elapsed time" when linearly decreasing the tc_mod. Which we can
use to calculate the actual "game time" that'll pass when decreasing the
tc_mod to 1 during 3 seconds. This can be used then to compare when we want to
start decrementing.
--]]
local function autonav_rampdown( count_brake )
   -- Compute accurate distance to the end
   local d = 0
   local pos = player.pos()
   for k,v in ipairs(path) do
      d = d+pos:dist( v )
      pos = v
   end

   local pp = player.pilot()
   -- Compute velocity in "real pixels / second"
   local vel = math.min( pp:speedMax(), pp:vel():mod() ) * game_speed
   local acc = (tc_mod - tc_base) / PHYSICS_SPEED_DAMP -- Acceleration
   local dtravel = vel * 3 * (tc_mod - 0.5 * PHYSICS_SPEED_DAMP * acc)
   local bdist, btime = ai.minbrakedist()
   if not count_brake then
      -- Autonav stops at minbrakedist, so this synchronizes it
      d = d - bdist
   else
      d = d + btime * vel * tc_base
   end
   if dtravel > d then
      tc_rampdown = true
      tc_down     = acc
   end
end

local function turnoff_afterburner()
   local pp=player.pilot()
   for _i,n in ipairs(pp:actives()) do
      -- All movement outfits will break autonav, however, many movement
      -- outfits are instant and won't be caught by this polling scheme.
      if n.outfit:tags().movement and n.state=="on" then
         if already_aboff then
            return _autonav_abort(_("manual commands at approach"))
         else
            if not pp:outfitToggle( n.slot ) then
               -- Failed to disable
               return _autonav_abort(_("manual commands at approach"))
            end
         end
      end
   end
   already_aboff=true
end

--[[
   For approaching a static target.
--]]
local function autonav_approach( pos, count_brakedist )
   local pp = player.pilot()
   local brakedist = ai.minbrakedist()
   local d = pos:dist( pp:pos() )
   local off = ai.iface( pos )
   if not match_fleet then
      if off < math.rad(10) then
         ai.accel(1)
      end
   else
      local dir = vec2.newP( 1, pp:dir() )
      local vel = pp:vel()
      local dot = (vel+dir*0.001):normalize():dot( dir )
      local mod = vel:mod()
      if approach_brake then
         if mod > 0.8*fleet_speed and (mod*dot > 0.7*fleet_speed or dot < 0.8) then
            ai.brake(true)
         else
            approach_brake = false
         end
      else
         if off < math.rad(10) and (mod*dot < 0.95*fleet_speed) then
            ai.accel(1)
         elseif mod > fleet_speed and ((dot < 0.86) or pp:speed() > 0.98*fleet_speed) then -- More than 30 degree error
            ai.brake(true)
            approach_brake = true
         end
      end
   end

   -- Distance left to start breaking
   local dist = d - brakedist
   local retd
   if count_brakedist then
      retd = dist
   else
      retd = d
   end

   if dist < 0 then
      turnoff_afterburner()
      ai.accel(0)
      return true, retd
   end
   return false, retd
end

-- For approaching a target with velocity, and staying at a radius distance
local function autonav_approach_vel( pos, vel, radius )
   local pp = player.pilot()
   local turn = pp:turn() -- TODO probably change the code

   local rvel = vel - pp:vel()
   local timeFactor = math.pi/turn + rvel:mod() / pp:accel() / 2

   local Kp = 10
   local Kd = math.max( 5, 10*timeFactor )

   local angle = math.pi + vel:angle()

   local point = pos + vec2.newP( radius, angle )
   local dir = (point-pp:pos())*Kp + rvel*Kd

   local off = ai.face( dir:angle() )
   if math.abs(off) < math.rad(10) and dir:mod() > 300 then
      ai.accel(1)
   end

   return pos:dist( pp:pos() )
end

-- Jumped into a system and delaying until velocity is somewhat normal
function autonav_jump_delay ()
   -- Ignore autonav until speed is acceptable
   local pp = player.pilot()
   -- hades torch: speed*1.65
   -- accel * 1.0/3 goes as speed bonus
   if pp:vel():mod() > 1.65 * pp:speedMax() + pp:accel()/PHYSICS_SPEED_DAMP then
      return
   end

   -- Determine how to do lanes
   if uselanes_jump then
      path = lanes.getRouteP( pp, target_pos, nil, uselanes_thr )
   else
      path = {target_pos}
   end
   autonav_set( autonav_jump_approach )
end

local function recompute_jump_pos ()
   local pp = player.pilot()
   local jmp = pp:navJump()
   local pos = jmp:pos()
   local d = jmp:jumpDist( pp )
   target_pos = pos + (pp:pos()-pos):normalize( math.max(0.8*d, d-30) )
   path = {target_pos} -- Have to update path also
end

-- Approaching a jump point, target position is stored in target_pos
function autonav_jump_approach ()
   local pp = player.pilot()
   local jmp = pp:navJump()
   if not jmp then
      return _autonav_abort()
   end
   local ret = autonav_approach( path[1], true )
   if ret then
      if #path > 1 then
         table.remove( path, 1 )
      else
         -- If the original position does not work, try to get closer before braking
         if jmp:pos():dist(path[1]) > jmp:jumpDist( pp ) then
            recompute_jump_pos()
         else
            autonav_set( autonav_jump_brake )
         end
      end
   elseif not tc_rampdown and map_npath<=1 then
      autonav_rampdown( true )
   end
end

-- More approaching a jump point and turning in the direction of the jump out.
local function autonav_instant_jump_final_approach ()
   -- This function assumes there is the jump point in the front of player.
   local pp = player.pilot()

   local jmp = pp:navJump()
   local jmp_pos = jmp:pos()
   local jmp_r_pos = jmp_pos - pp:pos()

   -- The reference angle is the running direction of player.
   local pp_vel = pp:vel()
   local ref_vec = vec2.clone(pp_vel):normalize() -- need to copy

   local x = vec2.dot( ref_vec, jmp_r_pos )

   if x < 0 then
      -- player passed by the jump point.
      return true
   end

   -- Estimate the turning time and the running distance.
   local jmpout_dir = -jmp:angle()
   local diff_dir = ((pp:dir() - jmpout_dir) / (2.0 * math.pi) + 0.5) % 1.0 - 0.5
   local turn_time = math.abs(diff_dir) / pp:turn()
   local turn_dist = turn_time * vec2.dot( ref_vec, pp_vel )

   -- The distance to the position where player can jump out.
   local jmp_dist = jmp_r_pos:dist() - jmp:jumpDist( pp )

   if jmp_dist <= turn_dist then
      -- Turning in the direction of the jump out.
      ai.accel(0)
      ai.face( jmpout_dir )
   else
      -- Approaching the jump point.
      ai.face( jmp_pos )
      ai.accel(1)
   end
   return false
end

-- Breaking at a jump point, target position is stored in target_pos
function autonav_jump_brake ()
   local ret
   -- With instant jumping we can just focus on getting in range
   if instant_jump then
      ret = autonav_instant_jump_final_approach()
   else
      ret = ai.brake()
   end

   if ai.canHyperspace() then
      ai.hyperspace()
      local pp = player.pilot()
      pp:msg( pp:followers(), "hyperspace", pp:navJump() )
   elseif ret then
      -- Recompute the location for a better position
      recompute_jump_pos()
      autonav_set( autonav_jump_approach )
   elseif not tc_rampdown and map_npath<=1 then
      autonav_rampdown( true )
   end
end

local function _autonav_pos_approach_brake()
   if ai.brake() then
      return true
   elseif not tc_rampdown then
      tc_rampdown = true
      tc_down     = (tc_mod - tc_base) / 3
   end
end

-- Brakes at a position
function autonav_pos_approach_brake ()
   if _autonav_pos_approach_brake() then
      player.msg("#o".._("Autonav: arrived at position.").."#0")
      return autonav_end()
   end
end

local function autonav_pos_approach_brake_silent ()
   if _autonav_pos_approach_brake() then
      return autonav_end()
   end
end

function _autonav_abort( reason )
   autonav_abort( reason, brake_pos )
end

--[[
Autonav was forcibly aborted for a reason or other.
--]]
function autonav_abort( reason, dobrake )
   -- Horrible hack so setting the target doesn't break autonav
   if setting_target then return end

   if reason then
      player.msg("#r"..fmt.f(_("Autonav: aborted due to '{reason}'!"),{reason=reason}).."#0")
   else
      player.msg("#r".._("Autonav: aborted!").."#0")
   end
   if dobrake then
      autonav_reset(0)
      autonav_set( autonav_pos_approach_brake_silent )
   else
      autonav_end()
   end
end

-- Approaching a position specified by target_pos
function autonav_pos_approach ()
   local ret = autonav_approach( target_pos, brake_pos )
   if ret then
      if brake_pos then
         autonav_set( autonav_pos_approach_brake )
      else
         player.msg("#o".._("Autonav: arrived at position.").."#0")
         return autonav_end()
      end
   elseif not tc_rampdown then
      autonav_rampdown( brake_pos )
   end
end

-- Brakes at a position
function autonav_spob_approach_brake ()
   if ai.brake() then
      player.msg("#o"..fmt.f(_("Autonav: arrived at {spob}."),{spob=get_spob_name(target_spb)}).."#0")
      return autonav_end()
   end
   if not tc_rampdown then
      tc_rampdown = true
      tc_down     = (tc_mod - tc_base) / 3
   end
end

-- Approaching a spob, not interested in landing
function autonav_spob_approach ()
   local ret = autonav_approach( path[1], brake_pos )
   if ret then
      if #path > 1 then
         table.remove( path, 1 )
      else
         if brake_pos then
            autonav_set( autonav_spob_approach_brake )
         else
            player.msg("#o"..fmt.f(_("Autonav: arrived at {spob}."),{spob=get_spob_name(target_spb)}).."#0")
            return autonav_end()
         end
      end
   elseif not tc_rampdown then
      autonav_rampdown( brake_pos )
   end
end

-- Approaching a spob to try to land
function autonav_spob_land_approach ()
   local ret = autonav_approach( path[1], true )
   if ret then
      if #path > 1 then
         table.remove( path, 1 )
      else
         autonav_set( autonav_spob_land_brake )
      end
   elseif not tc_rampdown then
      autonav_rampdown( true )
   end
end

-- Going for the landing approach
function autonav_spob_land_brake ()
   local ret = ai.brake()

   if player.tryLand(false)=="impossible" then
      return _autonav_abort(_("cannot land"))
   elseif ret then
      -- Reset to good position
      local pp = player.pilot()
      local pos = target_spb:pos()
      target_pos = pos + (pp:pos()-pos):normalize( 0.6*target_spb:radius() )
      path = {target_pos} -- Have to update path also
      autonav_set( autonav_spob_land_approach )
   elseif not tc_rampdown then
      tc_rampdown = true
      tc_down     = (tc_mod - tc_base) / 3
   end
end

-- Following a target pilot
function autonav_plt_follow ()
   local plt = target_plt
   local target_known = false
   local inrng = false
   local pp = player.pilot()

   if plt:exists() then
      if plt:flags("jumpingout") then
         local jmp = plt:navJump()
         player.msg("#o"..fmt.f(_("Autonav: following target {plt} has jumped to {sys}."),{plt=get_pilot_name(plt),sys=get_sys_name(jmp:dest())}).."#0")

         if follow_land_jump then
            local fuel, consumption = player.fuel()
            if jmp:known() and not jmp:exitonly() and fuel >=consumption then

               -- See if there's someone else in the fleet we can follow now
               for k,p in ipairs( pilot_fleet( plt ) ) do
                  if p:exists() and not p:flags("jumpingout") then
                     set_pilot_target( p )
                     autonav_pilot( p )
                     return
                  end
               end

               -- Try to follow through jump
               pp:navJumpSet( jmp )
               _autonav_system(false)
               autonav_reset(0)
            else
               local why=nil
               if fuel < consumption then
                  if fuel == 0 then
                     why=_("no fuel")
                  else
                     why=_("not enough fuel")
                  end
               end
               player.msg("#o"..fmt.f(_("Autonav: Could not follow target {plt} by jumping."),{plt=get_pilot_name(plt)}).."#0")
               return _autonav_abort(why)
            end
         elseif brake_pos then
            pp:navJumpSet( jmp )
            autonav_pos(plt:navJump():pos())
            autonav_reset(0)
            --autonav_rampdown( false )
         else
            autonav_end()
         end
         return
      elseif plt:flags("landing") then
         player.msg("#o"..fmt.f(_("Autonav: following target {plt} has landed on {spb}."),{plt=get_pilot_name(plt),spb=get_spob_name(plt:navSpob())}).."#0")

         if follow_land_jump or brake_pos then

            -- See if there's someone else in the fleet we can follow now
            for k,p in ipairs( pilot_fleet( plt ) ) do
               if p:exists() and not p:flags("landing") then
                  set_pilot_target( p )
                  autonav_pilot( p )
                  return
               end
            end

            -- Try to follow to land
            pp:navSpobSet( plt:navSpob() )
            _autonav_spob( plt:navSpob(), follow_land_jump, false) -- do it without following lanes
            if follow_land_jump then
               autonav_reset(0)
            else
               autonav_rampdown( true )
            end
         else
            autonav_end()
         end
         return
      end
      inrng, target_known = pp:inrange( plt )
   end

   if not inrng then -- If doesn't exist defaults to false
      local pltstr = get_pilot_name( plt )
      player.msg("#r"..fmt.f(_("Autonav: following target {plt} has been lost."),{plt=pltstr}).."#0")

      -- See if there's someone else in the original fleet we can follow now
      for k,p in ipairs( follow_pilot_fleet ) do
         if p:exists() and not p:flags("landing") and pp:inrange(p) then
            set_pilot_target( p )
            autonav_pilot( p )
            return
         end
      end

      ai.accel(0)
      return autonav_end()
   elseif not target_name and target_known then
      target_name = "#"..plt:colourChar()..plt:name().."#o"
   end

   local canboard = plt:flags("disabled") or plt:flags("boardable")
   local radius
   if canboard then
      radius = 0
   elseif pp:flags("stealth") then
      -- Follow with the same range that stops stealth (see pilot_ewStealthGetNearby)
      local stealthrange = 1.5 * pp:stealthRange() * plt:shipstat( "ew_detect", true )
      radius = pp:radius()+plt:radius()+stealthrange
   else
      radius = math.max( 100, 1.5*(pp:radius()+plt:radius()) )
   end
   local pos = plt:pos()
   autonav_approach_vel( pos, plt:vel(), radius )
   -- Only ramps down if we can board
   if canboard and not tc_rampdown then
      path = {pos}
      autonav_rampdown(true)
   end
end

-- Getting close to board a pilot
function autonav_plt_board_approach ()
   local plt = target_plt
   local target_known = false
   local inrng = false
   if plt:exists() then
      inrng, target_known = player.pilot():inrange( plt )
   end

   if not inrng then
      player.msg("#r"..fmt.f(_("Autonav: boarding target {plt} has been lost."),{plt=get_pilot_name(plt)}).."#0")
      ai.accel(0)
      return autonav_end()
   elseif not target_name and target_known then
      target_name = "#"..plt:colourChar()..plt:name().."#o"
   end

   local pos = plt:pos()
   autonav_approach_vel( pos, plt:vel(), 0 )
   if not tc_rampdown then
      path = {pos}
      autonav_rampdown(true)
   end

   -- Finally try to board
   local brd = player.tryBoard(false)
   if brd=="ok" then
      autonav_end()
   elseif brd~="retry" then
      _autonav_abort(_("cannot board"))
   end
end

-- Run quite often when the player tries to think. dt is game time
function autonav_think( dt )
   if autonav_timer > 0 then
      autonav_timer = autonav_timer - dt
   end

   if autonav then
      autonav()
   end
end

-- Run with the physics backend
function autonav_update( realdt )
   -- If we reset we skip the iteration
   if shouldResetSpeed() then
      return
   end
   local dt_default = player.dt_default()
   if tc_rampdown then
      if tc_mod > tc_base then
         tc_mod = tc_mod - tc_down * realdt
         tc_mod = math.max( tc_mod, tc_base )
         player.autonavSetSpeed( tc_mod, tc_mod / dt_default )
      end
      return
   end

   if tc_mod == tc_max then
      return
   end
   -- 5 seconds to reach max speed
   tc_mod = tc_mod + 0.2 * realdt * (tc_max - tc_base )
   tc_mod = math.min( tc_mod, tc_max )
   player.autonavSetSpeed( tc_mod, tc_mod / dt_default )
end

function autonav_enter ()
   local dest
   dest, map_npath = player.autonavDest()
   if autonav==autonav_jump_approach or autonav==autonav_jump_brake then
      if not dest then
         dest = system.cur()
      end
      local pp = player.pilot()
      local jmp = pp:navJump()
      local sysstr = get_sys_name( dest )

      -- Made it to target
      if jmp==nil then
         player.msg("#o"..fmt.f(_("Autonav arrived at the {sys} system."),{sys=sysstr}).."#0")
         return autonav_end()
      end

      -- Must have fuel to continue
      local fuel, consumption = player.fuel()
      if fuel < consumption then
         _autonav_abort(_("not enough fuel to continue"))
         return false
      end

      -- Keep on going
      player.msg("#o"..fmt.f(n_(
         "Autonav continuing until {sys} ({n} jump left).",
         "Autonav continuing until {sys} ({n} jumps left).",
         map_npath),{sys=sysstr,n=map_npath}).."#0")

      local pos = jmp:pos()
      local d = jmp:jumpDist( pp )
      target_pos = pos + (pp:pos()-pos):normalize( math.max(0.8*d, d-30) )
      if uselanes_jump then
         lanes.clearCache( pp )
      end
      autonav_set( autonav_jump_delay )
   end
end<|MERGE_RESOLUTION|>--- conflicted
+++ resolved
@@ -53,13 +53,8 @@
    uselanes_spob = var.peek("autonav_uselanes_spob") and not stealth
    uselanes_thr = var.peek("autonav_uselanes_thr") or 2
    match_fleet = var.peek("autonav_match_fleet")
-<<<<<<< HEAD
    follow_land_jump = var.peek("autonav_follow_jump")
-   reset_shield = var.peek("autonav_reset_shield")
-=======
-   follow_jump = var.peek("autonav_follow_jump")
    reset_shield = var.peek("autonav_reset_shield") * 100 -- Has to be in percent
->>>>>>> dff6a2c7
    reset_dist = var.peek("autonav_reset_dist")
    brake_pos = var.peek("autonav_brake_pos")
    reset_lockon = var.peek("autonav_reset_lockon")
