﻿<?xml version="1.0" encoding="UTF-8"?>
<Techs>
 <!-- EXAMPLE showing a tech may contain outfits, ships, commodities and other techs. -->
 <!-- For details, see http://groups.google.com/group/naev/browse_thread/thread/76ece93aa9162ceb -->
 <tech name="Test">
  <item>Laser Cannon</item>
  <item>Llama</item>
  <item>Food</item>
  <item>Test2</item>
 </tech>
 <tech name="Test2">
  <item>Laser Cannon</item>
  <item>Mule</item>
  <item>Ore</item>
 </tech>

 <!-- Templates - add all new outfits, commodities and ships here! -->
 <tech name="All Outfits">
  <item>Laser Cannon</item>
  <item>Laser Cannon MK2</item>
  <item>Laser Turret</item>
  <item>Laser Turret MK2</item>
  <item>Plasma Blaster</item>
  <item>Plasma Blaster MK2</item>
  <item>Neutron Disruptor</item>
  <item>Ion Cannon</item>
  <item>Heavy Ion Turret</item>
  <item>40mm Autocannon</item>
  <item>150mm Railgun</item>
  <item>150mm Railgun Turret</item>
  <item>Ripper MK2</item>
  <item>Base Ripper MK2</item>
  <item>Orion Beam</item>
  <item>Ragnarok Beam</item>
  <item>Seeker Launcher</item>
  <item>Seeker Missile</item>
  <item>Headhunter Launcher</item>
  <item>Headhunter Missile</item>
  <item>Banshee Launcher</item>
  <item>Banshee Rocket</item>
  <item>Mace Launcher</item>
  <item>Mace Rocket</item>
  <item>Caesar IV Launcher</item>
  <item>Caesar IV Missile</item>
  <item>Imperator Launcher</item>
  <item>Imperator Missile</item>
  <item>EMP Grenade Launcher</item>
  <item>EMP Grenade</item>
  <item>Battery</item>
  <item>Battery II</item>
  <item>Battery III</item>
  <item>Solar Panel</item>
  <item>Reactor Class I</item>
  <item>Reactor Class II</item>
  <item>Reactor Class III</item>
  <item>Shield Capacitor</item>
  <item>Shield Capacitor II</item>
  <item>Shield Capacitor III</item>
  <item>Shield Capacitor IV</item>
  <item>Shield Booster</item>
  <item>Plasteel Plating</item>
  <item>Nanobond Plating</item>
  <item>Biometal Armour</item>
  <item>Droid Repair Crew</item>
  <item>Engine Reroute</item>
  <item>Improved Stabilizer</item>
  <item>Steering Thrusters</item>
  <item>Generic Afterburner</item>
  <item>Hellburner</item>
  <item>Auxiliary Processing Unit I</item>
  <item>Auxiliary Processing Unit II</item>
  <item>Auxiliary Processing Unit III</item>
  <item>Fuel Pod</item>
  <item>Cargo Pod</item>
  <item>Targeting Array</item>
  <item>Forward Shock Absorbers</item>
  <item>Power Regulation Override</item>
  <item>Improved Power Regulator</item>
  <item>Improved Refrigeration Cycle</item>
  <item>Star Map</item>
  <item>Civilian Jammer</item>
  <item>Milspec Jammer</item>
  <item>Lancelot Fighter Bay</item>
  <item>Lancelot Fighter</item>
  <item>Drone Fighter Bay</item>
  <item>Drone Fighter</item>
  <item>Large Civilian Vessel License</item>
  <item>Medium Weapon License</item>
  <item>Heavy Weapon License</item>
  <item>Light Combat Vessel License</item>
  <item>Medium Combat Vessel License</item>
  <item>Heavy Combat Vessel License</item>
 </tech>
 <tech name="All Ships">
  <item>Admonisher</item>
  <item>Ancestor</item>
  <item>Archimedes</item>
  <item>Derivative</item>
  <item>Drone</item>
  <item>Dvaered Ancestor</item>
  <item>Dvaered Goddard</item>
  <item>Dvaered Vendetta</item>
  <item>Dvaered Vigilance</item>
  <item>Empire Admonisher</item>
  <item>Empire Hawking</item>
  <item>Empire Lancelot</item>
  <item>Empire Pacifier</item>
  <item>Empire Peacemaker</item>
  <item>Gawain</item>
  <item>Goddard</item>
  <item>Hawking</item>
  <item>Hyena</item>
  <item>Kahan</item>
  <item>Kestrel</item>
  <item>Koala</item>
  <item>Lancelot</item>
  <item>Llama</item>
  <item>Mule</item>
  <item>Pacifier</item>
  <item>Pirate Admonisher</item>
  <item>Pirate Ancestor</item>
  <item>Pirate Kestrel</item>
  <item>Pirate Vendetta</item>
  <item>Quicksilver</item>
  <item>Schroedinger</item>
  <item>Vendetta</item>
  <item>Vigilance</item>
 </tech>
 <tech name="All Commodities">
  <item>Food</item>
  <item>Ore</item>
  <item>Industrial Goods</item>
  <item>Medicine</item>
  <item>Luxury Goods</item>
 </tech>
 
 <!-- Outfits -->
 <tech name="Basic Outfits 1">
  <item>Laser Cannon</item>
  <item>Plasma Blaster</item>
  <item>Seeker Launcher</item>
  <item>Seeker Missile</item>
  <item>Battery</item>
  <item>Solar Panel</item>
  <item>Fuel Pod</item>
  <item>Star Map</item>
  </tech>
 <tech name="Basic Outfits 2">
  <item>Laser Cannon MK2</item>
  <item>Plasma Blaster MK2</item>
  <item>Banshee Launcher</item>
  <item>Banshee Rocket</item>
  <item>Reactor Class I</item>
  <item>Shield Capacitor</item>
  <item>Plasteel Plating</item>
  <item>Engine Reroute</item>
  <item>Generic Afterburner</item>
  <item>Auxiliary Processing Unit I</item>
  <item>Cargo Pod</item>
  <item>Star Map</item>
  <item>Civilian Jammer</item>
  </tech>
 <tech name="Heavy Weapons 1">
  <item>Laser Turret</item>
  <item>Ion Cannon</item>
  <item>40mm Autocannon</item>
  <item>150mm Railgun</item>
  <item>Ripper MK2</item>
  <item>EMP Grenade Launcher</item>
  <item>EMP Grenade</item>
  </tech>
 <tech name="Heavy Weapons 2">
  <item>Laser Turret MK2</item>
  <item>Neutron Disruptor</item>
  <item>Ion Cannon</item>
  <item>Heavy Ion Turret</item>
  <item>150mm Railgun Turret</item>
  <item>Orion Beam</item>
 </tech>
 <tech name="Low Tech Upgrades">
  <item>Battery</item>
  <item>Solar Panel</item>
  <item>Reactor Class I</item>
  <item>Shield Capacitor</item>
  <item>Shield Booster</item>
  <item>Plasteel Plating</item>
  <item>Engine Reroute</item>
  <item>Auxiliary Processing Unit I</item>
  <item>Fuel Pod</item>
  <item>Cargo Pod</item>
  <item>Star Map</item>
  <item>Civilian Jammer</item>
 </tech>
 <tech name="High Tech Upgrades 1">
  <item>Battery</item>
  <item>Battery II</item>
  <item>Solar Panel</item>
  <item>Reactor Class I</item>
  <item>Reactor Class II</item>
  <item>Shield Capacitor</item>
  <item>Shield Capacitor II</item>
  <item>Shield Booster</item>
  <item>Plasteel Plating</item>
  <item>Nanobond Plating</item>
  <item>Engine Reroute</item>
  <item>Improved Stabilizer</item>
  <item>Generic Afterburner</item>
  <item>Auxiliary Processing Unit I</item>
  <item>Auxiliary Processing Unit II</item>
  <item>Fuel Pod</item>
  <item>Cargo Pod</item>
  <item>Targeting Array</item>
  <item>Forward Shock Absorbers</item>
  <item>Power Regulation Override</item>
  <item>Star Map</item>
  <item>Civilian Jammer</item>
  <item>Lancelot Fighter Bay</item>
  <item>Lancelot Fighter</item>
 </tech>
 <tech name="High Tech Upgrades 2">
  <item>Battery III</item>
  <item>Reactor Class II</item>
  <item>Reactor Class III</item>
  <item>Shield Capacitor III</item>
  <item>Shield Capacitor IV</item>
  <item>Biometal Armour</item>
  <item>Droid Repair Crew</item>
  <item>Steering Thrusters</item>
  <item>Hellburner</item>
  <item>Auxiliary Processing Unit III</item>
  <item>Improved Power Regulator</item>
  <item>Improved Refrigeration Cycle</item>
  <item>Star Map</item>
  <item>Milspec Jammer</item>
  <item>Lancelot Fighter Bay</item>
  <item>Lancelot Fighter</item>
 </tech>
 <tech name="Missiles 1">
  <item>Banshee Launcher</item>
  <item>Banshee Rocket</item>
  <item>Seeker Launcher</item>
  <item>Seeker Missile</item>
 </tech>
 <tech name="Missiles 2">
  <item>Headhunter Launcher</item>
  <item>Headhunter Missile</item>
  <item>Mace Launcher</item>
  <item>Mace Rocket</item>
  <item>Caesar IV Launcher</item>
  <item>Caesar IV Missile</item>
 </tech>

 <!-- Ships -->
 <tech name="Basic Civilian Ships">
  <item>Ancestor</item>
  <item>Gawain</item>
  <item>Hyena</item>
  <item>Llama</item>
  <item>Schroedinger</item>
 </tech>
 <tech name="Basic Trade Ships">
  <item>Koala</item>
  <item>Lancelot</item>
 </tech>
 <tech name="Bulk Trade Ships">
  <item>Koala</item>
  <item>Mule</item>
 </tech>
 <tech name="Light Civilian Combat Ships">
  <item>Ancestor</item>
  <item>Derivative</item>
  <item>Hyena</item>
  <item>Vendetta</item>
 </tech>
 <tech name="Heavy Civilian Combat Ships">
  <item>Admonisher</item>
  <item>Archimedes</item>
  <item>Hawking</item>
  <item>Lancelot</item>
  <item>Pacifier</item>
  <item>Vigilance</item>
 </tech>
 <tech name="Goddard Ship">
  <item>Goddard</item>
 </tech>
 <tech name="Empire Military Ships">
  <item>Empire Admonisher</item>
  <item>Empire Hawking</item>
  <item>Empire Lancelot</item>
  <item>Empire Pacifier</item>
  <item>Empire Peacemaker</item>
 </tech>
 <tech name="Dvaered Military Ships">
  <item>Dvaered Ancestor</item>
  <item>Dvaered Goddard</item>
  <item>Dvaered Vendetta</item>
  <item>Dvaered Vigilance</item>
 </tech>
 <tech name="Pirate Ships">
  <item>Pirate Admonisher</item>
  <item>Pirate Ancestor</item>
  <item>Pirate Kestrel</item>
  <item>Pirate Vendetta</item>
 </tech>
<<<<<<< HEAD
=======

 <tech name="Collective">
 </tech>
 <tech name="__Collective">
  <item>Neutron Disruptor</item>
  <item>Drone Fighter Bay</item>
  <item>Drone Fighter</item>
  <item>Drone</item>
 </tech>
>>>>>>> 38401bfe
</Techs><|MERGE_RESOLUTION|>--- conflicted
+++ resolved
@@ -302,8 +302,6 @@
   <item>Pirate Kestrel</item>
   <item>Pirate Vendetta</item>
  </tech>
-<<<<<<< HEAD
-=======
 
  <tech name="Collective">
  </tech>
@@ -313,5 +311,4 @@
   <item>Drone Fighter</item>
   <item>Drone</item>
  </tech>
->>>>>>> 38401bfe
 </Techs>