--- conflicted
+++ resolved
@@ -189,16 +189,8 @@
   <item>Tricon Zephyr Engine</item>
   <item>Tricon Zephyr II Engine</item>
   <item>Beat Up Medium Engine</item>
-<<<<<<< HEAD
-  <item>Unicorp Falcon 700 Engine</item>
-  <item>Unicorp Falcon 1200 Engine</item>
-  <item>Melendez Buffalo Engine</item>
-  <item>Nexus Arrow 700 Engine</item>
-  <item>Nexus Arrow 1200 Engine</item>
-=======
   <item>Unicorp Falcon 1200 Engine</item>
   <item>Nexus Arrow 700 Engine</item>
->>>>>>> d898d24e
   <item>Melendez Buffalo XL Engine</item>
   <item>Tricon Cyclone Engine</item>
   <item>Tricon Cyclone II Engine</item>
@@ -378,10 +370,6 @@
  <tech name="Laser 3">
   <item>Heavy Ripper Turret</item>
   <item>Heavy Laser Turret</item>
-<<<<<<< HEAD
-  <item>Turbolaser</item>
-=======
->>>>>>> d898d24e
  </tech>
  <tech name="Ion 1">
   <item>Ion Cannon</item>
@@ -427,10 +415,6 @@
   <item>Orion Lance</item>
   <item>Particle Beam</item>
   <item>Orion Beam</item>
-<<<<<<< HEAD
-  <item>Pulse Beam</item>
-=======
->>>>>>> d898d24e
  </tech>
  <tech name="Beam 2">
   <item>Grave Lance</item>
@@ -475,11 +459,7 @@
   <item>Beat Up Large Engine</item>
   <item>Nexus Dart 150 Engine</item>
   <item>Unicorp Hawk 300 Engine</item>
-<<<<<<< HEAD
-  <item>Unicorp Falcon 700 Engine</item>
-=======
   <item>Nexus Arrow 700 Engine</item>
->>>>>>> d898d24e
   <item>Unicorp Falcon 1200 Engine</item>
   <item>Nexus Bolt 4500 Engine</item>
   <item>Unicorp Eagle 6500 Engine</item>
@@ -527,11 +507,7 @@
   <item>Beat Up Large Engine</item>
   <item>Nexus Dart 150 Engine</item>
   <item>Unicorp Hawk 300 Engine</item>
-<<<<<<< HEAD
-  <item>Unicorp Falcon 700 Engine</item>
-=======
   <item>Nexus Arrow 700 Engine</item>
->>>>>>> d898d24e
   <item>Unicorp Falcon 1200 Engine</item>
   <item>Nexus Bolt 4500 Engine</item>
   <item>Unicorp Eagle 6500 Engine</item>
@@ -851,21 +827,6 @@
   <item>Za'lek Diablo</item>
   <item>Za'lek Hephaestus</item>
  </tech>
-<<<<<<< HEAD
- <tech name="Thurion Outfits">
-  <item>Energy Dart</item>
-  <item>Convulsion Launcher</item>
-  <item>Turreted Convulsion Launcher</item>
-  <item>Adaptive Stealth Plating</item>
-  <item>Map: Thurion Core</item>
- </tech>
- <tech name="Thurion Military Outfits">
-  <item>Energy Missile</item>
-  <item>Energy Torpedo</item>
-  <item>Nebular Shielding Prototype</item>
- </tech>
-=======
->>>>>>> d898d24e
  <tech name="__Heavy Weapon License">
   <item>Heavy Weapon License</item>
  </tech>
@@ -927,11 +888,7 @@
   <item>Beat Up Large Engine</item>
   <item>Nexus Dart 150 Engine</item>
   <item>Unicorp Hawk 300 Engine</item>
-<<<<<<< HEAD
-  <item>Unicorp Falcon 700 Engine</item>
-=======
   <item>Nexus Arrow 700 Engine</item>
->>>>>>> d898d24e
   <item>Unicorp Falcon 1200 Engine</item>
   <item>Nexus Bolt 4500 Engine</item>
   <item>Unicorp Eagle 6500 Engine</item>
@@ -946,15 +903,9 @@
   <item>Beat Up Medium Engine</item>
   <item>Beat Up Large Engine</item>
   <item>Nexus Dart 150 Engine</item>
-<<<<<<< HEAD
-  <item>Nexus Dart 300 Engine</item>
-  <item>Nexus Arrow 700 Engine</item>
-  <item>Nexus Arrow 1200 Engine</item>
-=======
   <item>Unicorp Hawk 300 Engine</item>
   <item>Nexus Arrow 700 Engine</item>
   <item>Unicorp Falcon 1200 Engine</item>
->>>>>>> d898d24e
   <item>Nexus Bolt 4500 Engine</item>
   <item>Unicorp Eagle 6500 Engine</item>
  </tech>
