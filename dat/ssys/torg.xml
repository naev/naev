--- conflicted
+++ resolved
@@ -27,34 +27,10 @@
   </jump>
  </jumps>
  <prices>
-<<<<<<< HEAD
-  <weight>1.0</weight>
-  <price>
-   <name>Food</name>
-   <preferred>118.000000</preferred>
-  </price>
-  <price>
-   <name>Ore</name>
-   <preferred>26.000000</preferred>
-  </price>
-  <price>
-   <name>Industrial Goods</name>
-   <preferred>1046.000000</preferred>
-  </price>
-  <price>
-   <name>Medicine</name>
-   <preferred>5076.000000</preferred>
-  </price>
-  <price>
-   <name>Luxury Goods</name>
-   <preferred>4838.000000</preferred>
-  </price>
-=======
   <commodity name="Food">118.000000</commodity>
   <commodity name="Ore">26.000000</commodity>
   <commodity name="Industrial Goods">1046.000000</commodity>
   <commodity name="Medicine">5076.000000</commodity>
   <commodity name="Luxury Goods">4838.000000</commodity>
->>>>>>> f196e612
  </prices>
 </ssys>