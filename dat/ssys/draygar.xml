<?xml version="1.0" encoding="UTF-8"?>
<ssys name="Draygar">
 <general>
  <radius>28000.000000</radius>
  <stars>500</stars>
  <interference>0.000000</interference>
  <nebula volatility="0.000000">0.000000</nebula>
 </general>
 <pos>
  <x>201.000000</x>
  <y>-166.000000</y>
 </pos>
 <assets>
  <asset>Anecu</asset>
  <asset>Draygar III</asset>
  <asset>Durumdra</asset>
  <asset>Hikatalat</asset>
  <asset>INSS-3</asset>
  <asset>Varona</asset>
  <asset>Virtual Civilian Standard</asset>
  <asset>Virtual Trader Area</asset>
 </assets>
 <jumps>
  <jump target="Tau Prime">
   <autopos/>
   <hide>1.250000</hide>
  </jump>
 </jumps>
 <prices>
<<<<<<< HEAD
  <weight>1.0</weight>
  <price>
   <name>Food</name>
   <preferred>134.000000</preferred>
  </price>
  <price>
   <name>Ore</name>
   <preferred>28.000000</preferred>
  </price>
  <price>
   <name>Industrial Goods</name>
   <preferred>1242.000000</preferred>
  </price>
  <price>
   <name>Medicine</name>
   <preferred>4590.000000</preferred>
  </price>
  <price>
   <name>Luxury Goods</name>
   <preferred>5329.000000</preferred>
  </price>
=======
  <commodity name="Food">134.000000</commodity>
  <commodity name="Ore">28.000000</commodity>
  <commodity name="Industrial Goods">1242.000000</commodity>
  <commodity name="Medicine">4590.000000</commodity>
  <commodity name="Luxury Goods">5329.000000</commodity>
>>>>>>> f196e612
 </prices>
</ssys><|MERGE_RESOLUTION|>--- conflicted
+++ resolved
@@ -27,34 +27,10 @@
   </jump>
  </jumps>
  <prices>
-<<<<<<< HEAD
-  <weight>1.0</weight>
-  <price>
-   <name>Food</name>
-   <preferred>134.000000</preferred>
-  </price>
-  <price>
-   <name>Ore</name>
-   <preferred>28.000000</preferred>
-  </price>
-  <price>
-   <name>Industrial Goods</name>
-   <preferred>1242.000000</preferred>
-  </price>
-  <price>
-   <name>Medicine</name>
-   <preferred>4590.000000</preferred>
-  </price>
-  <price>
-   <name>Luxury Goods</name>
-   <preferred>5329.000000</preferred>
-  </price>
-=======
   <commodity name="Food">134.000000</commodity>
   <commodity name="Ore">28.000000</commodity>
   <commodity name="Industrial Goods">1242.000000</commodity>
   <commodity name="Medicine">4590.000000</commodity>
   <commodity name="Luxury Goods">5329.000000</commodity>
->>>>>>> f196e612
  </prices>
 </ssys>