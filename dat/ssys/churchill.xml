<?xml version="1.0" encoding="UTF-8"?>
<ssys name="Churchill">
 <general>
  <radius>24500.000000</radius>
  <stars>400</stars>
  <interference>0.000000</interference>
  <nebula volatility="0.000000">0.000000</nebula>
 </general>
 <pos>
  <x>1117.842750</x>
  <y>-723.145111</y>
 </pos>
 <assets>
  <asset>Churchill I</asset>
  <asset>Churchill II</asset>
  <asset>Churchill IIa</asset>
  <asset>Lorelei</asset>
  <asset>Ururis</asset>
  <asset>Violin Station</asset>
  <asset>Virtual Civilian Standard</asset>
  <asset>Virtual Civilian Standard</asset>
  <asset>Virtual Trader Area</asset>
  <asset>Virtual Trader Area</asset>
  <asset>Virtual Trader Local</asset>
 </assets>
 <jumps>
  <jump target="Eiderdown">
   <autopos/>
   <hide>1.250000</hide>
  </jump>
  <jump target="Muirat">
   <autopos/>
   <hide>1.250000</hide>
  </jump>
  <jump target="Willow">
   <autopos/>
   <hide>1.250000</hide>
  </jump>
 </jumps>
 <prices>
<<<<<<< HEAD
  <weight>1.0</weight>
  <price>
   <name>Food</name>
   <preferred>66.000000</preferred>
  </price>
  <price>
   <name>Ore</name>
   <preferred>62.000000</preferred>
  </price>
  <price>
   <name>Industrial Goods</name>
   <preferred>971.000000</preferred>
  </price>
  <price>
   <name>Medicine</name>
   <preferred>4883.000000</preferred>
  </price>
  <price>
   <name>Luxury Goods</name>
   <preferred>4729.000000</preferred>
  </price>
=======
  <commodity name="Food">66.000000</commodity>
  <commodity name="Ore">62.000000</commodity>
  <commodity name="Industrial Goods">971.000000</commodity>
  <commodity name="Medicine">4883.000000</commodity>
  <commodity name="Luxury Goods">4729.000000</commodity>
>>>>>>> f196e612
 </prices>
</ssys><|MERGE_RESOLUTION|>--- conflicted
+++ resolved
@@ -38,34 +38,10 @@
   </jump>
  </jumps>
  <prices>
-<<<<<<< HEAD
-  <weight>1.0</weight>
-  <price>
-   <name>Food</name>
-   <preferred>66.000000</preferred>
-  </price>
-  <price>
-   <name>Ore</name>
-   <preferred>62.000000</preferred>
-  </price>
-  <price>
-   <name>Industrial Goods</name>
-   <preferred>971.000000</preferred>
-  </price>
-  <price>
-   <name>Medicine</name>
-   <preferred>4883.000000</preferred>
-  </price>
-  <price>
-   <name>Luxury Goods</name>
-   <preferred>4729.000000</preferred>
-  </price>
-=======
   <commodity name="Food">66.000000</commodity>
   <commodity name="Ore">62.000000</commodity>
   <commodity name="Industrial Goods">971.000000</commodity>
   <commodity name="Medicine">4883.000000</commodity>
   <commodity name="Luxury Goods">4729.000000</commodity>
->>>>>>> f196e612
  </prices>
 </ssys>