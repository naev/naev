--- conflicted
+++ resolved
@@ -7,13 +7,8 @@
   <mass>5</mass>
   <price>145000</price>
   <description>A shield generator that feeds off the ship's main energy line. It will allow you to regenerate your shield faster and give you a small shield capacity boost, at the expense of draining some of the ship's energy.</description>
-<<<<<<< HEAD
-  <gfx_store>shield</gfx_store>
+  <gfx_store>shield.png</gfx_store>
   <cpu>-1</cpu>
-=======
-  <gfx_store>shield.png</gfx_store>
-  <cpu>-5</cpu>
->>>>>>> c17e846a
  </general>
  <specific type="modification">
   <shield_regen>1</shield_regen>
