<?xml version='1.0' encoding='UTF-8'?>
<outfit name="Sensor Array">
 <general>
  <slot>utility</slot>
  <size>small</size>
  <mass>2</mass>
<<<<<<< HEAD
  <price>250000</price>
=======
  <price>35000</price>
>>>>>>> d898d24e
  <description>This sensor array uses quadralens-magnified photon modulation to more easily detect the faint signals emitted by a distant ship, effectively boosting your ship's normal capability to see and identify other ships in space. This can be useful to counteract the effect of cloaking instruments and also increases the accuracy of short-range tracking information used by your ship's weapons system.</description>
  <gfx_store>jammer0.png</gfx_store>
  <cpu>-1</cpu>
 </general>
 <specific type="modification">
  <energy_usage>2</energy_usage>
  <ew_detect>10</ew_detect>
 </specific>
</outfit><|MERGE_RESOLUTION|>--- conflicted
+++ resolved
@@ -4,11 +4,7 @@
   <slot>utility</slot>
   <size>small</size>
   <mass>2</mass>
-<<<<<<< HEAD
-  <price>250000</price>
-=======
   <price>35000</price>
->>>>>>> d898d24e
   <description>This sensor array uses quadralens-magnified photon modulation to more easily detect the faint signals emitted by a distant ship, effectively boosting your ship's normal capability to see and identify other ships in space. This can be useful to counteract the effect of cloaking instruments and also increases the accuracy of short-range tracking information used by your ship's weapons system.</description>
   <gfx_store>jammer0.png</gfx_store>
   <cpu>-1</cpu>
