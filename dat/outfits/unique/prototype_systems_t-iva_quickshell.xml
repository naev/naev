<outfit name="Prototype Systems T-IVa 'Quickshell'">
 <general>
  <unique/>
  <rarity>6</rarity>
  <shortname>P.S. T-IVa 'Qickshell'</shortname>
  <typename>Core Systems (System)</typename>
  <slot prop="systems">utility</slot>
  <size>medium</size>
  <price>650000</price>
  <description>"Research Log UST 102:2718
   The last prototype has exceeded expectations in shield regeneration capabilities, this may be the breakthrough we were hoping for. With such incredible results, the Empire shall surely see the power of the clustered sentience interface. Although the shield capacity parameters are suboptimal, that is just a matter of time. It is only a matter of time before Project Thurion becomes the technological backbone of civilization!"</description>
  <gfx_store>core_system_refined_m1.webp</gfx_store>
  <priority>3</priority>
 </general>
 <specific type="modification">
  <lua_inline>
<<<<<<< HEAD
   require('outfits.lib.multicore').init({
      {'mass', 85},
      {'cpu_max', 270},
      {'energy', 725},
      {'energy_regen', 32},
      {'shield', 400},
      {'shield_regen', 40},
      {'shield_mod', -80},
      {'absorb', -10},
   })
  </lua_inline>
=======
require('outfits.lib.multicore').init({
   {'mass', 85},
   {'cpu_max', 225},
   {'energy', 525},
   {'energy_regen', 26},
   {'shield', 400},
   {'shield_regen', 32},
   {'shield_regen_mod', 25},
   {'shielddown_mod', -68},
   {'shield_mod', -80},
   {'absorb', -14},
})</lua_inline>
>>>>>>> 44dba48d
 </specific>
</outfit><|MERGE_RESOLUTION|>--- conflicted
+++ resolved
@@ -14,31 +14,18 @@
  </general>
  <specific type="modification">
   <lua_inline>
-<<<<<<< HEAD
    require('outfits.lib.multicore').init({
       {'mass', 85},
-      {'cpu_max', 270},
-      {'energy', 725},
-      {'energy_regen', 32},
+      {'cpu_max', 225},
+      {'energy', 525},
+      {'energy_regen', 26},
       {'shield', 400},
-      {'shield_regen', 40},
+      {'shield_regen', 32},
+      {'shield_regen_mod', 25},
+      {'shielddown_mod', -68},
       {'shield_mod', -80},
-      {'absorb', -10},
+      {'absorb', -14},
    })
   </lua_inline>
-=======
-require('outfits.lib.multicore').init({
-   {'mass', 85},
-   {'cpu_max', 225},
-   {'energy', 525},
-   {'energy_regen', 26},
-   {'shield', 400},
-   {'shield_regen', 32},
-   {'shield_regen_mod', 25},
-   {'shielddown_mod', -68},
-   {'shield_mod', -80},
-   {'absorb', -14},
-})</lua_inline>
->>>>>>> 44dba48d
  </specific>
 </outfit>