--- conflicted
+++ resolved
@@ -6,10 +6,6 @@
   <mass>2</mass>
   <price>215000</price>
   <description>This piece of hardware provides an auxiliary energy shunt between the ship's reactor and the shield system. When activated, this device dramatically boosts the ship's shield regeneration by dumping raw energy directly into the shield capacitors. The process is very inefficient, so energy use is disproportionally high and the outfit can't be active for more than a certain period of time before requiring a cooldown cycle.</description>
-<<<<<<< HEAD
-=======
-  <desc_extra>Increases shield regeneration by 400%. Active for 4 seconds with a cooldown of 15 seconds. Uses 3 GJ of energy for each GJ of shield recovered.</desc_extra>
->>>>>>> b7ff66e6
   <gfx_store>accuracy_forward</gfx_store>
   <limit>emergency_shield_booster</limit>
  </general>
