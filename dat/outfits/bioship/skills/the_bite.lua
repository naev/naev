--- conflicted
+++ resolved
@@ -38,13 +38,10 @@
 end
 
 local function turnon( p, po )
-<<<<<<< HEAD
-=======
    if turnoff_afterburner() then
       return false
    end
 
->>>>>>> f930cf98
    -- Still on cooldown
    if mem.timer and mem.timer > 0 then
       return false
