--- conflicted
+++ resolved
@@ -12,11 +12,7 @@
   <priority>3</priority>
  </general>
  <specific type="modification">
-<<<<<<< HEAD
-  <cpu_max>12</cpu_max>
-=======
   <cpu_max>8</cpu_max>
->>>>>>> d898d24e
   <shield>250</shield>
   <shield_regen>9</shield_regen>
   <energy>250</energy>
