<?xml version='1.0' encoding='UTF-8'?>
<outfit name="Turbolaser">
 <general>
  <slot>weapon</slot>
  <size>large</size>
  <license>Heavy Weapon License</license>
  <rarity>1</rarity>
  <mass>75</mass>
  <price>125000</price>
  <description>This special model of the Heavy Laser Turret is one of the heaviest weapons found in the galaxy. Imperial Capital ships use it to lay down devastating barrages against enemy vessels.</description>
  <gfx_store>laserturret2.png</gfx_store>
  <cpu>-350</cpu>
 </general>
 <specific type="turret bolt">
  <gfx>laser4L.png</gfx>
  <sound>laser</sound>
  <spfx_shield>ShiM</spfx_shield>
  <spfx_armour>ExpM</spfx_armour>
  <delay>1.45</delay>
  <speed>600</speed>
  <range>2400</range>
  <falloff>1800</falloff>
  <gfx_end>laser3L.png</gfx_end>
  <energy>174</energy>
  <heatup>60</heatup>
  <track>0.2</track>
  <damage>
   <type>normal</type>
   <penetrate>100</penetrate>
<<<<<<< HEAD
   <physical>95</physical>
=======
   <physical>80</physical>
>>>>>>> d898d24e
   <disable>4</disable>
  </damage>
 </specific>
</outfit><|MERGE_RESOLUTION|>--- conflicted
+++ resolved
@@ -27,11 +27,7 @@
   <damage>
    <type>normal</type>
    <penetrate>100</penetrate>
-<<<<<<< HEAD
-   <physical>95</physical>
-=======
    <physical>80</physical>
->>>>>>> d898d24e
    <disable>4</disable>
   </damage>
  </specific>
