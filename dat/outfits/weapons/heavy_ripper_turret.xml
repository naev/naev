<?xml version='1.0' encoding='UTF-8'?>
<outfit name="Heavy Ripper Turret">
 <general>
  <slot>weapon</slot>
  <size>large</size>
  <license>Heavy Weapon License</license>
  <rarity>1</rarity>
  <mass>50</mass>
  <price>68000</price>
  <description>While limited in range compared to true capital-class weaponry, the heavy ripper turret's pair of heavy ripper cannons deliver exceptional firepower for dealing with lighter threats such as corvettes.</description>
  <gfx_store>ripperturret.png</gfx_store>
  <cpu>-75</cpu>
 </general>
 <specific type="turret bolt">
  <gfx>ripperM.png</gfx>
  <sound>ripper</sound>
  <spfx_shield>ShiS</spfx_shield>
  <spfx_armour>ExpS</spfx_armour>
  <delay>1.4</delay>
  <speed>700</speed>
  <range>1750</range>
  <falloff>1400</falloff>
  <gfx_end>ripperM-end.png</gfx_end>
  <energy>49</energy>
  <heatup>75</heatup>
  <track>1</track>
  <damage>
   <type>normal</type>
<<<<<<< HEAD
   <penetrate>48</penetrate>
=======
   <penetrate>62</penetrate>
>>>>>>> d898d24e
   <physical>48</physical>
   <disable>2.8</disable>
  </damage>
 </specific>
</outfit><|MERGE_RESOLUTION|>--- conflicted
+++ resolved
@@ -26,11 +26,7 @@
   <track>1</track>
   <damage>
    <type>normal</type>
-<<<<<<< HEAD
-   <penetrate>48</penetrate>
-=======
    <penetrate>62</penetrate>
->>>>>>> d898d24e
    <physical>48</physical>
    <disable>2.8</disable>
   </damage>
