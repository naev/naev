<?xml version='1.0' encoding='UTF-8'?>
<outfit name="Weapons Ionizer">
 <general>
  <slot>utility</slot>
  <size>small</size>
  <mass>3</mass>
  <price>200000</price>
  <description>The weapons ionizer works on the principle of diverting massive amounts of weapon energy to an ion field generator. While energy usage increases and damage output significantly decreases, the ion field allows conventional weapons to do ionizing damage while the outfit is active. It is designed to automatically active when the target's armour is below 50%, but can also be triggered manually.</description>
  <gfx_store>accuracy_forward_3.png</gfx_store>
  <limit>ionizer</limit>
<<<<<<< HEAD
  <cpu>-1</cpu>
=======
  <desc_extra>Automatically triggers when target armour is below 50%.</desc_extra>
>>>>>>> 66e5da8e
 </general>
 <specific type="modification" group="7">
  <active />
  <fwd_dam_as_dis>100</fwd_dam_as_dis>
  <fwd_damage>-70</fwd_damage>
  <fwd_energy>20</fwd_energy>
  <fwd_heat>20</fwd_heat>
  <tur_dam_as_dis>100</tur_dam_as_dis>
  <tur_damage>-70</tur_damage>
  <tur_energy>20</tur_energy>
  <tur_heat>20</tur_heat>
  <lua>outfits/lua/weapons_ionizer.lua</lua>
 </specific>
</outfit><|MERGE_RESOLUTION|>--- conflicted
+++ resolved
@@ -8,11 +8,7 @@
   <description>The weapons ionizer works on the principle of diverting massive amounts of weapon energy to an ion field generator. While energy usage increases and damage output significantly decreases, the ion field allows conventional weapons to do ionizing damage while the outfit is active. It is designed to automatically active when the target's armour is below 50%, but can also be triggered manually.</description>
   <gfx_store>accuracy_forward_3.png</gfx_store>
   <limit>ionizer</limit>
-<<<<<<< HEAD
-  <cpu>-1</cpu>
-=======
   <desc_extra>Automatically triggers when target armour is below 50%.</desc_extra>
->>>>>>> 66e5da8e
  </general>
  <specific type="modification" group="7">
   <active />
