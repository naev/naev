--[[
<?xml version='1.0' encoding='utf8'?>
<event name="Cinematic Dvaered/FLF battle">
 <location>enter</location>
 <chance>10</chance>
 <cond>system.cur() == system.get("Tuoladis")</cond>
 <unique />
 <notes>
  <campaign>Join the FLF</campaign>
  <tier>1</tier>
 </notes>
</event>
--]]
--[[

    This is the first of many planned eye candy cinematics.
    In this one, there will be a battle between the Dvaered and the FLF in the Tuoladis system.

]]--
local fleet = require "fleet"

local flfwave, dvaeredwave -- Non-persistent state

local articles = {
{
   faction = "Empire",
   head = _("Dvaered forces engaged in combat with small terrorist group"),
   body = _("In what the Dvaered call a 'Mighty victory', a Dvaered force was attacked and damaged by a small group of poorly-equipped and disorganized FLF, in the Tuoladis system. The Dvaered lost many tens of millions of credits worth of ships and crew before driving off or destroying the FLF squadron. The FLF's relative victory will only embolden them, leading to more internal strife and violence."),
   date_to_rm = time.get()+time.new(0,30,0),
}, {
   faction = "Dvaered",
   head = _("FLF terrorists blasted by joint Dvaered military forces"),
   body = _("A Dvaered patrol in Tuoladis was ambushed by a large armada of FLF terrorists. The Dvaered patrol not only held firm under the assault, but, like a hammer, brought the full might of the Dvaered down upon the FLF terrorists, crushing them absolutely. This incident shows the willingness of the terrorists to attack us and kill whomever they please. The Dvaered military is always ready to protect its citizens and kill and conquer those who would harm them."),
   date_to_rm = time.get()+time.new(0,30,0),
}, {
   faction = "Frontier",
   head = _("Dvaered forces engage FLF freedom fighters in open combat"),
   body = _("A small group of FLF freedom fighters was beset by a Dvaered patrol in Tuoladis, and immediately called backup. The situation escalated, and a large scale battle occurred, where the Dvaered forces lost tens of millions of credits worth of ships. This marks the first time FLF freedom fighters have had the ships and weapons to stand toe to toe against the Dvaered, and shall serve as an example for all who dare to stand for freedom, in life or death."),
   date_to_rm = time.get()+time.new(0,30,0),
}, {
   faction = "Independent",
   head = _("Dvaered, FLF clash in Tuoladis"),
   body = _("In a chance encounter, a Dvaered patrol encountered a group of FLF. The small skirmish quickly escalated to a large scale battle with many dozens of large ships engaging in combat.  The Dvaered have claimed victory, though sources hint that it came at great cost. The Dvaered High Command used the event as an excuse to call for military action against the frontier worlds."),
   date_to_rm = time.get()+time.new(0,30,0),
}
}

function create ()
<<<<<<< HEAD
   pilot.clear()
   pilot.toggleSpawn(false)
=======
    -- Messes spawns so exclusive claim
    if not evt.claim( system.cur() ) then
        evt.finish( false )
    end

    pilot.clear()
    pilot.toggleSpawn(false)
>>>>>>> e8abda4d

   flfwave = 1
   dvaeredwave = 1
   hook.timer(3.0, "FLFSpawn")
   hook.timer(12.0, "DvaeredSpawn")

   news.add( articles )

   hook.jumpout("leave")
   hook.land("leave")
end

function FLFSpawn ()
   local source_system = system.get("Zacron")
   local ships = { "Vendetta", "Vendetta", "Vendetta", "Vendetta", "Pacifier", "Lancelot", "Lancelot" }

   fleet.add( 1, ships, "FLF", source_system )

   flfwave = flfwave + 1
   if flfwave <=5 then
      hook.timer(1.0, "FLFSpawn")
   end
end

function DvaeredSpawn ()
   local source_system = system.get("Ogat")
   local ships = { "Dvaered Vendetta", "Dvaered Vendetta", "Dvaered Vendetta", "Dvaered Ancestor", "Dvaered Ancestor",
                   "Dvaered Vigilance", "Dvaered Vigilance", "Dvaered Goddard" }

   fleet.add( 1, ships, "Dvaered", source_system )

   dvaeredwave = dvaeredwave + 1
   if dvaeredwave <= 5 then
      hook.timer(3.0, "DvaeredSpawn")
   end
end

function leave () --event ends on player leaving the system or landing
   evt.finish()
end<|MERGE_RESOLUTION|>--- conflicted
+++ resolved
@@ -46,18 +46,13 @@
 }
 
 function create ()
-<<<<<<< HEAD
+   -- Messes spawns so exclusive claim
+   if not evt.claim( system.cur() ) then
+      evt.finish( false )
+   end
+
    pilot.clear()
    pilot.toggleSpawn(false)
-=======
-    -- Messes spawns so exclusive claim
-    if not evt.claim( system.cur() ) then
-        evt.finish( false )
-    end
-
-    pilot.clear()
-    pilot.toggleSpawn(false)
->>>>>>> e8abda4d
 
    flfwave = 1
    dvaeredwave = 1
