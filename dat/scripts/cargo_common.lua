--- conflicted
+++ resolved
@@ -1,4 +1,3 @@
-<<<<<<< HEAD
 --[[
 
    This program is free software: you can redistribute it and/or modify
@@ -12,12 +11,8 @@
 
 --]]
 
-include "jumpdist.lua"
-include "nextjump.lua"
-=======
 include "dat/scripts/jumpdist.lua"
 include "dat/scripts/nextjump.lua"
->>>>>>> 8b8137e4
 
 -- Find an inhabited planet 0-3 jumps away.
 function cargo_selectMissionDistance ()
