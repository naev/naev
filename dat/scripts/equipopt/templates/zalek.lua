--- conflicted
+++ resolved
@@ -81,12 +81,6 @@
       } end,
 }
 
-<<<<<<< HEAD
---[[--
-   Does Za'lek pilot equipping
-
-      @param p Pilot to equip
-=======
 local zalek_params_overwrite = {
    -- Prefer to use the Za'lek utilities
    prefer = {
@@ -96,11 +90,10 @@
    max_same_stru = 3,
 }
 
---[[
--- @brief Does Za'lek pilot equipping
---
---    @param p Pilot to equip
->>>>>>> 35e0a5b9
+--[[--
+   Does Za'lek pilot equipping
+
+      @param p Pilot to equip
 --]]
 local function equip_zalek( p, opt_params )
    opt_params = opt_params or {}
