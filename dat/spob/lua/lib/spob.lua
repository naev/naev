--- conflicted
+++ resolved
@@ -1,12 +1,9 @@
 local vn = require 'vn'
 local fmt = require "format"
 local ccomm = require "common.comm"
-<<<<<<< HEAD
-=======
 local lg = require "love.graphics"
 local li = require "love.image"
 
->>>>>>> 84dd9100
 local luaspob = {}
 
 local f_empire = faction.get("Empire")
