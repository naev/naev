<?xml version="1.0" encoding="UTF-8"?>
<asset name="Allous Station">
 <pos>
  <x>-5217.423447</x>
  <y>2985.793974</y>
 </pos>
 <GFX>
  <space>001.png</space>
  <exterior>station01.png</exterior>
 </GFX>
 <presence>
  <faction>Dvaered</faction>
  <value>50.000000</value>
  <range>0</range>
 </presence>
 <general>
  <class>0</class>
  <population>12445</population>
  <hide>0.250000</hide>
  <services>
   <land/>
   <refuel/>
   <bar/>
  </services>
  <commodities/>
<<<<<<< HEAD
  <description>Despite the name, Allous Station is not a military outpost, it is more of a scientific observation centre and deep-space observatory. Originally it was meant to keep an eye on the high-interference nebula of PSO. Even the Dvaered have a scientific community, and they paid for this station out of their own pockets. Of course, once it was built, there was no longer any need for them to pay for it as numerous warlords, with dreams of intellectualism, are happy to offer their patronage.</description>
  <bar>This bar looks like something one would expect from Za'lek space. Scientists and soldiers are interacting with suprising friendliness and conviviality. Of course, the local warlords would, and do, tolerate nothing less.</bar>
=======
  <description>Despite the name, Allous Station is not a military post. It is more of a scientific observation center and deep-space observatory, originally meant to keep an eye on the high-interference nebula of PSO. Even Dvaered has a scientific community, and they paid for this station of of their own pockets. Of course, once it was built, they no longer have to pay for it as numerous warlords with dreams of intellectualism are just happy to offer their patronage.</description>
  <bar>This bar looks like something one would expect from Za'lek space. Scientists and soldiers are interacting with suprising friendliness and conviviality. Of course, the local warlords would tolerate nothing less.</bar>
>>>>>>> cbbe0e09
 </general>
</asset><|MERGE_RESOLUTION|>--- conflicted
+++ resolved
@@ -23,12 +23,7 @@
    <bar/>
   </services>
   <commodities/>
-<<<<<<< HEAD
   <description>Despite the name, Allous Station is not a military outpost, it is more of a scientific observation centre and deep-space observatory. Originally it was meant to keep an eye on the high-interference nebula of PSO. Even the Dvaered have a scientific community, and they paid for this station out of their own pockets. Of course, once it was built, there was no longer any need for them to pay for it as numerous warlords, with dreams of intellectualism, are happy to offer their patronage.</description>
   <bar>This bar looks like something one would expect from Za'lek space. Scientists and soldiers are interacting with suprising friendliness and conviviality. Of course, the local warlords would, and do, tolerate nothing less.</bar>
-=======
-  <description>Despite the name, Allous Station is not a military post. It is more of a scientific observation center and deep-space observatory, originally meant to keep an eye on the high-interference nebula of PSO. Even Dvaered has a scientific community, and they paid for this station of of their own pockets. Of course, once it was built, they no longer have to pay for it as numerous warlords with dreams of intellectualism are just happy to offer their patronage.</description>
-  <bar>This bar looks like something one would expect from Za'lek space. Scientists and soldiers are interacting with suprising friendliness and conviviality. Of course, the local warlords would tolerate nothing less.</bar>
->>>>>>> cbbe0e09
  </general>
 </asset>