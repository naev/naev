--[[
   Boarding script, now in Lua!
--]]
local luatk = require 'luatk'
local lg = require 'love.graphics'
local fmt = require 'format'
local der = require "common.derelict"

local board_lootOne -- forward-declared function, defined at bottom of file
local loot_mod
local special_col = {0.7, 0.45, 0.22} -- Dark Gold

local function slotTypeColour( stype )
   local c
   if stype=="Weapon" then
      c = "p"
   elseif stype=="Utility" then
      c = "g"
   elseif stype=="Structure" then
      c = "n"
   else
      c = "0"
   end
   return "#"..c..stype
end

local function slotSizeColour( size )
   local c
   if size=="Large" then
      c = "r"
   elseif size=="Medium" then
      c = "b"
   elseif size=="Small" then
      c = "y"
   else
      c = "0"
   end
   return "#"..c..size
end

local function outfit_loot( o, price )
   local name, size, prop = o:slot()
   local sprop = (prop and "\n#o"..prop.."#0") or ""
   local stype = o:type()
   local sprice = ""
   if price and price > 0 then
      local bonus = price / o:price()
      local sbonus
      if bonus > 1 then
         sbonus = string.format("#r%+d", bonus*100 - 100)
      else
         sbonus = string.format("#g%+d", bonus*100 - 100)
      end
      sprice = fmt.f(_("\n#rCosts {credits} ({sbonus}%#r from crew strength) to extract!#0"), {credits=fmt.credits(price), sbonus=sbonus})
   end
   local desc = fmt.f(_("{name}{sprice}\n{slotsize} {slottype}#0 slot{sprop}\n{stype}\n{desc}"),
         { name=o:name(),
           sprice=sprice,
           desc=o:description(),
           slottype=slotTypeColour(name),
           slotsize=slotSizeColour(size),
           sprop=sprop,
           stype=stype})
   return {
      image = lg.newImage( o:icon() ),
      text = o:name(),
      q = nil,
      type = "outfit",
      bg = nil, -- special_col, -- TODO new special condition
      alt = desc,
      data = o,
      price = price,
   }
end

local cargo_image_generic = nil
local function cargo_loot( c, q, m )
   local icon = c:icon()
   local ispecial = m or c:price()==0
   local desc = fmt.f(_("{name}\n{desc}"), {name=c:name(),desc=c:description()})
   local illegalto = c:illegality()
   if #illegalto > 0 then
      desc = desc.._("\n#rIllegalized by the following factions:\n")
      for _k,f in ipairs(illegalto) do
         if f:known() then
            desc = desc..fmt.f(_("\n   - {fct}"), {fct=f})
         end
      end
      desc = desc.."#0"
   end
   return {
      image = (icon and lg.newImage(icon)) or cargo_image_generic,
      text = c:name(),
      q = math.floor( 0.5 + q*loot_mod ),
      type = "cargo",
      bg = (ispecial and special_col) or nil,
      alt = desc,
      data = c,
   }
end

local function compute_lootables ( plt )
   local ps = plt:stats()
   local pps = player.pilot():stats()
   local lootables = {}

   -- Credits
   local creds = plt:credits()
   if creds > 0 then
      table.insert( lootables, {
         image = nil,
         text = _("Credits"),
         q = math.floor( 0.5 + creds*loot_mod ),
         type = "credits",
         bg = nil,
         alt = _("Credits\nUsed as the main form of currency throughout the galaxy."),
         data = nil,
      } )
   end

   -- Fuel
   local fuel = ps.fuel
   if fuel > 0 then
      table.insert( lootables, {
         image = nil,
         text = _("Fuel"),
         q = math.floor( 0.5 + fuel*loot_mod ),
         type = "fuel",
         bg = nil,
         alt = _("Fuel\nNecessary for the activation of jump drives that allow inter-system travel."),
         data = nil,
      } )
   end

   -- Steal outfits before cargo, since they are always considered "special"
   local canstealoutfits = true
   if canstealoutfits then
      local mem = plt:memory()
      local oloot = mem.lootable_outfit
      if oloot then
         local lo = outfit_loot( oloot )
         lo.bg = special_col
         table.insert( lootables, lo )
      end

      local ocand = {}
      for _k,o in ipairs(plt:outfits()) do
         local _name, _size, _prop, req = o:slot()
         -- Don't allow looting required outfits
         if not req and (not oloot or o~=oloot) then
            table.insert( ocand, o )
         end
      end
      -- Get random candidate
      -- TODO better criteria
      local o = ocand[ rnd.rnd(1,#ocand) ]
      local price = o:price() * (10+ps.crew) / (10+pps.crew)
      local lo = outfit_loot( o, price )
      table.insert( lootables, lo )
   end

   -- Go over cargo
   local clist = plt:cargoList()
   for _k,c in ipairs(clist) do
      c.c = commodity.get(c.name)
   end
   table.sort( clist, function( a, b )
      -- Handle mission cargoes first
      if a.m and not b.m then
         return true
      elseif not a.m and b.m then
         return false
      end
      local ap = a.c:price()
      local bp = b.c:price()
      -- Look at special case of price being 0
      if ap==0 and bp~=0 then
         return true
      elseif ap~=0 and bp==0 then
         return true
      end
      return ap > bp
   end )
   for _k,c in ipairs(clist) do
      table.insert( lootables, cargo_loot( c.c, c.q, c.m ) )
   end

   -- Display nice versions of the quantity
   for _k,c in ipairs(lootables) do
      if c.q then
         c.qs = fmt.number( c.q )
      end
   end

   return lootables
end

local wgtBoard = {}
setmetatable( wgtBoard, { __index = luatk.Widget } )
local wgtBoard_mt = { __index = wgtBoard }
function wgtBoard.new( parent, x, y, w, h, loot )
   local wgt = luatk.newWidget( parent, x, y, w, h )
   setmetatable( wgt, wgtBoard_mt )
   wgt.loot = loot
   wgt.selected = false
   wgt.selalpha = 0
   return wgt
end
function wgtBoard:update( dt )
   dt = dt * 5
   if self.selected then
      self.selalpha = math.min( 1, self.selalpha + dt )
   else
      self.selalpha = math.max( 0, self.selalpha - dt )
   end
end
function wgtBoard:draw( bx, by )
   local x, y, w, h = bx+self.x, by+self.y, self.w, self.h
   local l = self.loot
   local a = self.selalpha
   if a < 1 then
      lg.setColor( luatk.colour.outline )
      lg.rectangle( "fill", x-1, y-1, w+2, h+2 )
      lg.setColor( (l and l.bg) or {0,0,0} )
      lg.rectangle( "fill", x, y, w, h )
   end
   if a > 0 then
      lg.setColor( {0,1,1,a} )
      lg.rectangle( "fill", x-3, y-3, w+6, h+6 )
      lg.setColor( {0,0.5,0.5,a} )
      lg.rectangle( "fill", x, y, w, h )
   end
   -- Ignore anything that isn't loot from now on
   if not l then return end

   local img = l.image
   if img then
      local iw, ih = img:getDimensions()
      lg.setColor( {1,1,1} )
      img:draw( x, y, 0, w / iw, h / ih )
   end
   local txt = l.text
   if txt and (self.mouseover or not img) then
      lg.setColor( luatk.colour.text )
      local font = luatk._deffont
      local _maxw, wrap = font:getWrap( txt, w )
      local th = #wrap * font:getLineHeight()
      lg.printf( txt, luatk._deffont, x, y+(h-th)/2, w, 'center' )
   end
   if l.qs then
      lg.setColor( luatk.colour.text )
      lg.printf( l.qs, luatk._deffont, x+5, y+5, w-10, 'right' )
   end
end
function wgtBoard:drawover( bx, by )
   local x, y, w = bx+self.x, by+self.y, self.w
   local l = self.loot
   if not l then return end
   local alt = l.alt
   if alt and self.mouseover then
      luatk.drawAltText( x+w, y, alt, 400 )
   end
end
function wgtBoard:clicked( _mx, _my, btn )
   if not self.loot then return end

   if btn==1 then
      self.selected = not self.selected
   elseif btn==2 then
      board_lootOne( self )
   end
end

local board_wdw
local board_wgt
local board_plt
local board_freespace
local function board_updateFreespace ()
   board_freespace:set( fmt.f(_("You have {freespace} of free space."),{freespace=fmt.tonnes(player.pilot():cargoFree())}) )
end

local function board_lootSel ()
   local sel = {}
   for _k,w in ipairs(board_wgt) do
      if w.selected then
         table.insert( sel, w )
      end
   end
   for _k,w in ipairs(sel) do
      board_lootOne( w, #sel>1 )
   end
end

local function board_lootAll ()
   for _k,w in ipairs(board_wgt) do
      if not w.loot or not w.loot.price or w.loot.price <= 0 then
         board_lootOne( w, true )
      end
   end
end

local function can_cannibalize ()
   local pp = player.pilot()
   if pp:ship():tags().cannibal then
      return true
   end
   if player.shipvarPeek("cannibal") then
      return true
   end
   for _k,o in ipairs(pp:outfits()) do
      if o:tags().cannibal then
         return true
      end
   end
   return false
end

local function board_cannibalize ()
   local armour, shield = board_plt:health(true)
   local cannibal2 = player.shipvarPeek("cannibal2")

   if armour <= 1 then
      return
   end
   local bs = board_plt:stats()

   local pp = player.pilot()
   local ps = pp:stats()
   local parmour, pshield, pstress = pp:health(true)

   local dmg = math.min( (armour-1), 2*(ps.armour-parmour) )
   if dmg <= 0 then
      return
   end

   board_plt:setHealth( 100*(armour-dmg)/bs.armour, 100*shield/bs.shield, 100 )
<<<<<<< HEAD
   local heal_armour = dmg/2
   if cannibal2 then
      heal_armour = dmg*2/3
   end
   pp:setHealth( 100*(parmour+heal_armour)/ps.armour, 100*pshield/ps.shield, pstress )
   player.msg(fmt.f(_("Your ship cannibalized {armour:.0f} armour from {plt}."),{armour=heal_armour, plt=board_plt:name()}))
=======
   pp:setHealth( 100*(parmour+dmg/2)/ps.armour, 100*pshield/ps.shield, pstress )

   player.msg(fmt.f(_("Your ship cannibalized {armour:.0f} armour from {plt}."),{armour=dmg/2, plt=board_plt}))
>>>>>>> 5451732a
end

local function board_close ()
   luatk.close()
   board_wdw = nil
   der.sfx.unboard:play()
end

function board( plt )
   der.sfx.board:play()
   board_plt = plt
   loot_mod = player.pilot():shipstat("loot_mod", true)
   local lootables = compute_lootables( plt )

   local pp = player.pilot()
   if player.shipvarPeek("cannibal2") then
      pp:cooldownCycle()
   end

   -- Destroy if exists
   if board_wdw then
      board_wdw:destroy()
   end

   local font = lg.newFont(naev.conf().font_size_def)
   font:setOutline(1)
   luatk.setDefaultFont( font )

   local w, h = 480,310
   local wdw = luatk.newWindow( nil, nil, w, h )
   board_wdw = wdw

   luatk.newButton( wdw, w-20-80, h-20-30, 80, 30, _("Close"), board_close )
   luatk.newButton( wdw, w-20-80-100, h-20-30, 80, 30, _("Loot"), board_lootSel )
   luatk.newButton( wdw, w-20-80-200, h-20-30, 80, 30, _("Loot All"), board_lootAll )
   if can_cannibalize() then
      luatk.newButton( wdw, w-20-80-350, h-20-30, 130, 30, _("Cannibalize"), board_cannibalize )
   end

<<<<<<< HEAD
   luatk.newText( wdw, 0, 10, w, 20, fmt.f(_("Boarding {name}"),{shipname=plt:name()}), nil, "center" )
=======
   luatk.newText( wdw, 0, 10, w, 20, fmt.f(_("Boarding {plt}"), {plt=plt}), nil, "center" )
>>>>>>> 5451732a
   board_freespace = luatk.newText( wdw, 20, 40, w-40, 20, "" )
   board_updateFreespace()

   local y = 70
   local b = 80
   local m = 10
   local nrows = 2
   local id = 1
   board_wgt = {}
   for j=1,nrows do
      for i=1,5 do
         local l = lootables[id]
         local wx, wy = 20+(i-1)*(m+b), y+(j-1)*(m+b)
         local wgt = wgtBoard.new( wdw, wx, wy, b, b, l )
         id = id+1
         table.insert( board_wgt, wgt )
      end
   end

   wdw:setAccept( board_lootAll )
   wdw:setCancel( board_close )

   luatk.run()
end

function board_lootOne( wgt, nomsg )
   local looted = false
   local clear = false
   local l = wgt.loot
   if not l then return end
   -- Moolah
   if l.type=="credits" then
      board_plt:credits( -l.q ) -- Will go negative with loot_mod
      player.pay( l.q )
      looted = true
      clear = true
      player.msg(fmt.f(_("You looted {creds} from {plt}."),{creds=fmt.credits(l.q), plt=board_plt}))
   elseif l.type=="fuel" then
      local pp = player.pilot()
      local ps = pp:stats()
      local pf = ps.fuel_max - ps.fuel
      local q = math.min( l.q, pf )
      -- Unable to loot anything
      if q <= 0 then
         if not nomsg then
            luatk.msg(_("Fuel Tank Full"), _("Your fuel tanks are already full!"))
         end
         return false
      end
      board_plt:setFuel( board_plt:stats().fuel - q )
      pp:setFuel( ps.fuel + q )
      player.msg(fmt.f(_("You looted {amount} fuel from {plt}."),{amount=q, plt=board_plt}))
      looted = true

      -- Looted all the fuel
      l.q = l.q - q
      if l.q <= 0 then
         clear = true
      end
   elseif l.type=="outfit" then
      local o = l.data
      if l.price and l.price > 0 then
         luatk.yesno(fmt.f(_("Extract {outfit}?"),{outfit=o}),
               fmt.f(_("It will cost #r{credits}#0 in repairs to successfully extract the {outfit}. You have {playercreds}. Extract the {outfit}?"),
                  {credits=fmt.credits(l.price), playercreds=fmt.credits(player.credits()), outfit=o}), function ()
            local pc = player.credits()
            if pc < l.price then
               luatk.msg(_("Insufficient Credits"), fmt.f(_("You lack #r{diff}#0 to be able to extract the {outfit}."),
                     {diff=fmt.credits(l.price-pc), outfit=o}))
               return
            end
            if board_plt:outfitRm( o ) ~= 1 then
               warn(fmt.f(_("Board script failed to remove '{outfit}' from boarded pilot '{plt}'!"),{outfit=o, plt=board_plt}))
            end
            player.outfitAdd( o )
            player.msg(fmt.f(_("You looted a {outfit} from {plt}."),{outfit=o, plt=board_plt}))
            wgt.selected = false
            wgt.loot = nil
         end )
         return false
      end
      if board_plt:outfitRm( o ) ~= 1 then
         -- Soft warning
	 print(fmt.f(_("Board script failed to remove '{outfit}' from boarded pilot '{plt}'!"),{outfit=o, plt=board_plt}))
      end
      player.outfitAdd( o )
      looted = true
      clear = true
      player.msg(fmt.f(_("You looted a {outfit} from {plt}."),{outfit=o, plt=board_plt}))
   elseif l.type=="cargo" then
      local c = l.data
      local pp = player.pilot()
      local cf = pp:cargoFree()
      local q = math.min( l.q, cf )
      -- Unable to loot anything
      if q <= 0 then
         if not nomsg then
            luatk.msg(_("No Space"), _("You have no free cargo space!"))
         end
         return false
      end
      local qr = board_plt:cargoRm( c, q ) -- Might be a misaligned here with loot_mod, but we sort of ignore it :/
      pp:cargoAdd( c, qr )
      player.msg(fmt.f(_("You looted {amount} of {cargo} from {plt}."),{amount=fmt.tonnes(q), cargo=c, plt=board_plt}))
      board_updateFreespace()
      looted = true

      -- Looted all the cargo
      l.q = l.q - q
      if l.q <= 0 then
         clear = true
      end
   end

   -- Clean up
   if clear then
      wgt.selected = false
      wgt.loot = nil
   else
      if l.q then
         l.qs = fmt.number( l.q )
      end
   end
   return looted
end<|MERGE_RESOLUTION|>--- conflicted
+++ resolved
@@ -334,18 +334,12 @@
    end
 
    board_plt:setHealth( 100*(armour-dmg)/bs.armour, 100*shield/bs.shield, 100 )
-<<<<<<< HEAD
    local heal_armour = dmg/2
    if cannibal2 then
       heal_armour = dmg*2/3
    end
    pp:setHealth( 100*(parmour+heal_armour)/ps.armour, 100*pshield/ps.shield, pstress )
-   player.msg(fmt.f(_("Your ship cannibalized {armour:.0f} armour from {plt}."),{armour=heal_armour, plt=board_plt:name()}))
-=======
-   pp:setHealth( 100*(parmour+dmg/2)/ps.armour, 100*pshield/ps.shield, pstress )
-
-   player.msg(fmt.f(_("Your ship cannibalized {armour:.0f} armour from {plt}."),{armour=dmg/2, plt=board_plt}))
->>>>>>> 5451732a
+   player.msg(fmt.f(_("Your ship cannibalized {armour:.0f} armour from {plt}."),{armour=heal_armour, plt=board_plt}))
 end
 
 local function board_close ()
@@ -385,11 +379,7 @@
       luatk.newButton( wdw, w-20-80-350, h-20-30, 130, 30, _("Cannibalize"), board_cannibalize )
    end
 
-<<<<<<< HEAD
-   luatk.newText( wdw, 0, 10, w, 20, fmt.f(_("Boarding {name}"),{shipname=plt:name()}), nil, "center" )
-=======
    luatk.newText( wdw, 0, 10, w, 20, fmt.f(_("Boarding {plt}"), {plt=plt}), nil, "center" )
->>>>>>> 5451732a
    board_freespace = luatk.newText( wdw, 20, 40, w-40, 20, "" )
    board_updateFreespace()
 
