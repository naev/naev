--[[
<?xml version='1.0' encoding='utf8'?>
<mission name="DIY Nerds">
 <unique />
 <priority>4</priority>
 <chance>2</chance>
 <location>Bar</location>
 <notes>
  <tier>1</tier>
 </notes>
</mission>
--]]
--[[
   MISSION: diy-nerds
   DESCRIPTION: Cart some nerds and their hardware to some DIY
   contest on a neighbouring planet. Wait until the contest is
   over, then cart them back. Receive either your payment or
   their hardware. The player can fail in multiple ways.
   AUTHOR: thilo <thilo@thiloernst.de>
--]]
local pir = require "common.pirate"
local fmt = require "format"
local vn = require "vn"
local vntk = require "vntk"
local portrait = require "portrait"

-- Mission details.
local reward = 100e3

-- helper functions, defined below
local addNerdCargo, rmNerdCargo, nerds_return, system_hasAtLeast

-- the mission cargo
local misn_cargo1 = N_("Group of Nerds")
local misn_cargodesc1 = N_("A bunch of protagonists.")
local misn_cargoamount1 = 0
local misn_cargo2 = N_("Box")
local misn_cargodesc2 = N_("A homebrew processing unit.")
local misn_cargoamount2 = 4

local npc_name = _("Mia")
local npc_portrait = "neutral/unique/mia.webp"
local npc_image = portrait.getFullPath( npc_portrait )

-- the outfit name as in outfit.xml
local reward_outfit = outfit.get("Homebrew Processing Unit")

function create ()
   -- the mission cannot be started with less than two landable spobs in the system
   if not system_hasAtLeast(2, "land") then
      misn.finish(false)
   end

   misn.setNPC( _("Young People"), npc_portrait, _("You see a bunch of guys and gals, excitedly whispering over some papers, which seem to contain column after column of raw numbers. Two of them don't participate in the babbling, but look at you expectantly.") )
end

function accept ()
   local cp = spob.cur()
   mem.srcPlanet = cp
   for i,p in ipairs(system.spobs(system.cur())) do
      if spob.services(p)["land"] and p ~= cp and p:canLand() then
         mem.destPlanet=p
         break -- atm, just take the first landable planet which is not the current one
      end
   end

   local accepted = false

   vn.clear()
   vn.scene()
   local mia = vn.newCharacter( npc_name, {image=npc_image} )
   vn.transition()
   mia(_([[As you approach the group, the babbling ceases and the papers are quickly and jealously stashed away. One of the girls comes forward and introduces herself.
"Hi, I'm Mia. We need transportation, and you look as if you could use some dough. Interested?"]]))
   vn.na(_([[You reply that for a deal to be worked out, they better provide some details.]]))
   mia(fmt.f(_([["Listen," she says, "there's this Homebrew Processing Box Masters on {pnt}. Right over there, this system. I'm sure our box will get us the first prize. You take us there, you take us back, you get {creds}."
You just start to marvel at the self-assurance of one so young when she signals her impatience. "Answer me now! Will you do it?"]]),
      {pnt=mem.destPlanet, creds=fmt.credits(reward)} ))
   vn.menu{
      {_([[Accept]]), "accept"},
      {_([[Refuse]]), "refuse"},
   }

   vn.label("refuse")
   vn.done()

   vn.label("accept")
   vn.func( function ()
      if player.pilot():cargoFree() < misn_cargoamount2 then
         vn.jump("nospace")
      end
   end )
   vn.func( function ()
      accepted = true
   end )
   vn.na(_([[Upon accepting the task, you see the entire group visibly relax and you can almost feel Mia's confidence fade away - to some extent, at least. It seems that the group is quite keen on the competition, but until now had no idea how to get there.]]))
   mia(fmt.f(_([[As the others scramble to get up from their cramped table and start to gather their belongings, it is again up to Mia to address you:
"Really? You'll do it? Um, great. Fantastic. I just knew that, eventually, someone desperate would turn up. OK, we're set to go. We better take off immediately and go directly to {pnt}, or we'll be late for the contest!"]]),
      {pnt=mem.destPlanet}))
   vn.done()

   vn.label("nospace")
   mia(fmt.f(_([["Aw, I forgot" she adds. "We would of course need {needed} of free cargo space for our box."
#rYou need an additional {space} of free space.#o]]),
      {needed=fmt.tonnes(misn_cargoamount2), space=fmt.tonnes(misn_cargoamount2-player.pilot():cargoFree())}))
   vn.done()

   vn.run()
<<<<<<< HEAD

   if not accepted then return end
=======
   if not accepted then
      return
   end
>>>>>>> fa02c27f

   misn.accept()
   misn.setTitle( _("DIY Nerds") )
   misn.setReward( fmt.credits(reward) )
   misn.setDesc( _("Cart some nerds to their contest, and back.") )
   mem.marker = misn.markerAdd( mem.destPlanet, "low" )

   local distance = vec2.dist( spob.pos(mem.srcPlanet), spob.pos(mem.destPlanet) )
   local stuperpx = 1 / player.pilot():stats().speed_max * 30 -- from common.cargo
   mem.expiryDate = time.get() + time.new(0, 0, 10010 + distance * stuperpx + 3300 ) -- takeoff + min travel time + leeway

   addNerdCargo()
   mem.lhook = hook.land("nerds_land1", "land")
   misn.osdCreate( _("DIY Nerds"), {
      fmt.f(_("Bring the nerds and their box to {pnt} before {time}"), {pnt=mem.destPlanet, time=time.str(mem.expiryDate, 1)}),
      fmt.f(_("You have {time} remaining"), {time=time.str(mem.expiryDate - time.get(), 1)}),
   })
   mem.dhook = hook.date(time.new(0, 0, 100), "nerds_fly1")
end


-- invoked upon landing (stage 1: cart the nerds to mem.destPlanet)
function nerds_land1()
   local cp = spob.cur()

   if mem.intime and cp ~= mem.destPlanet then
      return
   end

   rmNerdCargo()
   hook.rm(mem.lhook)
   hook.rm(mem.dhook)

   if cp == mem.destPlanet then
      if mem.intime then
      -- in time, right planet
         vntk.msg(_("Happy nerds"), fmt.f(_([["Good job, {player}," Mia compliments you upon arrival. "We'll now go win the competition and celebrate a bit. You better stay in the system. We will hail you in about 4 or 5 periods, so you can pick us up an' bring us back to {pnt}."
That said, the nerds shoulder the box and rush towards a banner which reads "Admissions".]]), {player=player.name(), pnt=mem.srcPlanet} ))
           misn.osdCreate( _("DIY Nerds"), {_("Wait several periods in this system until hailed by the nerds for their return trip")} )
         mem.expiryDate = time.get() + time.new(0, 0, 36000+rnd.rnd(-7500,7500), 0)
         mem.hailed = false
         mem.impatient = false
         mem.dhook = hook.date(time.new(0, 0, 100), "nerds_fly2")
         mem.lhook = hook.land("nerds_land2", "land")
         mem.jhook = hook.jumpout("nerds_jump")

      else
      -- late, right planet
         vntk.msg(_("Angry nerds"), fmt.f(_([[Mia fumes. "Great. Just great! We're late, you jerk." She points to a crumpled banner reading "Admissions". The area below it is deserted. "No contest for us, no payment for you. Understand? Go and take your sorry excuse for a ship into the corona of a suitable star. We will find someone else to take us back to {pnt}. Someone reliable."
With her emphasis on the last words still ringing in your ears, the gang of nerds stroll toward an archway, behind which, judging from the bustling atmosphere, the contest is already going on.]]), {pnt=mem.srcPlanet} ))
         misn.finish(false)
      end
   else
      if not mem.intime then
      -- late, not even the right planet
         vntk.msg(_("Furious nerds"), _([[The nerds quickly and quietly pack up their box and start to leave your ship. Finally, Mia turns to you. Her body language suggests that she's almost bursting with anger. Yet her voice is controlled when she starts talking:
"You're a sorry loser. The contest is almost over and we are stranded in some dump we never wanted to see. I'm sure you agree that this isn't worth any payment." She turns to leave, but then adds: "Are you sure that everything is in order with your ship's core? You don't want it to melt down in the middle of a fight, do you?" With this, she joins the rest of her group, and they are gone.]]))
         misn.finish(false)
      end
   end
end

-- date hooked to update the time in the mission OSD in stage 1 (carting the nerds to the contest)
function nerds_fly1()
   mem.intime = mem.expiryDate >= time.get()
   if mem.intime then
      misn.osdCreate( _("DIY Nerds"), {
         fmt.f(_("Bring the nerds and their box to {pnt} before {time}"), {pnt=mem.destPlanet, time=time.str(mem.expiryDate, 2)}),
         fmt.f(_("You have {time} remaining"), {time=time.str(mem.expiryDate - time.get(), 1)}),
      })
   else
      misn.osdCreate( _("DIY Nerds"), {
         fmt.f(_("Bring the nerds and their box to {pnt} before {time}"), {pnt=mem.destPlanet, time=time.str(mem.expiryDate, 2)}),
         _("You're late and the nerds are getting angry and abusive; land to get rid of the nerds and their box"),
      })
      misn.osdActive(2)
   end
end

-- hooked to 'land' in the second stage (wait for the nerds to hail you for the return trip)
function nerds_land2()
   local function cleanup()
      hook.rm(mem.dhook)
      hook.rm(mem.lhook)
      hook.rm(mem.jhook)
   end

   if not mem.hailed then
      return
   end

   if mem.intime and spob.cur() == mem.destPlanet then
      -- you pickup the nerds in time
      --mem.nerdswon = (rnd.rnd() >= 0.6)
      mem.nerdswon = false
      if mem.nerdswon then
         vntk.msg(_("Happy nerds"), fmt.f(_([[As soon as you exit your ship, you are surrounded by the group of nerds, who are euphoric. "We won!" one of the nerds shouts at you. Surprisingly, it seems the group isn't completely dependent on Mia when it comes to communicating with outsiders. Though maybe the booze the group is copiously drinking did help a little. "Take us back to {pnt}," one of them says, "we'll continue to celebrate on the way."]]), {pnt=mem.srcPlanet}))
      else
         vntk.msg(_("Sad nerds"), fmt.f(_([[As you get of your ship, you do not immediately see the nerds. You finally find them in a dark corner of the landing pad quietly sitting on their box, obviously not in a good mood. You greet them, but nobody speaks a word. You ask them what's wrong. The nerds warily glance at each other before Mia bursts out in frustration.
"That aristocratic ass of a bored teenager! He snatched the prize from us! It wasn't even fair play. His box wasn't home built. It was a brand new ship's processing unit, on which he banged his hammer until it looked acceptable. And the corrupt assholes in the jury pretended not to notice!"
"So no, we didn't win" she adds after taking a few breaths to calm down. "Take us back to {pnt}."]]), {pnt=mem.srcPlanet}))
      end
      cleanup()

      if player.pilot():cargoFree() >= misn_cargoamount2 then
      -- player has enough free cargo
         nerds_return()
      else
      -- player has not enough free cargo space, give him last chance to make room
         vntk.msg(_("Room for the box"), fmt.f(_([["Aw {player}," Mia complains, "as if you didn't know that our box needs {space} of free cargo space. Make room now, and pick us up at the bar."]]),
            {player=player.name(), space=fmt.tonnes(misn_cargoamount1)}))
         mem.lhook = hook.land("nerds_bar", "bar")
         mem.jhook = hook.takeoff("nerds_takeoff")
      end

   elseif not mem.intime and spob.cur() == mem.destPlanet then
   -- you're late for the pickup
      vntk.msg(_("No more nerds"), fmt.f(_([[You look around, but the nerds are nowhere to be found. That is not much of a surprise, seeing that you are way too late.
Suddenly, a guy approaches you. "Hi, are you {player}? The nerds wanted you to know that, basically, they got another transport home. One of the girls said some more, in a particularly rude language, but I don't remember the details".]]), {player=player.name()}))
      cleanup()
      misn.finish(true)

   elseif not mem.intime then
   -- you're late and far from the nerds
      vntk.msg(_("You forgot the nerds"), fmt.f(_([[Seeing that it is already too late to pick up the nerds, and that you're quite far from {pnt}, you decide it's better to forget about them completely.]]), {pnt=mem.srcPlanet}))
      cleanup()
      misn.finish(true)
   end
end

-- date hooked in stage 2 (waiting for the nerds hail you for their return trip)
function nerds_fly2()
   if not mem.hailed and time.get() > mem.expiryDate then
      vntk.msg(_("In-system communication"), fmt.f(_([[A beep from your communications equipment tells you that someone wants to talk to you. You realize it is the nerds, and return the hail. "Yo! This is Mia," comes a familiar voice from the speaker. "We're done here. Time to come back and pick us up, we have things to do on {pnt}."]]), {pnt=mem.srcPlanet}) )
      misn.osdCreate( _("DIY Nerds"), {
         fmt.f(_("Pick up the nerds on {pickup_pnt} for their return trip to {dropoff_pnt}"), {pickup_pnt=mem.destPlanet, dropoff_pnt=mem.srcPlanet}),
      })
      mem.hailed = true
   end

   mem.intime = time.get() <= mem.expiryDate + time.new(0,3,3000)

   -- no pickup since hail+2STP+1STP: mission failed (however, you must still land somewhere)
   if not mem.intime then
        misn.osdCreate( _("DIY Nerds"), {
           fmt.f(_("Pick up the nerds on {pickup_pnt} for their return trip to {dropoff_pnt}"), {pickup_pnt=mem.destPlanet, dropoff_pnt=mem.srcPlanet}),
           _("You didn't pick up the nerds in time"),
        })
        misn.osdActive(2)
   end

   -- no pickup since hail+2STP
   if mem.hailed and mem.intime and time.get() > mem.expiryDate + time.new(0,2,0) then
      if not mem.impatient then
         vntk.msg(_("In-system communication"), _([[Your comm link comes up again. It is the nerds, whom you'd almost forgotten. You hear Mia's voice: "Hey, what are you waiting for? You'd better be here within one period, or we'll get another pilot and pay them, not you!"]]) )
         mem.impatient = true
      end
        misn.osdCreate( _("DIY Nerds"), {
           fmt.f(_("Pick up the nerds on {pickup_pnt} for their return trip to {dropoff_pnt}"), {pickup_pnt=mem.destPlanet, dropoff_pnt=mem.srcPlanet}),
           _("The nerds are getting impatient"),
           fmt.f(_("You have {time} remaining"), {time=time.str(mem.expiryDate + time.new(0,3,0) - time.get(), 2)}),
        })
        misn.osdActive(2)
   end
end

-- hooked to entering the bar in stage 2
function nerds_bar()
   hook.rm(mem.jhook)
   hook.rm(mem.lhook)
   if player.pilot():cargoFree() >= misn_cargoamount2 then
      vntk.msg(_("Departure"), _([[The nerds follow you to your ship and finally stow away their box. Now, you're all set to go.]]))
      nerds_return()
   else
      vntk.msg(_("No room, no job"), _([[As you enter the bar, the nerds are immediately upon you. "What is it with you?" Mia asks. "Is it so hard to make some room for our box? I am fed up with you. Consider our agreement nullified. I hope to never again have business with you." Some angry stares later, the nerds are gone, trying to find another pilot.]]))
      misn.finish(false)
   end
end

-- hooked to leaving the system in stage 2
function nerds_jump()
   player.msg(_("Have the nerds not told you to stay in the system? Mission failed!"))
   misn.finish(false)
end

-- hooked to inappropriately taking off in stage 2
function nerds_takeoff()
   hook.rm(mem.jhook)
   hook.rm(mem.lhook)
   player.msg(_("Have the nerds not told you to pick them up at the bar? Mission failed!"))
   misn.finish(false)
end


-- common prep for the final stage
function nerds_return()
   addNerdCargo()
   misn.osdCreate(_("DIY Nerds"), { fmt.f(_("Return the nerds to {pnt}"), {pnt=mem.srcPlanet} ) })
   misn.markerMove( mem.marker, mem.srcPlanet )
   mem.lhook = hook.land("nerds_land3", "land")
end

-- hooked to 'land' in the final stage (returning the nerds)
function nerds_land3()
   local cp = spob.cur()
   if cp ~= mem.srcPlanet then
      return
   end

   vn.clear()
   vn.scene()
   local mia = vn.newCharacter( npc_name, {image=npc_image} )
   vn.transition()

   if mem.nerdswon then
      -- Not technically possible at the moment
      -- TODO add description about getting outfit too
      mia(fmt.f(_([[The nerds, finally exhausted from all the partying, still smile as they pack up their prize-winning box and leave your ship. Mia beams as she turns to you. "Well done, {player}. You see, since we got loads of prize money, we decided to give you a bonus. After all, we wouldn't have gotten there without your service. Here, have {creds}. Good day to you."]]),
         {player=player.name(), creds=fmt.credits(reward)}))
      vn.func( function ()
         player.pay( reward )
         player.outfitAdd(reward_outfit)
      end )
      vn.na(fmt.reward(reward).."\n"..fmt.reward(reward_outfit))
   else
      mia(_([[With sagging shoulders, the nerds unload their box. Mia turns to address you, not bold at all this time. "Um, we got a bit of a problem here. You know, we intended to pay the trip from our prize money. Now we don't have any prize money."]]))
      vn.na(_([[As you're trying to decide what to make of the situation, one of the other nerds creeps up behind Mia and cautiously gestures for her to join the group a few yards away, all the time avoiding your eyes. Strange guy, you think, as if he was not accustomed to socializing with strangers. Mia joins the group, and some whispering ensues. Mia returns to you after a few hectoseconds.]]))
      mia(_([["OK, we have just solved our problem. See, that ass of a champion won the contest with a ship's processing unit. We can do it the other way round. We'll modify our box so that it can be used as a ship's core system, and you can have it as a compensation for your troubles. Interested?"]]))
      vn.menu{
         {_([[Yes]]),"yes"},
         {_([[No]]),"no"},
      }

      vn.label("no")
      mia(_([["Honestly, there is nothing you can do about it," Mia says impatiently, as if you were a small child complaining about the finiteness of an ice cream cone. "Just stand by while we rig the thing up."]]))
      vn.jump("cont")

      vn.label("yes")
      mia(fmt.f(_([["You can wait for it, won't take longer than half a period," Mia informs you. You stand by as the nerds start to mod their box. As they are going about it, you wonder if they're actually wrecking it and you'll maybe be left with a piece of worthless junk.
   Finally, they set the modified box before you. "Here you are. Now you're the proud owner of the system's only home-made core system. It's a bit bulkier than we expected, with all this rigging for energy and coolant supply, but it should work just fine, about equivalent to the {outfit}. We need to go now and think about something more advanced for the next competition. Have a nice day."]]),
         {outfit=reward_outfit} ))

      vn.label("cont")
      vn.na(_([[With that, the nerds leave. Having gotten nothing else out of this, you think you should visit an outfitter to see if the homemade core system may actually be of any use, or if you can at least sell it.]]))
      vn.sfxVictory()
      vn.func( function ()
         time.inc(time.new(0,0,5000))
         player.outfitAdd(reward_outfit)
      end )
      vn.na(fmt.reward(reward_outfit))
   end
   vn.run()

   pir.reputationNormalMission(rnd.rnd(2,3))
   misn.finish(true)
end

-- to check if the spobs in the current system have at least _amount_ of _service_
function system_hasAtLeast( amount, service )
   local p = {}
   for i,v in ipairs(system.cur():spobs()) do
      if spob.services(v)[service] and v:canLand() then
         table.insert(p,v)
      end
   end
   return #p >= amount
end

-- helper functions, used repeatedly
function addNerdCargo()
   local c1 = commodity.new(misn_cargo1, misn_cargodesc1)
   local c2 = commodity.new(misn_cargo2, misn_cargodesc2)
   mem.cargo1 = misn.cargoAdd(c1, misn_cargoamount1)
   mem.cargo2 = misn.cargoAdd(c2, misn_cargoamount2)
end

function rmNerdCargo()
   misn.cargoRm(mem.cargo1)
   misn.cargoRm(mem.cargo2)
end<|MERGE_RESOLUTION|>--- conflicted
+++ resolved
@@ -106,14 +106,8 @@
    vn.done()
 
    vn.run()
-<<<<<<< HEAD
 
    if not accepted then return end
-=======
-   if not accepted then
-      return
-   end
->>>>>>> fa02c27f
 
    misn.accept()
    misn.setTitle( _("DIY Nerds") )
