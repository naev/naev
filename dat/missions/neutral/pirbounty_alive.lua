--[[

   Alive Pirate Bounty
   Copyright 2014, 2015 Julian Marchant

   This program is free software: you can redistribute it and/or modify
   it under the terms of the GNU General Public License as published by
   the Free Software Foundation, either version 3 of the License, or
   (at your option) any later version.

   This program is distributed in the hope that it will be useful,
   but WITHOUT ANY WARRANTY; without even the implied warranty of
   MERCHANTABILITY or FITNESS FOR A PARTICULAR PURPOSE.  See the
   GNU General Public License for more details.

   You should have received a copy of the GNU General Public License
   along with this program.  If not, see <http://www.gnu.org/licenses/>.

--

   Bounty mission where you must capture the target alive.
   Can work with any faction.

--]]

include "numstring.lua"
include "dat/missions/neutral/pirbounty_dead.lua"

-- Localization
lang = naev.lang()
if lang == "es" then
else -- Default to English
   pronoun = rnd.rnd() < 0.5 and "He" or "She"

   kill_instead_title   = "Better Dead than Free"
   kill_instead_text    = {}
<<<<<<< HEAD
   kill_instead_text[1] = [[As you return to your ship, you are contacted by an officer. "I see you were unable to capture %s," the officer says. "Disappointing. However, we would rather this pirate be dead than roaming free, so you will be payed %s credits if you finish him off right now."]]
   kill_instead_text[2] = [[On your way back to your ship, you recieve a message from an officer. It reads, "Your failure to capture %s is disappointing. We really wanted to capture this pirate alive. However, we would rather he be dead than roaming free, so if you kill him now, you will be payed the lesser sum of %s credits."]]
   kill_instead_text[3] = [[When you return to your cockpit, you are contacted by an officer. "Pathetic! If I were in charge, I'd say you get no bounty! Can't fight off a couple low-life pirates?!" He sighs. "But lucky for you, I'm not in charge, and my higher-ups would rather %s be dead than free. So if you finish him off, you'll get %s credits. Just be snappy about it!" And with that, the officer ceases communication.]]
   kill_instead_text[4] = [[When you get back to the ship, you see a message giving you a new mission to kill %s; the reward is %s credits. Well, that's nothing compared to what you were planning on collecting, but it's better than nothing.]]
=======
   kill_instead_text[1] = [[As you return to your ship, you are contacted by an officer. "I see you were unable to capture %s," the officer says. "Disappointing. However, we would rather this pirate be dead than roaming free, so you will be paid %s credits if you finish him off right now."]]
   kill_instead_text[2] = [[On your way back to your ship, you recieve a message from an officer. It reads, "Your failure to capture %s is disappointing. We really wanted to capture this pirate alive. However, we would rather he be dead than roaming free, so if you kill him now, you will be paid the lesser sum of %s credits."]]
   kill_instead_text[3] = [[When you return to your cockpit, you are contacted by an officer. "Pathetic! If I were in charge, I'd say you get no bounty! Can't fight off a couple low-life pirates?!" He sighs. "But lucky for you, I'm not in charge, and my higher-ups would rather %s be dead than free. So if you finish him off, you'll get %s credits. Just be snappy about it!" And with that, the officer ceases communication.]]
   kill_instead_text[4] = [[When you get back to the ship, you see a message giving you a new mission to kill %s; the reward is %s credits. Well, that's pitiful compared to what you were planning on collecting, but it's better than nothing.]]
>>>>>>> 177a4d88

   pay_capture_text    = {}
   pay_capture_text[1] = "An officer takes %s into custody and hands you your pay."
   pay_capture_text[2] = "The officer seems to think your acceptance of the alive bounty for %s was insane. " .. pronoun .. " carefully takes the pirate off your hands, taking precautions you think are completely unnecessary, and then hands you your pay."
   pay_capture_text[3] = "The officer you deal with seems to especially dislike %s. " .. pronoun .. " takes the pirate off your hands and hands you your pay without speaking a word."
   pay_capture_text[4] = "A fearful-looking officer rushes %s into a secure hold, pays you the appropriate bounty, and then hurries off."
   pay_capture_text[5] = "The officer you deal with thanks you profusely for capturing %s alive, pays you, and sends you off."
   pay_capture_text[6] = "Upon learning that you managed to capture %s alive, the previously depressed-looking officer suddenly brightens up. " .. pronoun .. " takes the pirate into custody and hands you your pay."
   pay_capture_text[7] = "When you ask the officer for your bounty on %s, " .. pronoun:lower() .. " sighs, takes the pirate into custody, goes through some paperwork, and hands you your pay, mumbling something about how useless capturing pirates alive is."

   pay_kill_text    = {}
   pay_kill_text[1] = "After verifying that you killed %s, an officer hands you your pay."
   pay_kill_text[2] = "After verifying that %s is indeed dead, the officer sighs and hands you your pay."
   pay_kill_text[3] = "This officer is clearly annoyed that %s is dead. " .. pronoun .. " mumbles something about incompetent bounty hunters the entire time as he takes care of the paperwork and hands you your bounty."
   pay_kill_text[4] = "The officer seems disappointed, yet unsurprised that you failed to capture %s alive. " .. pronoun .. " hands you your lesser bounty without speaking a word."
   pay_kill_text[5] = "When you ask the officer for your bounty on %s, " .. pronoun:lower() .. " sighs, leads you into his office, goes through some paperwork, and hands you your pay, mumbling something about how useless bounty hunters are."
   pay_kill_text[6] = "The officer verifies the death of %s, goes through the necessary paperwork, and hands you your pay, looking annoyed the entire time."

   fail_kill_text = "MISSION FAILURE! %s has been killed."

   misn_title  = "%s Alive Bounty in %s"
   misn_desc   = "The pirate known as %s was recently seen in the %s system. %s authorities want this pirate alive."

   osd_msg[2] = "Capture %s"
   osd_msg_kill = "Kill %s"
end


function pilot_death ()
   if board_failed then
      succeed()
      target_killed = true
   else
      fail( fail_kill_text:format( name ) )
   end
end


-- Set up the ship, credits, and reputation based on the level.
function bounty_setup ()
   if level == 1 then
      ship = "Pirate Hyena"
      credits = 100000 + rnd.sigma() * 30000
      reputation = 0
   elseif level == 2 then
      ship = "Pirate Shark"
      credits = 300000 + rnd.sigma() * 100000
      reputation = 1
   elseif level == 3 then
      if rnd.rnd() < 0.5 then
         ship = "Pirate Vendetta"
      else
         ship = "Pirate Ancestor"
      end
      credits = 800000 + rnd.sigma() * 160000
      reputation = 3
   elseif level == 4 then
      if rnd.rnd() < 0.5 then
         ship = "Pirate Admonisher"
      else
         ship = "Pirate Phalanx"
      end
      credits = 1400000 + rnd.sigma() * 240000
      reputation = 5
   elseif level == 5 then
      ship = "Pirate Kestrel"
      credits = 2500000 + rnd.sigma() * 500000
      reputation = 7
   end
end


function board_fail ()
   if rnd.rnd() < 0.25 then
      board_failed = true
      credits = credits / 5
      local t = kill_instead_text[ rnd.rnd( 1, #kill_instead_text ) ]:format(
         name, numstring( credits ) )
      tk.msg( kill_instead_title, t )
      osd_msg[2] = osd_msg_kill:format( name )
      misn.osdCreate( osd_title, osd_msg )
      misn.osdActive( 2 )
   end
end<|MERGE_RESOLUTION|>--- conflicted
+++ resolved
@@ -34,17 +34,10 @@
 
    kill_instead_title   = "Better Dead than Free"
    kill_instead_text    = {}
-<<<<<<< HEAD
-   kill_instead_text[1] = [[As you return to your ship, you are contacted by an officer. "I see you were unable to capture %s," the officer says. "Disappointing. However, we would rather this pirate be dead than roaming free, so you will be payed %s credits if you finish him off right now."]]
-   kill_instead_text[2] = [[On your way back to your ship, you recieve a message from an officer. It reads, "Your failure to capture %s is disappointing. We really wanted to capture this pirate alive. However, we would rather he be dead than roaming free, so if you kill him now, you will be payed the lesser sum of %s credits."]]
-   kill_instead_text[3] = [[When you return to your cockpit, you are contacted by an officer. "Pathetic! If I were in charge, I'd say you get no bounty! Can't fight off a couple low-life pirates?!" He sighs. "But lucky for you, I'm not in charge, and my higher-ups would rather %s be dead than free. So if you finish him off, you'll get %s credits. Just be snappy about it!" And with that, the officer ceases communication.]]
-   kill_instead_text[4] = [[When you get back to the ship, you see a message giving you a new mission to kill %s; the reward is %s credits. Well, that's nothing compared to what you were planning on collecting, but it's better than nothing.]]
-=======
    kill_instead_text[1] = [[As you return to your ship, you are contacted by an officer. "I see you were unable to capture %s," the officer says. "Disappointing. However, we would rather this pirate be dead than roaming free, so you will be paid %s credits if you finish him off right now."]]
    kill_instead_text[2] = [[On your way back to your ship, you recieve a message from an officer. It reads, "Your failure to capture %s is disappointing. We really wanted to capture this pirate alive. However, we would rather he be dead than roaming free, so if you kill him now, you will be paid the lesser sum of %s credits."]]
    kill_instead_text[3] = [[When you return to your cockpit, you are contacted by an officer. "Pathetic! If I were in charge, I'd say you get no bounty! Can't fight off a couple low-life pirates?!" He sighs. "But lucky for you, I'm not in charge, and my higher-ups would rather %s be dead than free. So if you finish him off, you'll get %s credits. Just be snappy about it!" And with that, the officer ceases communication.]]
    kill_instead_text[4] = [[When you get back to the ship, you see a message giving you a new mission to kill %s; the reward is %s credits. Well, that's pitiful compared to what you were planning on collecting, but it's better than nothing.]]
->>>>>>> 177a4d88
 
    pay_capture_text    = {}
    pay_capture_text[1] = "An officer takes %s into custody and hands you your pay."
