--[[
<?xml version='1.0' encoding='utf8'?>
<mission name="A Friend's Aid">
  <flags>
   <unique />
  </flags>
  <avail>
   <priority>2</priority>
   <done>Coming of Age</done>
   <chance>30</chance>
   <location>Bar</location>
   <faction>Soromid</faction>
   <cond>var.peek("comingout_time") == nil or time.get() &gt;= time.fromnumber(var.peek("comingout_time")) + time.create(0, 20, 0)</cond>
  </avail>
  <notes>
   <campaign>Coming Out</campaign>
   <tier>3</tier>
  </notes>
 </mission>
 --]]
--[[

   A Friend's Aid

   This program is free software: you can redistribute it and/or modify
   it under the terms of the GNU General Public License as published by
   the Free Software Foundation, either version 3 of the License, or
   (at your option) any later version.

   This program is distributed in the hope that it will be useful,
   but WITHOUT ANY WARRANTY; without even the implied warranty of
   MERCHANTABILITY or FITNESS FOR A PARTICULAR PURPOSE.  See the
   GNU General Public License for more details.

   You should have received a copy of the GNU General Public License
   along with this program.  If not, see <http://www.gnu.org/licenses/>.

--]]

require "numstring"
require "cargo_common"
require "nextjump"
require "missions/soromid/common"


title = {}
text = {}

title[1] = _("A Friend's Aid")
text[1] = _([[Chelsea gleefully waves you over. "It's nice to see you again!" she says. The two of you chat a bit about her venture into the piloting business; all is well from the sound of it. "Say," she says, "someone offered me a really interesting mission recently, but I had to decline because my ship isn't really up to task. If you could just escort my ship through that mission I could share the pay with you! Your half would be %s. How about it?"]])

text[2] = _([["Awesome! I really appreciate it!
    "So the mission is in theory a pretty simple one: I need to deliver some cargo to %s in the %s system. Trouble is apparently I'll be getting in the middle of some sort of trade dispute with a shady Soromid company that's bribed the local Soromid pilots. Needless to say we can expect to be attacked by some thugs and the Soromid military isn't likely to be of much help.
    "That's where you come in. I just need you to follow me along, make sure I finish jumping or landing before you do, and if we encounter any hostilities, help me shoot them down. Shouldn't be too too hard as long as you've got a decent ship. I'll meet you out in space!"]])

text[3] = _([["Ah, OK. Let me know if you change your mind."]])

text[4] = _([["I could still use your help with that mission! Could you help me out?"]])

title[5] = _("Mission Failed")
text[5] = _("You have lost contact with Chelsea and therefore failed the mission.")

title[6] = _("Another Happy Landing")
text[6] = _([[You successfully land and dock alongside Chelsea and she approaches the worker for the cargo delivery. The worker gives her a weird look, but collects the cargo with the help of some robotic drones and hands her a credit chip. When you get back to your ships, Chelsea transfers the sum of %s to your account, and you idly chat with her for a while.
    "Anyway, I should probably get going now," she says. "But I really appreciated the help there! Get in touch with me again sometime. We make a great team!" You agree, and you both go your separate ways once again.]])

misn_title = _("A Friend's Aid")
misn_desc = _("Chelsea needs you to escort her to %s.")

npc_name = _("Chelsea")
npc_desc = _("You see Chelsea looking contemplative.")

osd_desc    = {}
osd_desc[1] = _("Escort Chelsea to %s in the %s system.")

cheljump_msg = _("Chelsea has jumped to %s.")
chelland_msg = _("Chelsea has landed on %s.")
chelkill_msg = _("MISSION FAILED: A rift in the space-time continuum causes you to have never met Chelsea in that bar.")
chelflee_msg = _("MISSION FAILED: Chelsea has abandoned the mission.")
plflee_msg = _("MISSION FAILED: You have abandoned the mission.")

log_text = _([[You helped escort Chelsea through a dangerous cargo delivery mission where you had to protect her from the thugs of a shady company. She said that she would like to get back in touch with you again sometime for another mission.]])


function create ()
   misplanet, missys, njumps, tdist, cargo, avgrisk = cargo_calculateRoute()
   if misplanet == nil or missys == nil or avgrisk > 0 then
      misn.finish( false )
   end

   credits = 500000
   started = false

   misn.setNPC( npc_name, "soromid/unique/chelsea.png", npc_desc )
end


function accept ()
   local txt
   if started then
      txt = text[4]
   else
      txt = text[1]:format( creditstring( credits ) )
   end
   started = true

   if tk.yesno( title[1], txt ) then
      tk.msg( title[1], text[2]:format( misplanet:name(), missys:name() ) )

      misn.accept()

      misn.setTitle( misn_title )
      misn.setDesc( misn_desc:format( misplanet:name() ) )
      misn.setReward( creditstring( credits ) )
      marker = misn.markerAdd( missys, "low" )

      osd_desc[1] = osd_desc[1]:format( misplanet:name(), missys:name() )
      misn.osdCreate( misn_title, osd_desc )

      startplanet = planet.cur()

      hook.takeoff( "takeoff" )
      hook.jumpout( "jumpout" )
      hook.jumpin( "jumpin" )
      hook.land( "land" )
   else
      tk.msg( title[1], text[3] )
      misn.finish()
   end
end


function cargo_selectMissionDistance ()
   return 3
end


function spawnChelseaShip( param )
   chelsea = pilot.add( "Llama", "Comingout_associates", param, _("Chelsea") )
   chelsea:rmOutfit( "all" )
   chelsea:rmOutfit( "cores" )
   chelsea:addOutfit( "Unicorp PT-80 Core System" )
   chelsea:addOutfit( "Unicorp Hawk 300 Engine" )
   chelsea:addOutfit( "Unicorp D-4 Light Plating" )
   chelsea:addOutfit( "Laser Turret MK1", 2 )
<<<<<<< HEAD
   chelsea:addOutfit( "Small Shield Booster", 2 )
=======
   chelsea:addOutfit( "Small Shield Booster" )
   chelsea:addOutfit( "Improved Refrigeration Cycle" )
>>>>>>> d898d24e
   chelsea:addOutfit( "Cargo Pod", 2 )

   chelsea:setHealth( 100, 100 )
   chelsea:setEnergy( 100 )
   chelsea:setTemp( 0 )
   chelsea:setFuel( true )

   chelsea:cargoAdd( "Industrial Goods", chelsea:cargoFree() )

   chelsea:setFriendly()
   chelsea:setHilight()
   chelsea:setVisible()
   chelsea:setInvincPlayer()

   hook.pilot( chelsea, "death", "chelsea_death" )
   hook.pilot( chelsea, "jump", "chelsea_jump" )
   hook.pilot( chelsea, "land", "chelsea_land" )
   hook.pilot( chelsea, "attacked", "chelsea_attacked" )

   chelsea_jumped = false
end


function spawnThug( param )
   local shiptypes = { "Hyena", "Hyena", "Hyena", "Shark", "Lancelot" }
   local shiptype = shiptypes[ rnd.rnd( 1, #shiptypes ) ]
   thug = pilot.add( shiptype, "Comingout_thugs", param, _("Thug %s"):format( _(shiptype) ) )

   thug:setHostile()

   hook.pilot( thug, "death", "thug_removed" )
   hook.pilot( thug, "jump", "thug_removed" )
   hook.pilot( thug, "land", "thug_removed" )
end


function jumpNext ()
   if chelsea ~= nil and chelsea:exists() then
      chelsea:taskClear()
      chelsea:control()
      if system.cur() == missys then
         chelsea:land( misplanet, true )
      else
         chelsea:hyperspace( getNextSystem( system.cur(), missys ), true )
      end
   end
end


function takeoff ()
   spawnChelseaShip( startplanet )
   jumpNext()
   spawnThug()
end


function jumpout ()
   lastsys = system.cur()
end


function jumpin ()
   if chelsea_jumped and system.cur() == getNextSystem( lastsys, missys ) then
      spawnChelseaShip( lastsys )
      jumpNext()
      hook.timer( 5000, "thug_timer" )
   else
      fail( plflee_msg )
   end
end


function land ()
   if planet.cur() == misplanet then
      tk.msg( title[6], text[6]:format( creditstring( credits ) ) )
      player.pay( credits )
      srm_addComingOutLog( log_text )
      misn.finish( true )
   else
      tk.msg( title[5], text[5] )
      misn.finish( false )
   end
end


function thug_timer ()
   spawnThug()
   if system.cur() == missys then
      spawnThug( lastsys )
   end
end


function chelsea_death ()
   fail( chelkill_msg )
end


function chelsea_jump( p, jump_point )
   if jump_point:dest() == getNextSystem( system.cur(), missys ) then
      player.msg( cheljump_msg:format( jump_point:dest():name() ) )
      chelsea_jumped = true
   else
      fail( chelflee_msg )
   end
end


function chelsea_land( p, planet )
   if planet == misplanet then
      player.msg( chelland_msg:format( planet:name() ) )
      chelsea_jumped = true
   else
      fail( chelflee_msg )
   end
end


function chelsea_attacked ()
   if chelsea ~= nil and chelsea:exists() then
      chelsea:control( false )
      if distress_timer_hook ~= nil then hook.rm( distress_timer_hook ) end
      distress_timer_hook = hook.timer( 1000, "chelsea_distress_timer" )
   end
end


function chelsea_distress_timer ()
   jumpNext()
end


function thug_removed ()
   spawnThug()
   if distress_timer_hook ~= nil then hook.rm( distress_timer_hook ) end
   jumpNext()
end


-- Fail the mission, showing message to the player.
function fail( message )
   if message ~= nil then
      -- Pre-colourized, do nothing.
      if message:find("#") then
         player.msg( message )
      -- Colourize in red.
      else
         player.msg( "#r" .. message .. "#0" )
      end
   end
   misn.finish( false )
end<|MERGE_RESOLUTION|>--- conflicted
+++ resolved
@@ -143,12 +143,8 @@
    chelsea:addOutfit( "Unicorp Hawk 300 Engine" )
    chelsea:addOutfit( "Unicorp D-4 Light Plating" )
    chelsea:addOutfit( "Laser Turret MK1", 2 )
-<<<<<<< HEAD
-   chelsea:addOutfit( "Small Shield Booster", 2 )
-=======
    chelsea:addOutfit( "Small Shield Booster" )
    chelsea:addOutfit( "Improved Refrigeration Cycle" )
->>>>>>> d898d24e
    chelsea:addOutfit( "Cargo Pod", 2 )
 
    chelsea:setHealth( 100, 100 )
