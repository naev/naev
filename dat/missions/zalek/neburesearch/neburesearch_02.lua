--[[
<?xml version='1.0' encoding='utf8'?>
<mission name="Emergency of Immediate Inspiration">
 <flags>
  <unique />
 </flags>
 <avail>
  <priority>4</priority>
  <done>Advanced Nebula Research</done>
  <chance>30</chance>
  <location>Bar</location>
  <faction>Empire</faction>
  <cond>system.get("Gamma Polaris"):jumpDist() &lt; 3 and spob.cur():class() ~= "1" and spob.cur():class() ~= "2" and spob.cur():class() ~= "3"</cond>
 </avail>
 <notes>
  <campaign>Nebula Research</campaign>
 </notes>
</mission>
--]]
--[[

   Mission: Emergency of Immediate Inspiration

   Description: Take Dr. Mensing to Jorla as fast as possible!

   Difficulty: Easy

--]]
<<<<<<< HEAD

=======
local car = require "common.cargo"
>>>>>>> 4581fcac
local fmt = require "format"
local nebu_research = require "common.nebu_research"

local mensing_portrait = nebu_research.mensing.portrait

-- luacheck: globals land (Hook functions passed by name)

-- Mission constants
<<<<<<< HEAD
local credits = nebu_research.rewards.credits02
local homeworld, homeworld_sys = planet.getS("Jorla")
=======
local credits = 400e3
local homeworld, homeworld_sys = spob.getS("Jorla")
local request_text = _([["There's actually another thing I've almost forgotten. I also have to attend another conference very soon on behalf of professor Voges, who obviously is very busy with some project he would not tell me about. But I don't want to go there - my research is far too important! So, could you instead bring Robert there? You remember the student you helped out recently? I'm sure he will do the presentation just fine! I'll tell him to meet you in the bar as soon as possible!"
    With that being said, Dr. Mensing leaves you immediately without waiting for your answer. It appears you should head to the bar to meet up with the student.]])
>>>>>>> 4581fcac

function create()
    -- mission variables
    mem.origin = spob.cur()
    mem.origin_sys = system.cur()

    -- Spaceport bar stuff
    misn.setNPC(_("Dr. Mensing"), "zalek/unique/mensing.webp", _("It appears she wants to talk with you."))
end

function accept()
<<<<<<< HEAD
    local accepted = false
    vn.clear()
    vn.scene()
    local mensing = vn.newCharacter( nebu_research.vn_mensing() )
    vn.transition("fade")

    mensing(fmt.f(_([["Well met, {player}! In fact, it's a lucky coincidence that we meet. You see, I'm in dire need of your service."]]), {player=player:name()}))
    mensing(_([["I'm here on a... conference of sorts, not a real one. We are obligated to present the newest results of our research to scientists of the Empire once per period - even though these jokers lack the skills to understand our works! It's just a pointless ritual anyway."]]))
    mensing(_([["But I just got an ingenious idea on how to prevent the volatile Sol nebula from disrupting ship shields! I will spare you with the details - to ensure my idea is not going to be stolen, nothing personal. You can never be sure who is listening."]]))
    mensing(fmt.f(_([["Anyway, you have to take me back to my lab on {pnt} in the {sys} system immediately! I'd also pay {credits} if necessary."]]), {pnt=homeworld, sys=homeworld_sys, credits=fmt.credits(credits)}))
    vn.menu( {
        { _("Accept"), "accept" },
        { _("Decline"), "decline" },
    } )
    vn.label( "decline" )
    vn.na(_("You don't want to be involved again in a dangerous, poorly paid job so you decline and leave the bar."))
    vn.done()
    vn.label( "accept" )
    vn.func( function () accepted = true end )
    vn.run()

    if not accepted then
=======
    if not tk.yesno(_("Bar"), fmt.f(_([["Well met, {player}! In fact, it's a lucky coincidence that we meet. You see, I'm in dire need of your service. I'm here on a... conference of sorts, not a real one. We are obligated to present the newest results of our research to scientists of the Empire once per period - even though these jokers lack the skills to understand our work! It's just a pointless ritual anyway. But I just got an ingenious idea on how to prevent the volatile Sol nebula from disrupting ship shields! I will spare you with the details - to ensure my idea is not going to be stolen, nothing personal. You can never be sure who is listening."
    "Anyway, you have to take me back to my lab on {pnt} in the {sys} system immediately! I'd also pay {credits} if necessary."]]), {player=player.name(), pnt=homeworld, sys=homeworld_sys, credits=fmt.credits(credits)})) then
>>>>>>> 4581fcac
        misn.finish()
        return
    end

    vn.clear()
    vn.scene()
    mensing = vn.newCharacter( nebu_research.vn_mensing() )
    mensing(_([["Splendid! I'd like to start with my work as soon as possible.
But before I forget, there's some issue..."]]))
    mensing(_([["You see, I'm not allowed to leave officially. Therefore I'd rather let them think that I was kidnapped. I'm sure it'll be fine! But don't let an Empire ship scan your ship! I don't know how they would react finding me onboard of your ship. Try to be stealthy and once we're in Za'lek territory there will be no problem."]]))
    vn.menu( {
        { fmt.f(_("Take her to {sys}"), {sys=homeworld_sys}), "accept" },
        { _("Leave her"), "decline" },
    } )
    vn.label( "decline" )
    vn.func( function () accepted = false end )
    vn.na(_("That sounds too risky for you. You'll probably end up dead or in prison."))
    vn.done()
    vn.label( "accept" )
    vn.func( function () accepted = true end )
    vn.run()
    if not accepted then
        misn.finish()
        return
    end
<<<<<<< HEAD
=======
    tk.msg(_("Bar"), fmt.f(_([["Splendid! I'd like to start with my work as soon as possible, so please hurry! Off to {pnt} we go!"
    With that being said, she drags you out of the bar. Upon realizing that she actually does not know on which landing pad your ship is parked, she lets you loose and orders you to lead the way.]]), {pnt=homeworld}))
>>>>>>> 4581fcac

    -- Set up mission information
    misn.setTitle(_("Emergency of Immediate Inspiration"))
    misn.setReward(fmt.credits(credits))
    misn.setDesc(fmt.f(_("Take Dr. Mensing to {pnt} in the {sys} system as fast as possible!"), {pnt=homeworld, sys=homeworld_sys}))
    mem.misn_marker = misn.markerAdd(homeworld, "low")

    local c = commodity.new( N_("Dr. Mensing"), N_("You need to bring Dr. Mensing to {sys} but the Empire will assume you have kidnapped her if they scan you!") )
    c:illegalto( {"Empire"} )
    mem.carg_id = misn.cargoAdd( c, 0 )

    misn.accept()
    misn.osdCreate(_("Emergency of Immediate Inspiration"), {
       fmt.f(_("Fly to {pnt} in the {sys} system."), {pnt=homeworld, sys=homeworld_sys}),
    })

    hook.land("land")
end

function land()
    mem.landed = spob.cur()
    if mem.landed == homeworld then
<<<<<<< HEAD
        vn.clear()
        vn.scene()
        local mensing = vn.newCharacter( nebu_research.vn_mensing() )
        vn.transition("fade")
        mensing(fmt.f(_([["Finally! I can't await getting started. Before I forget -" She hands you over a credit chip worth {credits}.]]), {credits=fmt.credits(credits)}))
        mensing(_([["There's actually another thing I've almost forgotten. I also have to attend another conference very soon on behalf of professor Voges who obviously is very busy with some project he would not tell me about. But I don't want to go there - my research is far too important! So could you instead bring Robert there? You remember the student you helped out recently? I'm sure he will do the presentation just fine! I'll tell him to meet you in the bar as soon as possible!"]]))
        mensing(_("With that being said Dr. Mensing leaves you immediately without waiting for your answer. It appears you should head to the bar to meet up with the student."))
        vn.done()
        vn.run()
        player.pay(credits)
        misn.markerRm(mem.misn_marker)
        nebu_research.log(_([[You brought Dr. Mensing back from a Empire scientific conference.]]))
=======
        if mem.timelimit < time.get() then
            tk.msg(_("Mission accomplished"), fmt.f(_([["That took long enough! I can't await getting started. I doubt you deserve full payment. I'll rather give you a reduced payment of {credits} for educational reasons." She hands you a credit chip.]]), {credits=fmt.credits(credits / 2)}) .. "\n\n" .. request_text)
            player.pay(credits / 2)
        else
            tk.msg(_("Mission accomplished"), fmt.f(_([["Finally! I can't await getting started. Before I forget -" She hands you a credit chip worth {credits}.]]), {credits=fmt.credits(credits)}) .. "\n\n" .. request_text)
            player.pay(credits)
        end
        zlk.addNebuResearchLog(_([[You brought Dr. Mensing back from a Empire scientific conference.]]))
>>>>>>> 4581fcac
        misn.finish(true)
    end
end<|MERGE_RESOLUTION|>--- conflicted
+++ resolved
@@ -26,11 +26,7 @@
    Difficulty: Easy
 
 --]]
-<<<<<<< HEAD
 
-=======
-local car = require "common.cargo"
->>>>>>> 4581fcac
 local fmt = require "format"
 local nebu_research = require "common.nebu_research"
 
@@ -39,15 +35,8 @@
 -- luacheck: globals land (Hook functions passed by name)
 
 -- Mission constants
-<<<<<<< HEAD
 local credits = nebu_research.rewards.credits02
-local homeworld, homeworld_sys = planet.getS("Jorla")
-=======
-local credits = 400e3
 local homeworld, homeworld_sys = spob.getS("Jorla")
-local request_text = _([["There's actually another thing I've almost forgotten. I also have to attend another conference very soon on behalf of professor Voges, who obviously is very busy with some project he would not tell me about. But I don't want to go there - my research is far too important! So, could you instead bring Robert there? You remember the student you helped out recently? I'm sure he will do the presentation just fine! I'll tell him to meet you in the bar as soon as possible!"
-    With that being said, Dr. Mensing leaves you immediately without waiting for your answer. It appears you should head to the bar to meet up with the student.]])
->>>>>>> 4581fcac
 
 function create()
     -- mission variables
@@ -55,11 +44,10 @@
     mem.origin_sys = system.cur()
 
     -- Spaceport bar stuff
-    misn.setNPC(_("Dr. Mensing"), "zalek/unique/mensing.webp", _("It appears she wants to talk with you."))
+    misn.setNPC(_("Dr. Mensing"), mensing_portrait, _("It appears she wants to talk with you."))
 end
 
 function accept()
-<<<<<<< HEAD
     local accepted = false
     vn.clear()
     vn.scene()
@@ -82,10 +70,6 @@
     vn.run()
 
     if not accepted then
-=======
-    if not tk.yesno(_("Bar"), fmt.f(_([["Well met, {player}! In fact, it's a lucky coincidence that we meet. You see, I'm in dire need of your service. I'm here on a... conference of sorts, not a real one. We are obligated to present the newest results of our research to scientists of the Empire once per period - even though these jokers lack the skills to understand our work! It's just a pointless ritual anyway. But I just got an ingenious idea on how to prevent the volatile Sol nebula from disrupting ship shields! I will spare you with the details - to ensure my idea is not going to be stolen, nothing personal. You can never be sure who is listening."
-    "Anyway, you have to take me back to my lab on {pnt} in the {sys} system immediately! I'd also pay {credits} if necessary."]]), {player=player.name(), pnt=homeworld, sys=homeworld_sys, credits=fmt.credits(credits)})) then
->>>>>>> 4581fcac
         misn.finish()
         return
     end
@@ -111,11 +95,6 @@
         misn.finish()
         return
     end
-<<<<<<< HEAD
-=======
-    tk.msg(_("Bar"), fmt.f(_([["Splendid! I'd like to start with my work as soon as possible, so please hurry! Off to {pnt} we go!"
-    With that being said, she drags you out of the bar. Upon realizing that she actually does not know on which landing pad your ship is parked, she lets you loose and orders you to lead the way.]]), {pnt=homeworld}))
->>>>>>> 4581fcac
 
     -- Set up mission information
     misn.setTitle(_("Emergency of Immediate Inspiration"))
@@ -138,7 +117,6 @@
 function land()
     mem.landed = spob.cur()
     if mem.landed == homeworld then
-<<<<<<< HEAD
         vn.clear()
         vn.scene()
         local mensing = vn.newCharacter( nebu_research.vn_mensing() )
@@ -151,16 +129,6 @@
         player.pay(credits)
         misn.markerRm(mem.misn_marker)
         nebu_research.log(_([[You brought Dr. Mensing back from a Empire scientific conference.]]))
-=======
-        if mem.timelimit < time.get() then
-            tk.msg(_("Mission accomplished"), fmt.f(_([["That took long enough! I can't await getting started. I doubt you deserve full payment. I'll rather give you a reduced payment of {credits} for educational reasons." She hands you a credit chip.]]), {credits=fmt.credits(credits / 2)}) .. "\n\n" .. request_text)
-            player.pay(credits / 2)
-        else
-            tk.msg(_("Mission accomplished"), fmt.f(_([["Finally! I can't await getting started. Before I forget -" She hands you a credit chip worth {credits}.]]), {credits=fmt.credits(credits)}) .. "\n\n" .. request_text)
-            player.pay(credits)
-        end
-        zlk.addNebuResearchLog(_([[You brought Dr. Mensing back from a Empire scientific conference.]]))
->>>>>>> 4581fcac
         misn.finish(true)
     end
 end