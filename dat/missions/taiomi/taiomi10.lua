--- conflicted
+++ resolved
@@ -553,11 +553,7 @@
    l2g(_([[…]]))
    log(_([[ …]]),true)
    log(_([[ …]]),true)
-<<<<<<< HEAD
-   vne.flashbackTextEnd{ done=true, transition="blur", length=3 }
-=======
    vne.flashbackTextEnd{ done=true, transition="blur", transition_length=3 }
->>>>>>> f8f2a969
    vn.run()
    music.stop()
 
