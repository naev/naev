--- conflicted
+++ resolved
@@ -23,11 +23,7 @@
 text[1] = _([[Cheryl seems pleased to see you. She motions for you to sit. "I have some good news, %s", she says. "As you know, having personally had to deal with this lately, we have had some... dissidents. Of course, this is a serious problem.
     "However, we have come up with a solution. See, a large group of pirates has been terrorizing the %s system lately. It's come to the point where no one is willing to put a stop to them. So that's where we come in. This is a perfect opportunity to change our operations to suit the Empire's wishes. So I need you to lead the first of one of many missions protecting the Frontier from pirate terror. Are you ready?"]])
 
-<<<<<<< HEAD
-   text[2] = [[Perfect! After this mission, we will immediately cease assigning missions to attack the Dvaered forces, and begin assigning more missions such as this one. I am confident that the Dvaereds will begin to open up to us as we clean Frontier-Dvaered border systems of dangerous pirates, and that will enable you to negotiate a cease-fire deal with House Dvaered. Good luck!]]
-=======
 text[2] = _([[Perfect! After this mission, we will immediately cease assigning missions to attack the Dvaered forces, and begin assigning more missions such as this one. I am confident that the Dvaereds will begin to open up to us as we clean Frontier-Dvaered border systems of dangerous pirates, and that will enable you to negotiate a cease-fire deal with House Dvaered. Good luck!]])
->>>>>>> e88d15b5
 
 title[3] = _("A New Horizon")
 text[3] = _([[As you enter Sindbad after successfully completing your mission, you are warmly greeted by not only Cheryl, but several FLF soldiers. A few FLF personnel still seem dissatisfied, but you quickly brush them off. Considering how positive the reception to this mission has been, you are certain they will come around before long.
