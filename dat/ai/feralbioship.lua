--- conflicted
+++ resolved
@@ -1,16 +1,9 @@
 require 'ai.core.core'
 
-<<<<<<< HEAD
-local constants=require "constants"
-local PHYSICS_SPEED_DAMP=constants.PHYSICS_SPEED_DAMP
-local BITE_ACCEL_MOD=constants.BITE_ACCEL_MOD
-local BITE_SPEED_MOD=constants.BITE_SPEED_MOD
-=======
 local constants = require "constants"
 local PHYSICS_SPEED_DAMP = constants.PHYSICS_SPEED_DAMP
 local BITE_ACCEL_MOD = constants.BITE_ACCEL_MOD
 local BITE_SPEED_MOD = constants.BITE_SPEED_MOD
->>>>>>> 04e30085
 
 -- Settings
 mem.armour_run    = 40
@@ -45,14 +38,10 @@
       if mem._o.bite_lust then
          dtime = dtime+2
       end
-<<<<<<< HEAD
       if ai.dist( target ) < (
             p:speed() * (1.0+0.01*BITE_SPEED_MOD) +
             p:accel() * (1.0+0.01*BITE_ACCEL_MOD) / PHYSICS_SPEED_DAMP
          )*dtime then
-=======
-      if ai.dist( target ) < (p:speed() + BITE_SPEED_MOD + (p:accel()+BITE_ACCEL_MOD)/PHYSICS_SPEED_DAMP)*dtime then
->>>>>>> 04e30085
          p:outfitToggle( mem._o.bite, true )
       end
    end
