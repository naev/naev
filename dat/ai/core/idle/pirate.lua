local careful = require "ai.core.misc.careful"
require 'ai.core.idle.generic'
local atk = require "ai.core.attack.util"

-- Keep generic as backup
local idle_generic = idle

-- TODO not duplicate function from ai/core/basic.lua
local function shoot_turret( target )
   -- Target must exist
   if not target or not target:exists() then
      return
   end

   -- Point defense and Fighters
   atk.fb_and_pd()

   -- Shoot the target
   ai.hostile(target)
   ai.settarget(target)
   -- See if we have some turret to use
   if ai.hasturrets() then
      atk.turrets()
   end
end

-- Get a nearby enemy using pirate heuristics
local function __getenemy ()
   local p, d = atk.preferred_enemy( nil, true )
   if p and (d.v or mem.norun) then -- Must be vulnerable or the pirate must not run
      return p, d.F, d.H
   end
end

-- Sees if there is an enemy nearby to engage
local function __tryengage( p )
   local enemy, F, H = __getenemy()
   if not enemy then
      return false
   end
   local stealth = p:flags("stealth")
   -- Some criterion to determine whether to rambo or try to attack from
   -- stealth
   if not stealth or F*mem.vulnrambo > H then
      ai.stealth(false)
      ai.pushtask( "attack", enemy )
   else
      ai.pushtask( "ambush_stalk", enemy )
   end
   return true
end

-- Tries to loiter in roughly a straight line
local function __loiter( p, taskname )
   local targetdir = mem.lastdirection
   if targetdir then
      -- Low possibility of going in a new random direction
      if rnd.rnd() < 0.1 then
         targetdir = nil
      else
         targetdir = targetdir + rnd.sigma() * math.rad(15)
      end
   end
   local target = careful.getSafePoint( p, nil, nil, nil, targetdir )
   if target then
      local _m, a = (target - p:pos()):polar()
      mem.lastdirection = a -- bias towards moving in a straight line
      ai.pushtask( taskname, target )
      return true
   end
   return false
end

local function idle_leave ()
   -- Get a goal
   if not mem.goal then
      if mem.land_planet and not mem.tookoff then
         local planet = ai.landspob( mem.land_friendly )
         if planet ~= nil then
            mem.goal = "planet"
            mem.goal_planet = planet
            mem.goal_pos = planet:pos()
         end
      end
      if not mem.goal then
         local hyperspace = ai.nearhyptarget()
         if hyperspace then
            mem.goal = "hyperspace"
            mem.goal_hyperspace = hyperspace
            mem.goal_pos = hyperspace:pos()
         end
      end
   end
   if mem.goal then
      if mem.goal == "planet" then
         ai.pushtask("land", mem.goal_planet)
         return true
      elseif mem.goal == "hyperspace" then
         ai.pushtask("hyperspace", mem.goal_hyperspace)
         return true
      end
      mem.goal = nil
   end
   -- Wasn't able to find a goal, just do whatever they were doing
   return false
end

local function idle_nostealth ()
   local p = ai.pilot()

   if mem.force_leave then
      if idle_leave() then return end
   end

   if mem.aggressive then
      local enemy = __getenemy()
      if enemy ~= nil then
         ai.pushtask( "attack", enemy )
         return
      end
   end

   -- Time to leave
   if mem.loiter == 0 then
      if idle_leave() then return end
   end

   -- Get a new point and loiter
   if __loiter( p, "loiter" ) then return end

   -- Fallback to generic
   return idle_generic ()
end

-- Default task to run when idle
function idle ()
   -- Not doing stealth stuff
   if not mem.stealth then
      return idle_nostealth ()
   end

   -- Check stealth and try to stealth
   local p = ai.pilot()
   local stealth = p:flags("stealth")
   if not stealth then
      stealth = ai.stealth()
   end

   -- Check if we want to leave
   if mem.boarded and mem.boarded > 0 then
      if idle_leave() then return end
   end

   -- Just be an asshole if not stealthed and aggressive
   if not stealth and mem.aggressive then
      local enemy = __getenemy()
      if enemy ~= nil then
         ai.pushtask( "attack", enemy )
         return
      end
   end

   -- If not stealth, just do normal pirate stuff
   if not stealth then
      return idle_generic() -- TODO something custom
   end

   -- TODO non-aggressive behaviours
   --if not mem.aggressive then
   --end

   -- See if there is a nearby target to kill
   if __tryengage(p) then return end

   -- Just move around waiting for ambush
   if __loiter( p, "ambush_moveto" ) then return end

   -- Wasn't able to find out what to do, so just fallback to no stealth...
   return idle_nostealth()
end

-- Try to back off from the target
function backoff( target )
   if not target or not target:exists() then
      ai.poptask()
      return
   end

   -- Target distance to get to
   local tdist
   if mem.stealth then
      tdist = mem.ambushclose
   else
      tdist = mem.enemyclose
   end
   tdist = tdist or 3000
   tdist = tdist * 1.5

   local p = ai.pilot()

   -- Get away
   local dir = ai.face( target, true )
   ai.accel()

   -- When out of range pop task
   if ai.dist2( target ) > math.pow(tdist,2) then
      -- Turn off afterburner if applicable
      if mem._o and mem._o.afterburner then
         p:outfitToggle( mem._o.afterburner, false )
      end
      ai.poptask()
      return
   end

   -- Handle outfits that help get away
   if mem._o and dir < math.rad(25) then
      if mem._o.afterburner and p:energy() > 30 then
         p:outfitToggle( mem._o.afterburner, true )
      elseif mem._o.blink_drive then
         p:outfitToggle( mem._o.blink_drive, true )
      elseif mem._o.blink_engine then
         p:outfitToggle( mem._o.blink_engine, true )
      end
   end
<<<<<<< HEAD

   -- When out of range pop task
   if ai.dist2( target ) > math.pow(tdist,2) then
      -- Turn off afterburner if applicable
      if mem._o and mem._o.afterburner then
         p:outfitToggle( mem._o.afterburner, false )
      end
      ai.poptask()
      return
   end

   -- Shoot turret if applicable
   shoot_turret()
=======
>>>>>>> c2056891
end

control_funcs.ambush_moveto = function ()
   -- Try to engage hostiles
   __tryengage( ai.pilot() )
   return true
end
control_funcs.ambush_stalk = function ()
   local p = ai.pilot()
   local target = ai.taskdata()
   if not target or not target:exists() then
      ai.poptask()
      return
   end

   -- Make sure target is not too far away
   if mem.ambushclose and ai.dist2(target) > math.pow(2*mem.ambushclose,2) then
      ai.poptask()
      return
   end
   -- Ignore enemies that are in safe zone again
   if not careful.posIsGood( p, target:pos() ) then
      ai.poptask()
      return
   end
end
control_funcs.attack = function ()
   -- Make sure current target exists
   local target = ai.taskdata()
   if not target or not target:exists() then
      ai.poptask()
      return false
   end

   -- If our current target is not vulnerable, and we don't run, see if we can swap enemies
   local p = ai.pilot()
   if not mem.norun and not careful.checkVulnerable( p, target, mem.vulnabort ) then
      ai.poptask()
      local enemy = __getenemy()
      if enemy ~= nil then
         ai.pushtask( "attack", enemy )
      else
         ai.pushtask( "backoff", target )
      end
      return true
   end

   -- Think normally
   return control_funcs.generic_attack()
end
control_funcs.inspect_moveto = function ()
   local p = ai.pilot()
   local target = ai.taskdata()
   if mem.natural and target and not careful.posIsGood( p, target ) then
      ai.poptask()
      return false
   end
   return true
end

-- Custom should attack
local should_attack_generic = should_attack
function should_attack( enemy, si )
   if not enemy then return false end

   local p = ai.pilot()
   -- If stealthed we don't want to attack normally
   local stealth = p:flags("stealth")
   if stealth then return false end

   -- Do normal check
   local res = should_attack_generic( enemy, si )
   if not res then return false end

   -- Make sure vulnerable
   if not careful.checkVulnerable( p, enemy, mem.vulnattack ) then
      return false
   end
   return true
end

-- Try to investigate
function should_investigate( pos, _si )
   if careful.posIsGood( ai.pilot(), pos ) then
      return false
   elseif ai.dist2(pos) < (mem.enemyclose or math.huge) then
      return true
   end
   return false
end

-- Settings
mem.doscans       = false
mem.loiter        = math.huge -- They loiter until they can steal!
mem.stealth       = true
mem.aggressive    = true -- Pirates are aggressive
mem.lanedistance  = 2000
mem.enemyclose    = nil
mem.ambushclose   = nil
mem.vulnrange     = 3000
mem.vulnrambo     = 0.8
mem.vulnattack    = 1.3 -- Vulnerability threshold to attack (higher is less vulnerable)
mem.vulnabort     = 1.6 -- Vulnerability threshold to break off attack (lower is more vulnerable)
mem.vulnignore    = false
mem.atk_pref_func = atk.prefer_weaker -- Pirates prefer weaker targets<|MERGE_RESOLUTION|>--- conflicted
+++ resolved
@@ -222,22 +222,9 @@
          p:outfitToggle( mem._o.blink_engine, true )
       end
    end
-<<<<<<< HEAD
-
-   -- When out of range pop task
-   if ai.dist2( target ) > math.pow(tdist,2) then
-      -- Turn off afterburner if applicable
-      if mem._o and mem._o.afterburner then
-         p:outfitToggle( mem._o.afterburner, false )
-      end
-      ai.poptask()
-      return
-   end
 
    -- Shoot turret if applicable
    shoot_turret()
-=======
->>>>>>> c2056891
 end
 
 control_funcs.ambush_moveto = function ()
