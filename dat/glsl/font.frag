
uniform vec4 color;
uniform sampler2D sampler;

in vec2 tex_coord_out;
out vec4 color_out;

// How thick to render glyphs; 0 is very thick, 1 is very thin
const float glyph_center   = 0.5;

void main(void) {
<<<<<<< HEAD
   /* Standard rendering. */
   /*
   color_out = color;
   color_out.a = texture(sampler, tex_coord_out).r;
   */

   /* Distance field rendering. */
   // dist is a value between 0 and 1 with 0.5 on the edge and 1 inside it.
   float dist = texture(sampler, tex_coord_out).r;
   // fwidth computes the absolute value of the x and y derivatives
   float width = fwidth(dist);
   // smoothstep maps values below 0.5 to 0 and above 0.5 to 1, with a smooth transition at 0.5.
   float alpha = smoothstep(glyph_center-width, glyph_center+width, dist);
=======
   float dist = texture(sampler, tex_coord_out).r;
   float sigma = abs(abs(dFdx(dist))+abs(dFdy(dist)))/2;
   float delta = abs(abs(dFdx(dist))-abs(dFdy(dist)))/2;
   float alpha = clamp(.5 + (dist-glyph_center + clamp(dist-glyph_center,-delta,delta))/(sigma+delta+1e-4), 0, 1);
>>>>>>> ef390522
   color_out = vec4(color.rgb, alpha*color.a);

#include "colorblind.glsl"
}<|MERGE_RESOLUTION|>--- conflicted
+++ resolved
@@ -9,26 +9,12 @@
 const float glyph_center   = 0.5;
 
 void main(void) {
-<<<<<<< HEAD
-   /* Standard rendering. */
-   /*
-   color_out = color;
-   color_out.a = texture(sampler, tex_coord_out).r;
-   */
-
-   /* Distance field rendering. */
    // dist is a value between 0 and 1 with 0.5 on the edge and 1 inside it.
    float dist = texture(sampler, tex_coord_out).r;
-   // fwidth computes the absolute value of the x and y derivatives
-   float width = fwidth(dist);
-   // smoothstep maps values below 0.5 to 0 and above 0.5 to 1, with a smooth transition at 0.5.
-   float alpha = smoothstep(glyph_center-width, glyph_center+width, dist);
-=======
-   float dist = texture(sampler, tex_coord_out).r;
-   float sigma = abs(abs(dFdx(dist))+abs(dFdy(dist)))/2;
-   float delta = abs(abs(dFdx(dist))-abs(dFdy(dist)))/2;
+   // Average and half-difference of the absolute x- and y-derivatives.
+   float sigma = fwidth(dist) / 2;
+   float delta = abs(abs(dFdx(dist))-abs(dFdy(dist))) / 2;
    float alpha = clamp(.5 + (dist-glyph_center + clamp(dist-glyph_center,-delta,delta))/(sigma+delta+1e-4), 0, 1);
->>>>>>> ef390522
    color_out = vec4(color.rgb, alpha*color.a);
 
 #include "colorblind.glsl"
