uniform vec4 color;
uniform vec4 outline_color;
uniform sampler2D sampler;

in vec2 tex_coord_out;
out vec4 color_out;

// How thick to render glyphs; 0 is very thick, 1 is very thin
const float glyph_center   = 0.5;
// between 0 and glyph_center is a thick outline, above glyph_center is no outline
const float outline_center = 0.1;

void main(void) {
   // dist is a value between 0 and 1 with 0.5 on the edge and 1 inside it.
   float dist = texture(sampler, tex_coord_out).r;
<<<<<<< HEAD
   // fwidth computes the absolute value of the x and y derivatives
   float width = fwidth(dist);
   // smoothstep maps values below 0.5 to 0 and above 0.5 to 1, with a smooth transition at 0.5.
   float alpha = smoothstep(glyph_center-width, glyph_center+width, dist);
   float beta = smoothstep(outline_center-width, outline_center+width, dist);
   vec3 rgb = mix(outline_color.rgb, color.rgb, alpha);
   color_out = vec4(rgb, beta*color.a);
=======
   float sigma = abs(abs(dFdx(dist))+abs(dFdy(dist)))/2;
   float delta = abs(abs(dFdx(dist))-abs(dFdy(dist)))/2;
   float alpha = clamp(.5 + (dist-glyph_center + clamp(dist-glyph_center,-delta,delta))/(sigma+delta+1e-4), 0, 1);
   float beta = clamp(.5 + (dist-outline_center + clamp(dist-outline_center,-delta,delta))/(sigma+delta+1e-4), 0, 1);
   vec3 rgb = mix(outline_color.rgb, color.rgb, beta);
   color_out = vec4(rgb, alpha*color.a);
>>>>>>> ef390522

#include "colorblind.glsl"
}<|MERGE_RESOLUTION|>--- conflicted
+++ resolved
@@ -13,22 +13,13 @@
 void main(void) {
    // dist is a value between 0 and 1 with 0.5 on the edge and 1 inside it.
    float dist = texture(sampler, tex_coord_out).r;
-<<<<<<< HEAD
-   // fwidth computes the absolute value of the x and y derivatives
-   float width = fwidth(dist);
-   // smoothstep maps values below 0.5 to 0 and above 0.5 to 1, with a smooth transition at 0.5.
-   float alpha = smoothstep(glyph_center-width, glyph_center+width, dist);
-   float beta = smoothstep(outline_center-width, outline_center+width, dist);
+   // Average and half-difference of the absolute x- and y-derivatives.
+   float sigma = fwidth(dist) / 2;
+   float delta = abs(abs(dFdx(dist))-abs(dFdy(dist))) / 2;
+   float alpha = clamp(.5 + (dist-glyph_center + clamp(dist-glyph_center,-delta,delta))/(sigma+delta+1e-4), 0, 1);
+   float beta = clamp(.5 + (dist-outline_center + clamp(dist-outline_center,-delta,delta))/(sigma+delta+1e-4), 0, 1);
    vec3 rgb = mix(outline_color.rgb, color.rgb, alpha);
    color_out = vec4(rgb, beta*color.a);
-=======
-   float sigma = abs(abs(dFdx(dist))+abs(dFdy(dist)))/2;
-   float delta = abs(abs(dFdx(dist))-abs(dFdy(dist)))/2;
-   float alpha = clamp(.5 + (dist-glyph_center + clamp(dist-glyph_center,-delta,delta))/(sigma+delta+1e-4), 0, 1);
-   float beta = clamp(.5 + (dist-outline_center + clamp(dist-outline_center,-delta,delta))/(sigma+delta+1e-4), 0, 1);
-   vec3 rgb = mix(outline_color.rgb, color.rgb, beta);
-   color_out = vec4(rgb, alpha*color.a);
->>>>>>> ef390522
 
 #include "colorblind.glsl"
 }