--- conflicted
+++ resolved
@@ -1,10 +1,5 @@
-<<<<<<< HEAD
 project('naev', ['c','rust'],
-   version : '0.12.0-alpha.4',
-=======
-project('naev', 'c',
    version : '0.12.0-beta.1',
->>>>>>> 43909db9
    default_options : [
       'optimization=g',
       'c_std=gnu11',
