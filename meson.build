<<<<<<< HEAD
project('naev', ['c', 'rust'],
   version : '0.13.0-alpha.6',
=======
project('naev', 'c',
   version : '0.13.0-alpha.7',
>>>>>>> e34fd062
   default_options : [
      'optimization=g',
      'c_std=c11',
      'werror=false',
      'warning_level=3',
      'rust_std=2024',
   ],
   # Requires meson 1.7.0 for rust_std=2024
   meson_version: '>=1.7.0')

copyright_year = 2025
forced_fallbacks = get_option('force_fallback_for')

issue_address = 'https://github.com/naev/naev/issues'
copyright_holder = 'Naev Dev Team'

# Tools
cc = meson.get_compiler('c')
c_args = cc.get_supported_arguments([
   '-Wno-pedantic',
   '-Wshadow',
   '-fno-signed-zeros'
])

if host_machine.system() == 'linux'
   c_args += ['-D_XOPEN_SOURCE=700']
elif host_machine.system() == 'windows'
   c_args += ['-D_USE_MATH_DEFINES']
elif host_machine.system() == 'darwin'
   c_args += ['-D_DARWIN_C_SOURCE', '-D_POSIX_C_SOURCE=200809L']
endif

add_project_arguments(c_args, language: 'c')

# Python module checks (For AUTHORS generation and soundtrack generation)
python_module = import('python')
python = python_module.find_installation('python3', required: true)
pyyaml = python_module.find_installation('python3', modules: ['yaml'], required: true)
mutagen = python_module.find_installation('python3', modules: ['mutagen'], required: false)

subdir('utils')

# Version Generation
version_result = run_command(gen_version, '-v', 'v'+meson.project_version(), check: true)
version = version_result.stdout().strip()
meson.add_dist_script(add_to_package, 'dat/VERSION')
summary('tag', version)

# Initialization
ndata_path = get_option('ndata_path')
if ndata_path == ''
   ndata_path = get_option('datadir') / 'naev'
endif
summary('NData Path', ndata_path, section: 'Features')

# Subdirs
subdir('src')
subdir('dat/outfits/bioship') # Has to be before naevpedia
subdir('dat/naevpedia')
subdir('dat/scripts')
subdir('docs')

####
# Naev
####
buildExec = get_option('executable')
if buildExec.disabled() == false
   config_data = configuration_data()
   app_metadata = configuration_data()  # For Info.plist, resource.rc, etc.
   naev_deps = []
   debug = get_option('debug')
   debug_arrays = get_option('debug_arrays')
   tracy = get_option('tracy')
   paranoid = get_option('paranoid')
   # The next three are sometimes expected by GNU tools and headers, sometimes for mere existence. Provide stable values.
   config_data.set_quoted('PACKAGE', meson.project_name())
   config_data.set_quoted('PACKAGE_NAME', meson.project_name())
   config_data.set_quoted('PACKAGE_VERSION', meson.project_version())
   config_data.set_quoted('PKGDATADIR', get_option('prefix') / ndata_path)
   config_data.set_quoted('HOST', host_machine.system() + '-' + host_machine.cpu_family())
   # Cut out the numeric fields from our SemVer <major>.<minor>.<rev>[-pre_release][+build] for OS versioning.
   app_metadata.set('VERSION', meson.project_version())
   app_metadata.set('VMAJOR', meson.project_version().split('.')[0])
   app_metadata.set('VMINOR', meson.project_version().split('.')[1])
   app_metadata.set('VREV', meson.project_version().split('.')[2].split('-')[0].split('+')[0])
   app_metadata.set('YEAR', copyright_year)
   app_metadata.set('COPYRIGHT', copyright_holder)
   config_data.set('DEBUG', debug ? 1 : false)
   config_data.set('DEBUG_ARRAYS', debug_arrays ? 1 : false)
   config_data.set('DEBUGGING', debug ? 1 : false)
   config_data.set('DEBUG_PARANOID', paranoid ? 1 : false)
   summary('Enabled' , debug       , section: 'Debug', bool_yn: true)
   summary('Paranoid', paranoid    , section: 'Debug', bool_yn: true)
   summary('Arrays'  , debug_arrays, section: 'Debug', bool_yn: true)

   # Some OS voodoo TODO these are not very correct, but ported from ncompat.h . Maybe use .system?
   has_posix = host_machine.system()=='darwin' or cc.compiles('''#if !(defined(__unix) || defined(__unix__))
#error "Not unix"
#endif
int main (void) { return 0; }''')
   # Version below requires meson 1.3.0 or later, so just use the horrible hack above for now
   #has_posix = cc.has_define('__unix__') or cc.has_define('__unix') or host_machine.system()=='darwin'
   config_data.set10('HAS_POSIX', has_posix)
   config_data.set10('HAS_UNIX', has_posix)

   ### Hard deps (required: true)

   naev_deps += cc.find_library('m', required : false)

   enet = dependency('libenet', required: true, version: '>=1.3', fallback: ['enet', 'enet_dep'], static: get_option('steamruntime'))
   pcre2 = dependency('libpcre2-8', fallback : ['pcre2', 'libpcre2_8'], static: get_option('steamruntime'))
   sdl = dependency('sdl2', version: '>=2.0.26', required: true)
   sdl_image = dependency('SDL2_image', required: true)
   libunibreak = dependency('libunibreak', required: true, version: '>=4.0', fallback: ['libunibreak'], static: get_option('steamruntime'))
   cmark = dependency('libcmark', required: true, version: '>=0.31.0', fallback: ['cmark', 'cmark_dep'], static: get_option('steamruntime'))
   yaml = dependency('yaml-0.1', required: true, version: '>=0.2.5', fallback: ['libyaml', 'yaml_dep'], static: get_option('steamruntime'), default_options: ['c_std=c89'])

   # Due to linking quirks with Windows, lets avoid static linking nfd for now
   if host_machine.system() in ['windows', 'darwin']
      static_nfd = false
   else
      static_nfd = true
   endif

   # TODO replace nfd with SDL3 native functions when possible
   nfd = dependency('nfd', required: false, static: static_nfd)
   if not nfd.found()
      nfd = dependency('nativefiledialog-extended', required: true, fallback: ['nativefiledialog-extended'], static: static_nfd)
   endif

   libxml2 = dependency('libxml-2.0', required: false)
   if not libxml2.found()
      libxml2 = cc.find_library('xml2', required: true)  # e.g., MacOSX SDK
   endif

   use_system_physfs = ('physfs' not in forced_fallbacks and 'forcefallback' != get_option('wrap_mode'))
   if use_system_physfs
      system_physfs = dependency('physfs', required: false, static: get_option('steamruntime'))
      if not system_physfs.found()
         system_physfs = cc.find_library('physfs', required: false, has_headers: ['physfs.h'])
      endif
      use_system_physfs = system_physfs.found()
   endif
   naev_deps += use_system_physfs ? system_physfs : subproject('physfs').get_variable('physfs_dep')

   naev_deps += [
      cmark,
      yaml,
      enet,
      dependency('freetype2', required: true),
      libunibreak,
      libxml2,
      pcre2,
      sdl,
      sdl_image,
      nfd,
      dependency('libpng', required: true),
      dependency('libwebp', required: true, static: get_option('steamruntime')),
   ]

   # Lua
   useLuaJIT = get_option('luajit')
   lua = dependency('', required: false)
   if useLuaJIT.disabled() == false
      lua = dependency('luajit', fallback: ['luajit', 'luajit_dep'], required: useLuaJIT, static: get_option('steamruntime'), default_options: ['c_std=gnu99', 'luajit=false'])
   endif
   config_data.set10('HAVE_LUAJIT', lua.found())
   summary('LuaJIT', lua.found(), section: 'Features', bool_yn: true)

   if not lua.found()
      lua = dependency('lua51', fallback: ['lua', 'lua_dep'], required: true)
   endif

   naev_deps += [lua]

   # Lua Libraries
   lyaml = subproject('lyaml').get_variable('lyaml_dep')
   naev_deps += [lyaml]

   # Linear Algebra
   use_system_glpk = ('glpk' not in forced_fallbacks and 'forcefallback' != get_option('wrap_mode'))
   use_system_suitesparse = ('SuiteSparse' not in forced_fallbacks and 'forcefallback' != get_option('wrap_mode'))

   if use_system_glpk
      system_glpk = cc.find_library('glpk', required: false, has_headers: ['glpk.h'])
      use_system_glpk = system_glpk.found()
   endif
   naev_deps += use_system_glpk ? system_glpk : subproject('glpk').get_variable('glpk_dep')

   if use_system_suitesparse
      message('Note: Naev needs the following SuiteSparse libraries: amd, colamd, cholmod, and either csparse or cxsparse. ' +
              'It can use its own copies if you run "meson configure --force-fallback-for=SuiteSparse".')
      foreach csparse_name : ['cxsparse', 'csparse']
         system_csparse = cc.find_library(csparse_name, required: false)
         if system_csparse.found()
            break
         endif
      endforeach
      if system_csparse.found()
         naev_deps += system_csparse
         config_data.set10('HAVE_SUITESPARSE_CS_H', cc.has_header('suitesparse/cs.h'))
      else
         error('Failed to find an installation of c[x]sparse. See above note about SuiteSparse.')
      endif

      system_cholmod = cc.find_library('cholmod', required: false)
      if system_cholmod.found()
         naev_deps += system_cholmod
         config_data.set10('HAVE_SUITESPARSE_CHOLMOD_H', cc.has_header('suitesparse/cholmod.h'))
      else
         error('Failed to find an installation of cholmod. See above note about SuiteSparse.')
      endif

      naev_deps += cc.find_library('amd', required: true)
      naev_deps += cc.find_library('ccolamd', required: false)
      naev_deps += cc.find_library('colamd', required: true)
      naev_deps += cc.find_library('lapack', required: false)
      naev_deps += cc.find_library('metis', required: false)
      naev_deps += cc.find_library('suitesparseconfig', required: true)
   else
      naev_deps += subproject('SuiteSparse').get_variable('SuiteSparse_dep')
   endif

   if get_option('steamruntime')
      blas = cc.find_library('openblas', required: true, static: true)
   elif get_option('blas') == 'Accelerate'
      blas = dependency('Accelerate', required: true)
   else
      blas = cc.find_library(get_option('blas'), required: true)
   endif

   naev_deps += blas

   ### Soft deps (required: false)

   # libdl can be used for debugging stack traces. On non-Windows platforms, GLAD relies on dlopen().
   glad_requires_libdl = not cc.has_header('windows.h')
   if glad_requires_libdl or debug
     # TODO maybe use dependency('dl') instead of find_library. Requires meson 0.62, however.
     # ref: https://mesonbuild.com/Dependencies.html#dl-libdl
     libdl = cc.find_library('dl', required: false )
     if libdl.found()
       naev_deps += libdl
     elif host_machine.system()=='windows'
       naev_deps += subproject('dlfcn-win32').get_variable('dl_dep')
     endif
   endif

   if get_option('debug')
      libbacktrace = cc.find_library('backtrace', has_headers: 'backtrace.h', required: false)
      if not libbacktrace.found() or 'backtrace' in forced_fallbacks or 'libbacktrace' in forced_fallbacks or get_option('wrap_mode') == 'forcefallback'
         libbacktrace = dependency('backtrace', fallback: ['libbacktrace', 'libbacktrace_dep'], required: true)
      endif
      naev_deps += libbacktrace
   endif

   # Appstream (Used for generating desktop files and verifying metadata)
   ascli_exe = find_program('appstreamcli', version: '>=0.12.9', required: false)

   # Luacheck (linter) wrapper
   luacheck = find_program('luacheck', required: false)
   nluacheck = find_program(join_paths('utils','nluacheck.py'))

   # Audio
   openal = dependency('openal', required: true)
   vorbis = dependency('vorbis', required: true)
   vorbisfile = dependency('vorbisfile', required: true)
   ogg = dependency('ogg', required: true)  # Transitive dependency. At least some MSYS2 build envs may miss it.

   naev_deps += [openal, ogg, vorbis, vorbisfile]

   have_tracy = false
   if tracy
      if not debug
         error('tracy requires a debug build!')
      endif
      use_system_tracy = ('tracy' not in forced_fallbacks and 'forcefallback' != get_option('wrap_mode'))
      if use_system_tracy
         system_tracy = cc.find_library('tracy', required: false, has_headers: ['tracy/TracyC.h'] )
         use_system_tracy = system_tracy.found()
      endif
      naev_deps += use_system_tracy ? system_tracy : subproject('tracy').get_variable('tracy_dep')
      config_data.set10('HAVE_TRACY', true)
      config_data.set10('TRACY_ENABLE', true) # Needed for tracy to actually work
      have_tracy = true
   endif
   summary('tracy', have_tracy, section: 'Debug', bool_yn: true )

   # Standard library feature tests
   config_data.set10('HAVE_FEENABLEEXCEPT', cc.has_header_symbol('fenv.h', 'feenableexcept', prefix: '#define _GNU_SOURCE'))
   config_data.set10('HAVE_ALLOCA_H', cc.has_header('alloca.h'))
   config_data.set10('HAVE_FENV_H', cc.has_header('fenv.h'))
   config_data.set10('HAVE_MALLOC_H', cc.has_header('malloc.h'))
   # SDL_strndup and SDL_strnstr is in SDL3, so we can remove this once it is released
   # strndup() detection must work around this bug: https://github.com/mesonbuild/meson/issues/3672
   config_data.set10('HAVE_STRNDUP', cc.has_header_symbol('string.h', 'strndup') and cc.has_function('strndup'))
   config_data.set10('HAVE_STRNSTR', cc.has_function('strnstr'))
   config_data.set10('HAVE_SIGACTION', cc.has_function('sigaction'))
   config_data.set10('HAVE_STRSIGNAL', cc.has_function('strsignal'))
   # BLAS include tests
   cblas_test = '\nint main (void) { double x = 0; return (int)cblas_ddot( 1, &x, 1, &x, 1 ); }'
   config_data.set10('HAVE_ACCELERATE_ACCELERATE_H', cc.links('#include <Accelerate/Accelerate.h>' + cblas_test, dependencies: blas))
   config_data.set10('HAVE_CBLAS_H', cc.links('#include <cblas.h>' + cblas_test, dependencies: blas))
   config_data.set10('HAVE_CBLAS_OPENBLAS_H', cc.links('#include <cblas_openblas.h>' + cblas_test, dependencies: blas))
   config_data.set10('HAVE_CBLAS_HYPHEN_OPENBLAS_H', cc.links('#include <cblas-openblas.h>' + cblas_test, dependencies: blas))
   config_data.set10('HAVE_OPENBLAS_CBLAS_H', cc.links('#include <openblas/cblas.h>' + cblas_test, dependencies: blas))
   config_data.set10('HAVE_F77BLAS_H', cc.has_header('f77blas.h', dependencies: blas))
   config_data.set10('HAVE_OPENBLAS_F77BLAS_H', cc.has_header('openblas/f77blas.h', dependencies: blas))

   ### Generated sources

   # Generated headers
   configure_file(output: 'config.h', configuration: config_data)
   configure_file(output: 'naev_build_version.h', configuration: {'VERSION': '"'+version+'"'})
   add_project_arguments('-include', 'config.h', language: 'c')

   include_dirs = [include_directories(
      'src',
      'src/tk',
      'src/tk/widget'
   )]

   libsdf = static_library('sdf', sdf_source, include_directories: include_dirs, override_options: ['optimization=3'])
   naev_deps += declare_dependency(link_with: libsdf)

   if host_machine.system() == 'darwin'
      add_languages('objc', native: false)
      configure_file(input: 'extras/macos/Info.plist.in', output: 'Info.plist', configuration: app_metadata,
         install: true, install_dir: 'Contents')
      install_data('extras/logos/naev.icns', install_dir: ndata_path)
      naev_source += mac_source
      naevlua_source += mac_source
      naev_deps += dependency('Foundation', required: true )
   endif

   if host_machine.system() == 'windows'
      windows = import('windows')
      icon = files('extras/logos/logo.ico')
      install_data(icon, install_dir: '.')
      res_include = include_directories('extras/logos')
      win_manifest = configure_file(input: 'extras/windows/naev.exe.manifest.in', output: 'naev.exe.manifest', configuration: app_metadata)
      win_rc = configure_file(input: 'extras/windows/resource.rc.in', output: 'resource.rc', configuration: app_metadata)
      naev_source += windows.compile_resources(win_rc, depend_files: [win_manifest, icon], include_directories: res_include)
   endif

   shaders_source = custom_target(
      'generate_shaders',
      command: [python, '@INPUT@'],
      input: 'src/shaders_c_gen.py',
      output: ['shaders.gen.c', 'shaders.gen.h']
   )
   naev_source += shaders_source
   naevlua_source += shaders_source
   colours_source = custom_target(
      'generate_colours',
      command: [python, '@INPUT@'],
      input: 'src/colours_c_gen.py',
      output: ['colours.gen.c', 'colours.gen.h']
   )
   naev_source += colours_source
   naevlua_source += colours_source

   # Generate Rust headers from C
   rust = import('rust')
   merge_h = find_program('utils/build/merge_h.py')
   naevch = custom_target(
      'merge headers',
      input: headers,
      command: [ merge_h, '@INPUT@' ],
      capture: true,
      output: 'naevc.h',
   )


# Check for clang compiler
clang = find_program('clang', required: false)
if not clang.found()
   error('Clang is required for bindgen to find the standard library correctly. See issue: https://github.com/servo/gecko-media/issues/71')
endif

# Check bindgen version
# We'll need https://github.com/rust-lang/rust-bindgen/pull/3124 (should be next version after 0.71.1) to compile without warnings with 2024 rust
bindgen = find_program('bindgen', version: '>=0.62.0', required: true)

bindgen_args = [
   '--wrap-unsafe-ops', # Needed to try to lower warnings with 2024 rust https://github.com/rust-lang/rust-bindgen/issues/3147
   '--override-abi', 'nlua_package_.*=C-unwind',
   '--override-abi', 'cli_print=C-unwind',
   '--override-abi', 'cli_printRaw=C-unwind',
   '--override-abi', 'cli_warn=C-unwind',
   '--raw-line', '#![allow(non_snake_case, non_camel_case_types, non_upper_case_globals, improper_ctypes)]\npub mod config;',

]
# Handle issues with bindgen and the math.h header
bindgen_blocklist_items = [
   '__mingw_ldbl_type_t',
   'FP_INT_.*',
   'FP_SUBNORMAL*',
   'FP_NORMAL*',
   'FP_NAN*',
   'FP_INFINITE*',
   'FP_ZERO*'
]

foreach item : bindgen_blocklist_items
   bindgen_args += ['--blocklist-item', item]
endforeach

# Target we are cross-compiling for
target_triplet = get_option('target_triplet')

# meson doesn't automatically forward the C arguments to bindgen, so we have to do that ourselves...
# Related issue https://github.com/mesonbuild/meson/issues/13591
# We are setting this now in the github actions with BINDGEN_EXTRA_CLANG_ARGS.
#bindgen_cargs = []
#if target_triplet != ''
#  bindgen_cargs += ['--target='+target_triplet]
#endif

# Invoke bindgen to generate Rust bindings
naevcrs = rust.bindgen(
  input: naevch,
  output: 'naevc.rs',
  include_directories: [include_dirs, '.'],
  dependencies: naev_deps,
  language: 'c',
  args: bindgen_args,
  #c_args: bindgen_cargs,
)

   copydir = find_program('utils/build/copydir.py')
   naevc_crate = custom_target(
      'naevc crate',
      input: [ naevcrs, naevc_crate_cargo, configrs ],
      output: 'naevc',
      command: [ copydir, '@OUTPUT@', '@INPUT@' ],
   )

   # Compiling Naev
   # 1. First, compile all the C code as a static library with meson.
   # 2. Next, compile all the main Rust code as a static library with Cargo.
   # 3. Finally, use meson to link it all together in Rust.

   # First create the static library with C using meson
   naev_clib = static_library(
      'naev', # Has to be called 'naev' like the executable, or things fail to compile (why?)
      naev_source,
      include_directories: include_dirs,
      dependencies: naev_deps,
      install: false)

   # Next handle setting up and passing stuff to Cargo
   msrv = '1.77.2'
   if get_option('debug')
      rust_target = 'debug'
   else
      rust_target = 'release'
   endif
   cargo = find_program('cargo', version:'>= @0@'.format(msrv))
   cargo_data = configuration_data()
   cargo_data.set_quoted('NAME', meson.project_name())
   cargo_data.set_quoted('VERSION', meson.project_version())
   cargo_data.set_quoted('PATH', meson.project_source_root() / 'src' / 'naev.rs')
   cargo_data.set_quoted('NAEVC', naevc_crate.full_path() )
   cargo_toml = configure_file( input: 'Cargo.toml.in', output: 'Cargo.toml', configuration: cargo_data )
   cargo_env = [ 'CARGO_HOME=' + meson.project_build_root() / 'cargo-home' ]
   cargo_options = [ '--manifest-path', cargo_toml ]
   if not get_option('debug')
      cargo_options += ['--release']
   endif
   cargo_options += [ '--target-dir', meson.project_build_root() / 'src' ]
   if target_triplet != ''
      cargo_options += ['--target', target_triplet]
   endif

   naev_rlib = custom_target( 'cargo-build',
      depends: [naevcrs, naevc_crate, naev_clib],
      depend_files: source_rust + cargo_toml,
      #output: 'src', # Dummy directory, hope it doesn't error
      output: 'libnaev.rlib',
      console: true,
      #command: [ 'env', cargo_env, cargo, 'build', cargo_options, ] )
      command: [ 'env', cargo_env, cargo, 'build', cargo_options, '&&', copydir, meson.project_build_root(), 'src' / target_triplet / rust_target / '@OUTPUT@', ] )
   #naev_rlib_cp = custom_target( 'cargo-build-cp',
   #   depends: [naev_rlib, naevcrs, naevc_crate, naev_clib],
   #   output: 'libnaev.rlib',
   #   console: true,
   #   command: [ cp, 'src' / rust_target / 'libnaev.rlib', '@OUTPUT@', ] )
   naev_rlib_lib = library('naev_rlib', naev_rlib)
   # We create naev.rs with naev_rlib as a dependency to force rlib to be
   # compiled first, otherwise meson tries to compile both naev.rs and
   # naev_rlib in parallel and it fails.
   naev_rs = custom_target( 'naevrs',
      output: 'naev.rs',
      input: meson.project_source_root() / 'utils' / 'build' / 'naev.rs',
      depends: [naev_rlib],
      command: [ copydir, meson.project_build_root(), '@INPUT@', ] )

   # Lets make sure that we only enable export_dynamic if we aren't using macos or windows
   if host_machine.system() in ['windows', 'darwin']
      use_export_dynamic = false
   else
      use_export_dynamic = get_option('debug')
   endif

   # Finally, build the executable with Rust again, but using meson to link it all together
   naev_bin = executable(
      'naev',
      sources: naev_rs,
      # Have to make sure Rust uses the dependencies from Cargo
      rust_args: ['--extern', 'naev=libnaev.rlib', '-L', 'src' / target_triplet / rust_target / 'deps', '-L', 'src' / rust_target / 'deps'],
      # Also have to pull in the C dependencies
      dependencies: naev_deps,
      link_with: [naev_rlib_lib],
      export_dynamic: use_export_dynamic,
      install: true)

   # Naevlua is unused and unsupported with rust for now.
   #naevlua_bin = executable(
   #   'naevlua',
   #   naevlua_source,
   #   include_directories: include_dirs,
   #   dependencies: naev_deps,
   #   export_dynamic: get_option('debug'),
   #   override_options: ['-DNOMAIN=1'],
   #   install: false)

   gen_authors = find_program(join_paths('utils','build','gen_authors.py'))
   authors = custom_target(
      'authors',
      command: [
         gen_authors,
         '--output', '@OUTPUT0@',
         '--preamble', '@INPUT0@',
         '@INPUT1@', '@INPUT2@',
      ],
      input: files('dat/AUTHORS', 'artwork/gfx/ARTWORK_LICENSE.yaml', 'artwork/snd/SOUND_LICENSE.yaml'),
      output: 'AUTHORS',
      install: true,
      install_dir: ndata_path / 'dat',
   )

   gen_gettext_stats = find_program(join_paths('utils','build','gen_gettext_stats.py'))
   gettext_stats = custom_target(
      'gettext_stats',
      command: [gen_gettext_stats, '--output', '@OUTPUT@', '@INPUT@'],
      input: files('po/' + meson.project_name() + '.pot'),
      output: meson.project_name() + '.txt',
      install: true,
      install_dir: ndata_path / 'dat/gettext_stats',
   )

   gen_zip_overlay = find_program(join_paths('utils','build','gen_zip_overlay.py'))
   gen_zip_command = [gen_zip_overlay, '@OUTPUT@', authors.full_path(), '--cd', 'gettext_stats', gettext_stats.full_path()]
   gen_zip_command += ['--cd', 'outfits/bioship']
   #gen_zip_command += bio_outfits.to_list()
   foreach target: bio_outfits
     gen_zip_command += target
   endforeach
   zip_overlay = custom_target(
      'zip_overlay',
      command: gen_zip_command,
      output: 'meson_overlay.zip',
      depends: [authors, gettext_stats] + bio_outfits,
      build_by_default: true
   )

   naev_py = configure_file(
      input: join_paths('utils','build','naev.py'),
      output: 'naev.py',
      configuration: {
         'build_root': meson.current_build_dir(),
         'source_root': meson.project_source_root(),
         'naev_bin' : naev_bin.full_path(),
         'zip_overlay' : zip_overlay.full_path(),
         'debug' : debug,
         'debug_paranoid' : paranoid,
      }
   )

   gdbinit = configure_file(
      input: join_paths('utils','build','gdbinit.in'),
      output: '.gdbinit',
      configuration: {
         'source_root': meson.project_source_root(),
      }
   )

   lldbinit = configure_file(
      input: join_paths('utils','build','lldbinit.py.in'),
      output: 'lldbinit.py',
      configuration: {
         'source_root': meson.project_source_root(),
      }
   )

   if host_machine.system() not in ['windows', 'darwin']
      install_data(
         'gpl.txt',
         'LICENSE',
         'Readme.md',
         install_dir: get_option('datadir') / 'doc/naev'
      )
   endif
   # TODO: And what if it is 'windows' or 'darwin'?

   install_subdir(
      'dat',
      install_dir: ndata_path,
      # Parts of dat/ are used as inputs to custom build targets, which generate the final installed versions.
      exclude_files: ['AUTHORS', 'outfits/bioship/generate.py', 'outfits/bioship/meson.build', 'scripts/meson.build', 'scripts/lyaml/meson.build', ],
      exclude_directories: 'outfits/bioship/templates',
   )

   install_subdir(
      'artwork',
      install_dir: ndata_path / 'dat',
      exclude_directories: '.git',  # That's a marker used by "git submodule".
      strip_directory: true,
   )

   if host_machine.system() not in ['windows', 'cygwin', 'emscripten', 'android', 'darwin']
      metainfo_file = 'org.naev.Naev.metainfo.xml'

      if (ascli_exe.found())
         # Create desktop-entry file from metainfo
         custom_target('gen-desktop-entry',
            input : [metainfo_file],
            output : ['org.naev.Naev.desktop'],
            command : [ascli_exe, 'make-desktop-file', '@INPUT@', '@OUTPUT@'],
            install: true,
            install_dir: join_paths (get_option ('datadir'), 'applications')
         )
      else
         install_data('org.naev.Naev.desktop', install_dir: join_paths (get_option ('datadir'), 'applications'))
      endif

      install_data(metainfo_file, install_dir: get_option('datadir') / 'metainfo')

      install_data(['extras/logos/logo16.png', 'extras/logos/logo32.png', 'extras/logos/logo64.png', 'extras/logos/logo128.png', 'extras/logos/naev.png'],
             rename : ['16x16/apps/org.naev.Naev.png', '32x32/apps/org.naev.Naev.png', '64x64/apps/org.naev.Naev.png', '128x128/apps/org.naev.Naev.png', '256x256/apps/org.naev.Naev.png'],
             install_dir: get_option('datadir') / 'icons/hicolor')
      install_man('naev.6')
   endif

   subdir('test')

   subdir ('extras')
endif

subdir('po')

####
# Soundtrack
####
if (mutagen.found())
   soundtrackpy = find_program(join_paths('utils','soundtrack.py'))
   custom_target(
      'soundtrack',
      command: [
         soundtrackpy,
         '--csv', 'yes',
         '--source-dir', meson.project_source_root(),
         '--output', '@OUTPUT0@'
      ],
      output: [
         'naev-' + meson.project_version() + '-soundtrack.zip',
         'naev-' + meson.project_version() + '-soundtrack.csv'
      ]
   )
endif

####
# luacheckrc
####
luacheckrc_extractor = find_program(join_paths('utils','luacheckrc_extractor.py'))
custom_target(
  'luacheckrc_gen',
  build_by_default: true,
  command: [
    luacheckrc_extractor,
    nlua_source,
    '--output',
    join_paths(meson.current_source_dir(),'utils','@OUTPUT@'),
  ],
  output: [
    'luacheckrc_gen.lua',
  ]
)<|MERGE_RESOLUTION|>--- conflicted
+++ resolved
@@ -1,10 +1,5 @@
-<<<<<<< HEAD
 project('naev', ['c', 'rust'],
-   version : '0.13.0-alpha.6',
-=======
-project('naev', 'c',
    version : '0.13.0-alpha.7',
->>>>>>> e34fd062
    default_options : [
       'optimization=g',
       'c_std=c11',
@@ -686,7 +681,7 @@
   build_by_default: true,
   command: [
     luacheckrc_extractor,
-    nlua_source,
+    nlua_source + files('src/nlua_vec2.c'),
     '--output',
     join_paths(meson.current_source_dir(),'utils','@OUTPUT@'),
   ],
