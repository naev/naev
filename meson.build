project('naev', ['c','rust'],
   version : '0.13.0-alpha.1',
   default_options : [
      'optimization=g',
      'c_std=c11',
      'werror=false',
      'warning_level=3',
      'rust_std=2021',
   ],
   meson_version: '>=1.4.0')

copyright_year = 2025
forced_fallbacks = get_option('force_fallback_for')

issue_address = 'https://github.com/naev/naev/issues'
copyright_holder = 'Naev Dev Team'

# Tools
cc = meson.get_compiler('c')
c_args = cc.get_supported_arguments([
<<<<<<< HEAD
    '-Wno-pedantic',
    '-Wshadow',
    '-fno-signed-zeros',
    '-D_XOPEN_SOURCE=700'
])
=======
   '-Wno-pedantic',
   '-Wshadow',
   '-fno-signed-zeros'
])

if host_machine.system() == 'linux'
   c_args += ['-D_XOPEN_SOURCE=700']
elif host_machine.system() == 'windows'
   c_args += ['-D_USE_MATH_DEFINES']
endif

>>>>>>> 3b48bb65
add_project_arguments(c_args, language: 'c')

# Python module checks (For AUTHORS generation and soundtrack generation)
python_module = import('python')
python = python_module.find_installation('python3', required: true)
pyyaml = python_module.find_installation('python3', modules: ['yaml'], required: true)
mutagen = python_module.find_installation('python3', modules: ['mutagen'], required: false)

subdir('utils')

# Version Generation
version_result = run_command(gen_version, meson.project_version(), check: true)
version = version_result.stdout().strip()
meson.add_dist_script(add_to_package, 'dat/VERSION')
summary('tag', version)

# Initialization
ndata_path = get_option('ndata_path')
if ndata_path == ''
   ndata_path = get_option('datadir') / 'naev'
endif
summary('NData Path', ndata_path, section: 'Features')

# Subdirs
subdir('src')
subdir('dat/outfits/bioship') # Has to be before naevpedia
subdir('dat/naevpedia')
subdir('dat/scripts')
subdir('docs')

####
# Naev
####
buildExec = get_option('executable')
if buildExec.disabled() == false
   config_data = configuration_data()
   app_metadata = configuration_data()  # For Info.plist, resource.rc, etc.
   naev_deps = []
   debug = get_option('debug')
   debug_arrays = get_option('debug_arrays')
   debug_gl = get_option('debug_gl')
   tracy = get_option('tracy')
   paranoid = get_option('paranoid')
   # The next three are sometimes expected by GNU tools and headers, sometimes for mere existence. Provide stable values.
   config_data.set_quoted('PACKAGE', meson.project_name())
   config_data.set_quoted('PACKAGE_NAME', meson.project_name())
   config_data.set_quoted('PACKAGE_VERSION', meson.project_version())
   config_data.set_quoted('PKGDATADIR', get_option('prefix') / ndata_path)
   config_data.set_quoted('HOST', host_machine.system() + '-' + host_machine.cpu_family())
   # Cut out the numeric fields from our SemVer <major>.<minor>.<rev>[-pre_release][+build] for OS versioning.
   app_metadata.set('VERSION', meson.project_version())
   app_metadata.set('VMAJOR', meson.project_version().split('.')[0])
   app_metadata.set('VMINOR', meson.project_version().split('.')[1])
   app_metadata.set('VREV', meson.project_version().split('.')[2].split('-')[0].split('+')[0])
   app_metadata.set('YEAR', copyright_year)
   app_metadata.set('COPYRIGHT', copyright_holder)
   config_data.set('DEBUG', debug ? 1 : false)
   config_data.set('DEBUG_ARRAYS', debug_arrays ? 1 : false)
   config_data.set10('DEBUG_GL', debug_gl)
   config_data.set('DEBUGGING', debug ? 1 : false)
   config_data.set('DEBUG_PARANOID', paranoid ? 1 : false)
   summary('Enabled' , debug       , section: 'Debug', bool_yn: true)
   summary('Paranoid', paranoid    , section: 'Debug', bool_yn: true)
   summary('Arrays'  , debug_arrays, section: 'Debug', bool_yn: true)
   summary('OpenGL'  , debug_gl    , section: 'Debug', bool_yn: true)
   assert(debug or not debug_gl, 'debug_gl option is only valid for debug builds. Try "meson configure --buildtype=debug" for example.')

   # Some OS voodoo TODO these are not very correct, but ported from ncompat.h . Maybe use .system?
   has_posix = host_machine.system()=='darwin' or cc.compiles('''#if !(defined(__unix) || defined(__unix__))
#error "Not unix"
#endif
int main (void) { return 0; }''')
   # Version below requires meson 1.3.0 or later, so just use the horrible hack above for now
   #has_posix = cc.has_define('__unix__') or cc.has_define('__unix') or host_machine.system()=='darwin'
   config_data.set10('HAS_POSIX', has_posix)
   config_data.set10('HAS_UNIX', has_posix)

   ### Hard deps (required: true)

   naev_deps += cc.find_library('m', required : false)

   enet = dependency('libenet', required: true, version: '>=1.3', fallback: ['enet', 'enet_dep'], static: get_option('steamruntime'))
   pcre2 = dependency('libpcre2-8', fallback : ['pcre2', 'libpcre2_8'], static: get_option('steamruntime'))
   sdl = dependency('sdl2', version: '>=2.0.26', required: true)
   sdl_image = dependency('SDL2_image', required: true)
   libunibreak = dependency('libunibreak', required: true, version: '>=4.0', fallback: ['libunibreak'], static: get_option('steamruntime'))
<<<<<<< HEAD
   cmark = dependency('libcmark', required: true, version: '>=0.31.0', fallback: ['cmark', 'cmark_dep'], static: get_option('steamruntime'))
   yaml = dependency('yaml-0.1', required: true, version: '>=0.2.5', fallback: ['libyaml', 'yaml_dep'], static: get_option('steamruntime'))
=======
   cmark = dependency('libcmark', required: true, version: '>=0.29.0', fallback: ['cmark', 'cmark_dep'], static: get_option('steamruntime'))
   yaml = dependency('yaml-0.1', required: true, version: '>=0.2.5', fallback: ['libyaml', 'yaml_dep'], static: get_option('steamruntime'), default_options: ['c_std=c89'])
>>>>>>> 3b48bb65

   # TODO replace nfd with SDL3 native functions when possible
   nfd = dependency('nfd', required: false, static: true)
   if not nfd.found()
      nfd = dependency('nativefiledialog-extended', required: true, fallback: ['nativefiledialog-extended'], static: true)
   endif

   libxml2 = dependency('libxml-2.0', required: false)
   if not libxml2.found()
      libxml2 = cc.find_library('xml2', required: true)  # e.g., MacOSX SDK
   endif

   use_system_physfs = ('physfs' not in forced_fallbacks and 'forcefallback' != get_option('wrap_mode'))
   if use_system_physfs
      system_physfs = dependency('physfs', required: false, static: get_option('steamruntime'))
      if not system_physfs.found()
         system_physfs = cc.find_library('physfs', required: false, has_headers: ['physfs.h'])
      endif
      use_system_physfs = system_physfs.found()
   endif
   naev_deps += use_system_physfs ? system_physfs : subproject('physfs').get_variable('physfs_dep')

   naev_deps += [
      cmark,
      yaml,
      enet,
      dependency('freetype2', required: true),
      libunibreak,
      libxml2,
      pcre2,
      sdl,
      sdl_image,
      nfd,
      dependency('libpng', required: true),
      dependency('libwebp', required: true, static: get_option('steamruntime')),
   ]

   # Lua
   useLuaJIT = get_option('luajit')
   lua = dependency('', required: false)
   if useLuaJIT.disabled() == false
      lua = dependency('luajit', fallback: ['luajit', 'luajit_dep'], required: useLuaJIT, static: get_option('steamruntime'), default_options: ['c_std=gnu99', 'luajit=false'])
   endif
   config_data.set10('HAVE_LUAJIT', lua.found())
   summary('LuaJIT', lua.found(), section: 'Features', bool_yn: true)

   if not lua.found()
      lua = dependency('lua51', fallback: ['lua', 'lua_dep'], required: true)
   endif

   naev_deps += [lua]

   # Lua Libraries
   lyaml = subproject('lyaml').get_variable('lyaml_dep')
   naev_deps += [lyaml]

   # Linear Algebra
   use_system_glpk = ('glpk' not in forced_fallbacks and 'forcefallback' != get_option('wrap_mode'))
   use_system_suitesparse = ('SuiteSparse' not in forced_fallbacks and 'forcefallback' != get_option('wrap_mode'))

   if use_system_glpk
      system_glpk = cc.find_library('glpk', required: false, has_headers: ['glpk.h'])
      use_system_glpk = system_glpk.found()
   endif
   naev_deps += use_system_glpk ? system_glpk : subproject('glpk').get_variable('glpk_dep')

   if use_system_suitesparse
      message('Note: Naev needs the following SuiteSparse libraries: amd, colamd, cholmod, and either csparse or cxsparse. ' +
              'It can use its own copies if you run "meson configure --force-fallback-for=SuiteSparse".')
      foreach csparse_name : ['cxsparse', 'csparse']
         system_csparse = cc.find_library(csparse_name, required: false)
         if system_csparse.found()
            break
         endif
      endforeach
      if system_csparse.found()
         naev_deps += system_csparse
         config_data.set10('HAVE_SUITESPARSE_CS_H', cc.has_header('suitesparse/cs.h'))
      else
         error('Failed to find an installation of c[x]sparse. See above note about SuiteSparse.')
      endif

      system_cholmod = cc.find_library('cholmod', required: false)
      if system_cholmod.found()
         naev_deps += system_cholmod
         config_data.set10('HAVE_SUITESPARSE_CHOLMOD_H', cc.has_header('suitesparse/cholmod.h'))
      else
         error('Failed to find an installation of cholmod. See above note about SuiteSparse.')
      endif

      naev_deps += cc.find_library('amd', required: true)
      naev_deps += cc.find_library('ccolamd', required: false)
      naev_deps += cc.find_library('colamd', required: true)
      naev_deps += cc.find_library('lapack', required: false)
      naev_deps += cc.find_library('metis', required: false)
      naev_deps += cc.find_library('suitesparseconfig', required: true)
   else
      naev_deps += subproject('SuiteSparse').get_variable('SuiteSparse_dep')
   endif

   if get_option('steamruntime')
      blas = cc.find_library('openblas', required: true, static: true)
   elif get_option('blas') == 'Accelerate'
      blas = dependency('Accelerate', required: true)
   else
      blas = cc.find_library(get_option('blas'), required: true)
   endif

   naev_deps += blas

   ### Soft deps (required: false)

   # libdl can be used for debugging stack traces. On non-Windows platforms, GLAD relies on dlopen().
   glad_requires_libdl = not cc.has_header('windows.h')
   if glad_requires_libdl or debug
     # TODO maybe use dependency('dl') instead of find_library. Requires meson 0.62, however.
     # ref: https://mesonbuild.com/Dependencies.html#dl-libdl
     libdl = cc.find_library('dl', required: false )
     if libdl.found()
       naev_deps += libdl
     elif host_machine.system()=='windows'
       naev_deps += subproject('dlfcn-win32').get_variable('dl_dep')
     endif
   endif

   if get_option('debug')
      libbacktrace = cc.find_library('backtrace', has_headers: 'backtrace.h', required: false)
      if not libbacktrace.found() or 'backtrace' in forced_fallbacks or 'libbacktrace' in forced_fallbacks or get_option('wrap_mode') == 'forcefallback'
         libbacktrace = dependency('backtrace', fallback: ['libbacktrace', 'libbacktrace_dep'], required: true)
      endif
      naev_deps += libbacktrace
   endif

   # Appstream (Used for generating desktop files and verifying metadata)
   ascli_exe = find_program('appstreamcli', version: '>=0.12.9', required: false)

   # Luacheck (linter) wrapper
   luacheck = find_program('luacheck', required: false)
   nluacheck = find_program(join_paths('utils','nluacheck.py'))

   # Audio
   openal = dependency('openal', required: true)
   vorbis = dependency('vorbis', required: true)
   vorbisfile = dependency('vorbisfile', required: true)
   ogg = dependency('ogg', required: true)  # Transitive dependency. At least some MSYS2 build envs may miss it.

   naev_deps += [openal, ogg, vorbis, vorbisfile]

   have_tracy = false
   if tracy
      if not debug
         error('tracy requires a debug build!')
      endif
      use_system_tracy = ('tracy' not in forced_fallbacks and 'forcefallback' != get_option('wrap_mode'))
      if use_system_tracy
         system_tracy = cc.find_library('tracy', required: false, has_headers: ['tracy/TracyC.h'] )
         use_system_tracy = system_tracy.found()
      endif
      naev_deps += use_system_tracy ? system_tracy : subproject('tracy').get_variable('tracy_dep')
      config_data.set10('HAVE_TRACY', true)
      config_data.set10('TRACY_ENABLE', true) # Needed for tracy to actually work
      have_tracy = true
   endif
   summary('tracy', have_tracy, section: 'Debug', bool_yn: true )

   # Standard library feature tests
   config_data.set10('HAVE_FEENABLEEXCEPT', cc.has_header_symbol('fenv.h', 'feenableexcept', prefix: '#define _GNU_SOURCE'))
   config_data.set10('HAVE_ALLOCA_H', cc.has_header('alloca.h'))
   config_data.set10('HAVE_FENV_H', cc.has_header('fenv.h'))
   config_data.set10('HAVE_MALLOC_H', cc.has_header('malloc.h'))
   # SDL_strndup and SDL_strnstr is in SDL3, so we can remove this once it is released
   # strndup() detection must work around this bug: https://github.com/mesonbuild/meson/issues/3672
   config_data.set10('HAVE_STRNDUP', cc.has_header_symbol('string.h', 'strndup') and cc.has_function('strndup'))
   config_data.set10('HAVE_STRNSTR', cc.has_function('strnstr'))
   config_data.set10('HAVE_SIGACTION', cc.has_function('sigaction'))
   config_data.set10('HAVE_STRSIGNAL', cc.has_function('strsignal'))
   # BLAS include tests
   cblas_test = '\nint main (void) { double x = 0; return (int)cblas_ddot( 1, &x, 1, &x, 1 ); }'
   config_data.set10('HAVE_ACCELERATE_ACCELERATE_H', cc.links('#include <Accelerate/Accelerate.h>' + cblas_test, dependencies: blas))
   config_data.set10('HAVE_CBLAS_H', cc.links('#include <cblas.h>' + cblas_test, dependencies: blas))
   config_data.set10('HAVE_CBLAS_OPENBLAS_H', cc.links('#include <cblas_openblas.h>' + cblas_test, dependencies: blas))
   config_data.set10('HAVE_CBLAS_HYPHEN_OPENBLAS_H', cc.links('#include <cblas-openblas.h>' + cblas_test, dependencies: blas))
   config_data.set10('HAVE_OPENBLAS_CBLAS_H', cc.links('#include <openblas/cblas.h>' + cblas_test, dependencies: blas))
   config_data.set10('HAVE_F77BLAS_H', cc.has_header('f77blas.h', dependencies: blas))
   config_data.set10('HAVE_OPENBLAS_F77BLAS_H', cc.has_header('openblas/f77blas.h', dependencies: blas))

   ### Generated sources

   # Generated headers
   configure_file(output: 'config.h', configuration: config_data)
   configure_file(output: 'naev_build_version.h', configuration: {'VERSION': '"'+version+'"'})
   add_project_arguments('-include', 'config.h', language: 'c')

   include_dirs = [include_directories(
      'src',
      'src/tk',
      'src/tk/widget'
   )]

   libsdf = static_library('sdf', sdf_source, include_directories: include_dirs, override_options: ['optimization=3'])
   naev_deps += declare_dependency(link_with: libsdf)

   if host_machine.system() == 'darwin'
      add_languages('objc', native: false)
      configure_file(input: 'extras/macos/Info.plist.in', output: 'Info.plist', configuration: app_metadata,
         install: true, install_dir: 'Contents')
      install_data('extras/logos/naev.icns', install_dir: ndata_path)
      naev_source += mac_source
      naevlua_source += mac_source
      naev_deps += dependency('Foundation', required: true )
   endif

   if host_machine.system() == 'windows'
      windows = import('windows')
      icon = files('extras/logos/logo.ico')
      install_data(icon, install_dir: '.')
      res_include = include_directories('extras/logos')
      win_manifest = configure_file(input: 'extras/windows/naev.exe.manifest.in', output: 'naev.exe.manifest', configuration: app_metadata)
      win_rc = configure_file(input: 'extras/windows/resource.rc.in', output: 'resource.rc', configuration: app_metadata)
      naev_source += windows.compile_resources(win_rc, depend_files: [win_manifest, icon], include_directories: res_include)
   endif

   shaders_source = custom_target(
      'generate_shaders',
      command: [python, '@INPUT@'],
      input: 'src/shaders_c_gen.py',
      output: ['shaders.gen.c', 'shaders.gen.h']
   )
   naev_source += shaders_source
   naevlua_source += shaders_source
   colours_source = custom_target(
      'generate_colours',
      command: [python, '@INPUT@'],
      input: 'src/colours_c_gen.py',
      output: ['colours.gen.c', 'colours.gen.h']
   )
   naev_source += colours_source
   naevlua_source += colours_source

   # Generate Rust headers from C
   rust = import('rust')
   merge_h = find_program('utils/build/merge_h.py')
   naevch = custom_target(
      'merge headers',
      input: headers,
      command: [ merge_h, '@INPUT@' ],
      capture: true,
      output: 'naevc.h',
   )


# Check for clang compiler
clang = find_program('clang', required: false)
if not clang.found()
   error('Clang is required for bindgen to find the standard library correctly. See issue: https://github.com/servo/gecko-media/issues/71')
endif

# Check bindgen version
bindgen = find_program('bindgen', version: '>=0.62.0', required: true)

bindgen_args = [
   '--override-abi', 'nlua_package_.*=C-unwind', '--raw-line', '#![allow(non_snake_case, non_camel_case_types, non_upper_case_globals, improper_ctypes)]\npub mod config;'
]
# Handle issues with bindgen and the math.h header
bindgen_blocklist_items = [
   '__mingw_ldbl_type_t',
   'FP_INT_.*',
   'FP_SUBNORMAL*',
   'FP_NORMAL*',
   'FP_NAN*',
   'FP_INFINITE*',
   'FP_ZERO*'
]

foreach item : bindgen_blocklist_items
   bindgen_args += ['--blocklist-item', item]
endforeach

# Invoke bindgen to generate Rust bindings
naevcrs = rust.bindgen(
  input: naevch,
  output: 'naevc.rs',
  include_directories: [include_dirs, '.'],
  dependencies: naev_deps,
  args: bindgen_args,
)

   copydir = find_program('utils/build/copydir.py')
   naevc_crate = custom_target(
      'naevc crate',
      input: [ naevcrs, naevc_crate_cargo, configrs ],
      output: 'naevc',
      command: [ copydir, '@OUTPUT@', '@INPUT@' ],
   )

   # Compiling Naev
   # 1. First, compile all the C code as a static library with meson.
   # 2. Next, compile all the main Rust code as a static library with Cargo.
   # 3. Finally, use meson to link it all together in Rust.

   # First create the static library with C using meson
   naev_clib = static_library(
      'naev', # Has to be called 'naev' like the executable, or things fail to compile (why?)
      naev_source,
      include_directories: include_dirs,
      dependencies: naev_deps,
      install: false)

   # Next handle setting up and passing stuff to Cargo
   msrv = '1.77.2'
   if get_option('debug')
      rust_target = 'debug'
   else
      rust_target = 'release'
   endif
   cargo = find_program('cargo', version:'>= @0@'.format(msrv))
   cargo_data = configuration_data()
   cargo_data.set_quoted('NAME', meson.project_name())
   cargo_data.set_quoted('VERSION', meson.project_version())
   cargo_data.set_quoted('PATH', meson.project_source_root() / 'src' / 'naev.rs')
   cargo_data.set_quoted('NAEVC', naevc_crate.full_path() )
   cargo_toml = configure_file( input: 'Cargo.toml.in', output: 'Cargo.toml', configuration: cargo_data )
   cargo_env = [ 'CARGO_HOME=' + meson.project_build_root() / 'cargo-home' ]
   cargo_options = [ '--manifest-path', cargo_toml ]
   if not get_option('debug')
      cargo_options += ['--release']
   endif
   cargo_options += [ '--target-dir', meson.project_build_root() / 'src' ]

   target_triplet = get_option('target_triplet')
   if target_triplet != ''
      cargo_options += ['--target', target_triplet]
   endif

   naev_rlib = custom_target( 'cargo-build',
      depends: [naevcrs, naevc_crate, naev_clib],
      depend_files: source_rust + cargo_toml,
      #output: 'src', # Dummy directory, hope it doesn't error
      output: 'libnaev.rlib',
      console: true,
      #command: [ 'env', cargo_env, cargo, 'build', cargo_options, ] )
      command: [ 'env', cargo_env, cargo, 'build', cargo_options, '&&', copydir, meson.project_build_root(), 'src' / target_triplet / rust_target / '@OUTPUT@', ] )
   #naev_rlib_cp = custom_target( 'cargo-build-cp',
   #   depends: [naev_rlib, naevcrs, naevc_crate, naev_clib],
   #   output: 'libnaev.rlib',
   #   console: true,
   #   command: [ cp, 'src' / rust_target / 'libnaev.rlib', '@OUTPUT@', ] )
   naev_rlib_lib = library('naev_rlib', naev_rlib)
   # We create naev.rs with naev_rlib as a dependency to force rlib to be
   # compiled first, otherwise meson tries to compile both naev.rs and
   # naev_rlib in parallel and it fails.
   naev_rs = custom_target( 'naevrs',
      output: 'naev.rs',
      input: meson.project_source_root() / 'utils' / 'build' / 'naev.rs',
      depends: [naev_rlib],
      command: [ copydir, meson.project_build_root(), '@INPUT@', ] )

   # Finally, build the executable with Rust again, but using meson to link it all together
   naev_bin = executable(
      'naev',
      sources: naev_rs,
      # Have to make sure Rust uses the dependencies from Cargo
      rust_args: ['--extern', 'naev=libnaev.rlib', '-L', 'src' / target_triplet / rust_target / 'deps', '-L', 'src' / rust_target / 'deps'],
      # Also have to pull in the C dependencies
      dependencies: naev_deps,
      link_with: [naev_rlib_lib],
      export_dynamic: get_option('debug'),
      install: true)

   # Naevlua is unused and unsupported with rust for now.
   #naevlua_bin = executable(
   #   'naevlua',
   #   naevlua_source,
   #   include_directories: include_dirs,
   #   dependencies: naev_deps,
   #   export_dynamic: get_option('debug'),
   #   override_options: ['-DNOMAIN=1'],
   #   install: false)

   gen_authors = find_program(join_paths('utils','build','gen_authors.py'))
   authors = custom_target(
      'authors',
      command: [
         gen_authors,
         '--output', '@OUTPUT0@',
         '--preamble', '@INPUT0@',
         '@INPUT1@', '@INPUT2@',
      ],
      input: files('dat/AUTHORS', 'artwork/gfx/ARTWORK_LICENSE.yaml', 'artwork/snd/SOUND_LICENSE.yaml'),
      output: 'AUTHORS',
      install: true,
      install_dir: ndata_path / 'dat',
   )

   gen_gettext_stats = find_program(join_paths('utils','build','gen_gettext_stats.py'))
   gettext_stats = custom_target(
      'gettext_stats',
      command: [gen_gettext_stats, '--output', '@OUTPUT@', '@INPUT@'],
      input: files('po/' + meson.project_name() + '.pot'),
      output: meson.project_name() + '.txt',
      install: true,
      install_dir: ndata_path / 'dat/gettext_stats',
   )

   gen_zip_overlay = find_program(join_paths('utils','build','gen_zip_overlay.py'))
   gen_zip_command = [gen_zip_overlay, '@OUTPUT@', authors.full_path(), '--cd', 'gettext_stats', gettext_stats.full_path()]
   gen_zip_command += ['--cd', 'outfits/bioship']
   #gen_zip_command += bio_outfits.to_list()
   foreach target: bio_outfits
     gen_zip_command += target
   endforeach
   zip_overlay = custom_target(
      'zip_overlay',
      command: gen_zip_command,
      output: 'meson_overlay.zip',
      depends: [authors, gettext_stats] + bio_outfits,
      build_by_default: true
   )

   naev_py = configure_file(
      input: join_paths('utils','build','naev.py'),
      output: 'naev.py',
      configuration: {
         'build_root': meson.current_build_dir(),
         'source_root': meson.project_source_root(),
         'naev_bin' : naev_bin.full_path(),
         'zip_overlay' : zip_overlay.full_path(),
         'debug' : debug,
         'debug_paranoid' : paranoid,
      }
   )

   gdbinit = configure_file(
      input: join_paths('utils','build','gdbinit.in'),
      output: '.gdbinit',
      configuration: {
         'source_root': meson.project_source_root(),
      }
   )

   lldbinit = configure_file(
      input: join_paths('utils','build','lldbinit.py.in'),
      output: 'lldbinit.py',
      configuration: {
         'source_root': meson.project_source_root(),
      }
   )

   if host_machine.system() not in ['windows', 'darwin']
      install_data(
         'gpl.txt',
         'LICENSE',
         'Readme.md',
         install_dir: get_option('datadir') / 'doc/naev'
      )
   endif
   # TODO: And what if it is 'windows' or 'darwin'?

   install_subdir(
      'dat',
      install_dir: ndata_path,
      # Parts of dat/ are used as inputs to custom build targets, which generate the final installed versions.
      exclude_files: ['AUTHORS', 'outfits/bioship/generate.py', 'outfits/bioship/meson.build', 'scripts/meson.build', 'scripts/lyaml/meson.build', ],
      exclude_directories: 'outfits/bioship/templates',
   )

   install_subdir(
      'artwork',
      install_dir: ndata_path / 'dat',
      exclude_directories: '.git',  # That's a marker used by "git submodule".
      strip_directory: true,
   )

   if host_machine.system() not in ['windows', 'cygwin', 'emscripten', 'android', 'darwin']
      metainfo_file = 'org.naev.Naev.metainfo.xml'

      if (ascli_exe.found())
         # Create desktop-entry file from metainfo
         custom_target('gen-desktop-entry',
            input : [metainfo_file],
            output : ['org.naev.Naev.desktop'],
            command : [ascli_exe, 'make-desktop-file', '@INPUT@', '@OUTPUT@'],
            install: true,
            install_dir: join_paths (get_option ('datadir'), 'applications')
         )
      else
         install_data('org.naev.Naev.desktop', install_dir: join_paths (get_option ('datadir'), 'applications'))
      endif

      install_data(metainfo_file, install_dir: get_option('datadir') / 'metainfo')

      install_data(['extras/logos/logo16.png', 'extras/logos/logo32.png', 'extras/logos/logo64.png', 'extras/logos/logo128.png', 'extras/logos/naev.png'],
             rename : ['16x16/apps/org.naev.Naev.png', '32x32/apps/org.naev.Naev.png', '64x64/apps/org.naev.Naev.png', '128x128/apps/org.naev.Naev.png', '256x256/apps/org.naev.Naev.png'],
             install_dir: get_option('datadir') / 'icons/hicolor')
      install_man('naev.6')
   endif

   subdir('test')

   subdir ('extras')
endif

subdir('po')

####
# Soundtrack
####
if (mutagen.found())
   soundtrackpy = find_program(join_paths('utils','soundtrack.py'))
   custom_target(
      'soundtrack',
      command: [
         soundtrackpy,
         '--csv', 'yes',
         '--source-dir', meson.project_source_root(),
         '--output', '@OUTPUT0@'
      ],
      output: [
         'naev-' + meson.project_version() + '-soundtrack.zip',
         'naev-' + meson.project_version() + '-soundtrack.csv'
      ]
   )
endif

####
# luacheckrc
####
luacheckrc_extractor = find_program(join_paths('utils','luacheckrc_extractor.py'))
custom_target(
  'luacheckrc_gen',
  build_by_default: true,
  command: [
    luacheckrc_extractor,
    nlua_source,
    '--output',
    join_paths(meson.current_source_dir(),'utils','@OUTPUT@'),
  ],
  output: [
    'luacheckrc_gen.lua',
  ]
)<|MERGE_RESOLUTION|>--- conflicted
+++ resolved
@@ -18,13 +18,6 @@
 # Tools
 cc = meson.get_compiler('c')
 c_args = cc.get_supported_arguments([
-<<<<<<< HEAD
-    '-Wno-pedantic',
-    '-Wshadow',
-    '-fno-signed-zeros',
-    '-D_XOPEN_SOURCE=700'
-])
-=======
    '-Wno-pedantic',
    '-Wshadow',
    '-fno-signed-zeros'
@@ -36,7 +29,6 @@
    c_args += ['-D_USE_MATH_DEFINES']
 endif
 
->>>>>>> 3b48bb65
 add_project_arguments(c_args, language: 'c')
 
 # Python module checks (For AUTHORS generation and soundtrack generation)
@@ -123,13 +115,8 @@
    sdl = dependency('sdl2', version: '>=2.0.26', required: true)
    sdl_image = dependency('SDL2_image', required: true)
    libunibreak = dependency('libunibreak', required: true, version: '>=4.0', fallback: ['libunibreak'], static: get_option('steamruntime'))
-<<<<<<< HEAD
    cmark = dependency('libcmark', required: true, version: '>=0.31.0', fallback: ['cmark', 'cmark_dep'], static: get_option('steamruntime'))
-   yaml = dependency('yaml-0.1', required: true, version: '>=0.2.5', fallback: ['libyaml', 'yaml_dep'], static: get_option('steamruntime'))
-=======
-   cmark = dependency('libcmark', required: true, version: '>=0.29.0', fallback: ['cmark', 'cmark_dep'], static: get_option('steamruntime'))
    yaml = dependency('yaml-0.1', required: true, version: '>=0.2.5', fallback: ['libyaml', 'yaml_dep'], static: get_option('steamruntime'), default_options: ['c_std=c89'])
->>>>>>> 3b48bb65
 
    # TODO replace nfd with SDL3 native functions when possible
    nfd = dependency('nfd', required: false, static: true)
