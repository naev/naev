--- conflicted
+++ resolved
@@ -1,10 +1,5 @@
-<<<<<<< HEAD
 project('naev', ['c','rust'],
-   version : '0.13.0-alpha.2',
-=======
-project('naev', 'c',
    version : '0.13.0-alpha.5',
->>>>>>> 3e89b507
    default_options : [
       'optimization=g',
       'c_std=c11',
