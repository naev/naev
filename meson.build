--- conflicted
+++ resolved
@@ -1,10 +1,5 @@
-<<<<<<< HEAD
 project('naev', ['c','rust'],
-   version : '0.12.0-beta.3',
-=======
-project('naev', 'c',
    version : '0.12.0',
->>>>>>> 9a899de3
    default_options : [
       'optimization=g',
       'c_std=gnu11',
