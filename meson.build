<<<<<<< HEAD
project('naev', ['c','rust'],
   version : '0.13.0-alpha.5',
=======
project('naev', 'c',
   version : '0.13.0-alpha.6',
>>>>>>> 2b1b9e76
   default_options : [
      'optimization=g',
      'c_std=c11',
      'werror=false',
      'warning_level=3',
      'rust_std=2024',
   ],
   # Requires meson 1.7.0 for rust_std=2024
   meson_version: '>=1.7.0')

copyright_year = 2025
forced_fallbacks = get_option('force_fallback_for')

issue_address = 'https://github.com/naev/naev/issues'
copyright_holder = 'Naev Dev Team'

# Tools
cc = meson.get_compiler('c')
c_args = cc.get_supported_arguments([
   '-Wno-pedantic',
   '-Wshadow',
   '-fno-signed-zeros'
])

if host_machine.system() == 'linux'
   c_args += ['-D_XOPEN_SOURCE=700']
elif host_machine.system() == 'windows'
   c_args += ['-D_USE_MATH_DEFINES']
elif host_machine.system() == 'darwin'
   c_args += ['-D_DARWIN_C_SOURCE', '-D_POSIX_C_SOURCE=200809L']
endif

add_project_arguments(c_args, language: 'c')

# Python module checks (For AUTHORS generation and soundtrack generation)
python_module = import('python')
python = python_module.find_installation('python3', required: true)
pyyaml = python_module.find_installation('python3', modules: ['yaml'], required: true)
mutagen = python_module.find_installation('python3', modules: ['mutagen'], required: false)

subdir('utils')

# Version Generation
version_result = run_command(gen_version, '-v', 'v'+meson.project_version(), check: true)
version = version_result.stdout().strip()
meson.add_dist_script(add_to_package, 'dat/VERSION')
summary('tag', version)

# Initialization
ndata_path = get_option('ndata_path')
if ndata_path == ''
   ndata_path = get_option('datadir') / 'naev'
endif
summary('NData Path', ndata_path, section: 'Features')

# Subdirs
subdir('src')
subdir('dat/outfits/bioship') # Has to be before naevpedia
subdir('dat/naevpedia')
subdir('dat/scripts')
subdir('docs')

####
# Naev
####
buildExec = get_option('executable')
if buildExec.disabled() == false
   config_data = configuration_data()
   app_metadata = configuration_data()  # For Info.plist, resource.rc, etc.
   naev_deps = []
   debug = get_option('debug')
   debug_arrays = get_option('debug_arrays')
   tracy = get_option('tracy')
   paranoid = get_option('paranoid')
   # The next three are sometimes expected by GNU tools and headers, sometimes for mere existence. Provide stable values.
   config_data.set_quoted('PACKAGE', meson.project_name())
   config_data.set_quoted('PACKAGE_NAME', meson.project_name())
   config_data.set_quoted('PACKAGE_VERSION', meson.project_version())
   config_data.set_quoted('PKGDATADIR', get_option('prefix') / ndata_path)
   config_data.set_quoted('HOST', host_machine.system() + '-' + host_machine.cpu_family())
   # Cut out the numeric fields from our SemVer <major>.<minor>.<rev>[-pre_release][+build] for OS versioning.
   app_metadata.set('VERSION', meson.project_version())
   app_metadata.set('VMAJOR', meson.project_version().split('.')[0])
   app_metadata.set('VMINOR', meson.project_version().split('.')[1])
   app_metadata.set('VREV', meson.project_version().split('.')[2].split('-')[0].split('+')[0])
   app_metadata.set('YEAR', copyright_year)
   app_metadata.set('COPYRIGHT', copyright_holder)
   config_data.set('DEBUG', debug ? 1 : false)
   config_data.set('DEBUG_ARRAYS', debug_arrays ? 1 : false)
   config_data.set('DEBUGGING', debug ? 1 : false)
   config_data.set('DEBUG_PARANOID', paranoid ? 1 : false)
   summary('Enabled' , debug       , section: 'Debug', bool_yn: true)
   summary('Paranoid', paranoid    , section: 'Debug', bool_yn: true)
   summary('Arrays'  , debug_arrays, section: 'Debug', bool_yn: true)

   # Some OS voodoo TODO these are not very correct, but ported from ncompat.h . Maybe use .system?
   has_posix = host_machine.system()=='darwin' or cc.compiles('''#if !(defined(__unix) || defined(__unix__))
#error "Not unix"
#endif
int main (void) { return 0; }''')
   # Version below requires meson 1.3.0 or later, so just use the horrible hack above for now
   #has_posix = cc.has_define('__unix__') or cc.has_define('__unix') or host_machine.system()=='darwin'
   config_data.set10('HAS_POSIX', has_posix)
   config_data.set10('HAS_UNIX', has_posix)

   ### Hard deps (required: true)

   naev_deps += cc.find_library('m', required : false)

   enet = dependency('libenet', required: true, version: '>=1.3', fallback: ['enet', 'enet_dep'], static: get_option('steamruntime'))
   pcre2 = dependency('libpcre2-8', fallback : ['pcre2', 'libpcre2_8'], static: get_option('steamruntime'))
   sdl = dependency('sdl2', version: '>=2.0.26', required: true)
   sdl_image = dependency('SDL2_image', required: true)
   libunibreak = dependency('libunibreak', required: true, version: '>=4.0', fallback: ['libunibreak'], static: get_option('steamruntime'))
   cmark = dependency('libcmark', required: true, version: '>=0.31.0', fallback: ['cmark', 'cmark_dep'], static: get_option('steamruntime'))
   yaml = dependency('yaml-0.1', required: true, version: '>=0.2.5', fallback: ['libyaml', 'yaml_dep'], static: get_option('steamruntime'), default_options: ['c_std=c89'])

   # Due to linking quirks with Windows, lets avoid static linking nfd for now
   if host_machine.system() in ['windows', 'darwin']
      static_nfd = false
   else
      static_nfd = true
   endif

   # TODO replace nfd with SDL3 native functions when possible
   nfd = dependency('nfd', required: false, static: static_nfd)
   if not nfd.found()
      nfd = dependency('nativefiledialog-extended', required: true, fallback: ['nativefiledialog-extended'], static: static_nfd)
   endif

   libxml2 = dependency('libxml-2.0', required: false)
   if not libxml2.found()
      libxml2 = cc.find_library('xml2', required: true)  # e.g., MacOSX SDK
   endif

   use_system_physfs = ('physfs' not in forced_fallbacks and 'forcefallback' != get_option('wrap_mode'))
   if use_system_physfs
      system_physfs = dependency('physfs', required: false, static: get_option('steamruntime'))
      if not system_physfs.found()
         system_physfs = cc.find_library('physfs', required: false, has_headers: ['physfs.h'])
      endif
      use_system_physfs = system_physfs.found()
   endif
   naev_deps += use_system_physfs ? system_physfs : subproject('physfs').get_variable('physfs_dep')

   naev_deps += [
      cmark,
      yaml,
      enet,
      dependency('freetype2', required: true),
      libunibreak,
      libxml2,
      pcre2,
      sdl,
      sdl_image,
      nfd,
      dependency('libpng', required: true),
      dependency('libwebp', required: true, static: get_option('steamruntime')),
   ]

   # Lua
   useLuaJIT = get_option('luajit')
   lua = dependency('', required: false)
   if useLuaJIT.disabled() == false
      lua = dependency('luajit', fallback: ['luajit', 'luajit_dep'], required: useLuaJIT, static: get_option('steamruntime'), default_options: ['c_std=gnu99', 'luajit=false'])
   endif
   config_data.set10('HAVE_LUAJIT', lua.found())
   summary('LuaJIT', lua.found(), section: 'Features', bool_yn: true)

   if not lua.found()
      lua = dependency('lua51', fallback: ['lua', 'lua_dep'], required: true)
   endif

   naev_deps += [lua]

   # Lua Libraries
   lyaml = subproject('lyaml').get_variable('lyaml_dep')
   naev_deps += [lyaml]

   # Linear Algebra
   use_system_glpk = ('glpk' not in forced_fallbacks and 'forcefallback' != get_option('wrap_mode'))
   use_system_suitesparse = ('SuiteSparse' not in forced_fallbacks and 'forcefallback' != get_option('wrap_mode'))

   if use_system_glpk
      system_glpk = cc.find_library('glpk', required: false, has_headers: ['glpk.h'])
      use_system_glpk = system_glpk.found()
   endif
   naev_deps += use_system_glpk ? system_glpk : subproject('glpk').get_variable('glpk_dep')

   if use_system_suitesparse
      message('Note: Naev needs the following SuiteSparse libraries: amd, colamd, cholmod, and either csparse or cxsparse. ' +
              'It can use its own copies if you run "meson configure --force-fallback-for=SuiteSparse".')
      foreach csparse_name : ['cxsparse', 'csparse']
         system_csparse = cc.find_library(csparse_name, required: false)
         if system_csparse.found()
            break
         endif
      endforeach
      if system_csparse.found()
         naev_deps += system_csparse
         config_data.set10('HAVE_SUITESPARSE_CS_H', cc.has_header('suitesparse/cs.h'))
      else
         error('Failed to find an installation of c[x]sparse. See above note about SuiteSparse.')
      endif

      system_cholmod = cc.find_library('cholmod', required: false)
      if system_cholmod.found()
         naev_deps += system_cholmod
         config_data.set10('HAVE_SUITESPARSE_CHOLMOD_H', cc.has_header('suitesparse/cholmod.h'))
      else
         error('Failed to find an installation of cholmod. See above note about SuiteSparse.')
      endif

      naev_deps += cc.find_library('amd', required: true)
      naev_deps += cc.find_library('ccolamd', required: false)
      naev_deps += cc.find_library('colamd', required: true)
      naev_deps += cc.find_library('lapack', required: false)
      naev_deps += cc.find_library('metis', required: false)
      naev_deps += cc.find_library('suitesparseconfig', required: true)
   else
      naev_deps += subproject('SuiteSparse').get_variable('SuiteSparse_dep')
   endif

   if get_option('steamruntime')
      blas = cc.find_library('openblas', required: true, static: true)
   elif get_option('blas') == 'Accelerate'
      blas = dependency('Accelerate', required: true)
   else
      blas = cc.find_library(get_option('blas'), required: true)
   endif

   naev_deps += blas

   ### Soft deps (required: false)

   # libdl can be used for debugging stack traces. On non-Windows platforms, GLAD relies on dlopen().
   glad_requires_libdl = not cc.has_header('windows.h')
   if glad_requires_libdl or debug
     # TODO maybe use dependency('dl') instead of find_library. Requires meson 0.62, however.
     # ref: https://mesonbuild.com/Dependencies.html#dl-libdl
     libdl = cc.find_library('dl', required: false )
     if libdl.found()
       naev_deps += libdl
     elif host_machine.system()=='windows'
       naev_deps += subproject('dlfcn-win32').get_variable('dl_dep')
     endif
   endif

   if get_option('debug')
      libbacktrace = cc.find_library('backtrace', has_headers: 'backtrace.h', required: false)
      if not libbacktrace.found() or 'backtrace' in forced_fallbacks or 'libbacktrace' in forced_fallbacks or get_option('wrap_mode') == 'forcefallback'
         libbacktrace = dependency('backtrace', fallback: ['libbacktrace', 'libbacktrace_dep'], required: true)
      endif
      naev_deps += libbacktrace
   endif

   # Appstream (Used for generating desktop files and verifying metadata)
   ascli_exe = find_program('appstreamcli', version: '>=0.12.9', required: false)

   # Luacheck (linter) wrapper
   luacheck = find_program('luacheck', required: false)
   nluacheck = find_program(join_paths('utils','nluacheck.py'))

   # Audio
   openal = dependency('openal', required: true)
   vorbis = dependency('vorbis', required: true)
   vorbisfile = dependency('vorbisfile', required: true)
   ogg = dependency('ogg', required: true)  # Transitive dependency. At least some MSYS2 build envs may miss it.

   naev_deps += [openal, ogg, vorbis, vorbisfile]

   have_tracy = false
   if tracy
      if not debug
         error('tracy requires a debug build!')
      endif
      use_system_tracy = ('tracy' not in forced_fallbacks and 'forcefallback' != get_option('wrap_mode'))
      if use_system_tracy
         system_tracy = cc.find_library('tracy', required: false, has_headers: ['tracy/TracyC.h'] )
         use_system_tracy = system_tracy.found()
      endif
      naev_deps += use_system_tracy ? system_tracy : subproject('tracy').get_variable('tracy_dep')
      config_data.set10('HAVE_TRACY', true)
      config_data.set10('TRACY_ENABLE', true) # Needed for tracy to actually work
      have_tracy = true
   endif
   summary('tracy', have_tracy, section: 'Debug', bool_yn: true )

   # Standard library feature tests
   config_data.set10('HAVE_FEENABLEEXCEPT', cc.has_header_symbol('fenv.h', 'feenableexcept', prefix: '#define _GNU_SOURCE'))
   config_data.set10('HAVE_ALLOCA_H', cc.has_header('alloca.h'))
   config_data.set10('HAVE_FENV_H', cc.has_header('fenv.h'))
   config_data.set10('HAVE_MALLOC_H', cc.has_header('malloc.h'))
   # SDL_strndup and SDL_strnstr is in SDL3, so we can remove this once it is released
   # strndup() detection must work around this bug: https://github.com/mesonbuild/meson/issues/3672
   config_data.set10('HAVE_STRNDUP', cc.has_header_symbol('string.h', 'strndup') and cc.has_function('strndup'))
   config_data.set10('HAVE_STRNSTR', cc.has_function('strnstr'))
   config_data.set10('HAVE_SIGACTION', cc.has_function('sigaction'))
   config_data.set10('HAVE_STRSIGNAL', cc.has_function('strsignal'))
   # BLAS include tests
   cblas_test = '\nint main (void) { double x = 0; return (int)cblas_ddot( 1, &x, 1, &x, 1 ); }'
   config_data.set10('HAVE_ACCELERATE_ACCELERATE_H', cc.links('#include <Accelerate/Accelerate.h>' + cblas_test, dependencies: blas))
   config_data.set10('HAVE_CBLAS_H', cc.links('#include <cblas.h>' + cblas_test, dependencies: blas))
   config_data.set10('HAVE_CBLAS_OPENBLAS_H', cc.links('#include <cblas_openblas.h>' + cblas_test, dependencies: blas))
   config_data.set10('HAVE_CBLAS_HYPHEN_OPENBLAS_H', cc.links('#include <cblas-openblas.h>' + cblas_test, dependencies: blas))
   config_data.set10('HAVE_OPENBLAS_CBLAS_H', cc.links('#include <openblas/cblas.h>' + cblas_test, dependencies: blas))
   config_data.set10('HAVE_F77BLAS_H', cc.has_header('f77blas.h', dependencies: blas))
   config_data.set10('HAVE_OPENBLAS_F77BLAS_H', cc.has_header('openblas/f77blas.h', dependencies: blas))

   ### Generated sources

   # Generated headers
   configure_file(output: 'config.h', configuration: config_data)
   configure_file(output: 'naev_build_version.h', configuration: {'VERSION': '"'+version+'"'})
   add_project_arguments('-include', 'config.h', language: 'c')

   include_dirs = [include_directories(
      'src',
      'src/tk',
      'src/tk/widget'
   )]

   libsdf = static_library('sdf', sdf_source, include_directories: include_dirs, override_options: ['optimization=3'])
   naev_deps += declare_dependency(link_with: libsdf)

   if host_machine.system() == 'darwin'
      add_languages('objc', native: false)
      configure_file(input: 'extras/macos/Info.plist.in', output: 'Info.plist', configuration: app_metadata,
         install: true, install_dir: 'Contents')
      install_data('extras/logos/naev.icns', install_dir: ndata_path)
      naev_source += mac_source
      naevlua_source += mac_source
      naev_deps += dependency('Foundation', required: true )
   endif

   if host_machine.system() == 'windows'
      windows = import('windows')
      icon = files('extras/logos/logo.ico')
      install_data(icon, install_dir: '.')
      res_include = include_directories('extras/logos')
      win_manifest = configure_file(input: 'extras/windows/naev.exe.manifest.in', output: 'naev.exe.manifest', configuration: app_metadata)
      win_rc = configure_file(input: 'extras/windows/resource.rc.in', output: 'resource.rc', configuration: app_metadata)
      naev_source += windows.compile_resources(win_rc, depend_files: [win_manifest, icon], include_directories: res_include)
   endif

   shaders_source = custom_target(
      'generate_shaders',
      command: [python, '@INPUT@'],
      input: 'src/shaders_c_gen.py',
      output: ['shaders.gen.c', 'shaders.gen.h']
   )
   naev_source += shaders_source
   naevlua_source += shaders_source
   colours_source = custom_target(
      'generate_colours',
      command: [python, '@INPUT@'],
      input: 'src/colours_c_gen.py',
      output: ['colours.gen.c', 'colours.gen.h']
   )
   naev_source += colours_source
   naevlua_source += colours_source

   # Generate Rust headers from C
   rust = import('rust')
   merge_h = find_program('utils/build/merge_h.py')
   naevch = custom_target(
      'merge headers',
      input: headers,
      command: [ merge_h, '@INPUT@' ],
      capture: true,
      output: 'naevc.h',
   )


# Check for clang compiler
clang = find_program('clang', required: false)
if not clang.found()
   error('Clang is required for bindgen to find the standard library correctly. See issue: https://github.com/servo/gecko-media/issues/71')
endif

# Check bindgen version
# We'll need https://github.com/rust-lang/rust-bindgen/pull/3124 (should be next version after 0.71.1) to compile without warnings with 2024 rust
bindgen = find_program('bindgen', version: '>=0.62.0', required: true)

bindgen_args = [
   '--wrap-unsafe-ops', # Needed to try to lower warnings with 2024 rust https://github.com/rust-lang/rust-bindgen/issues/3147
   '--override-abi', 'nlua_package_.*=C-unwind',
   '--override-abi', 'cli_print=C-unwind',
   '--override-abi', 'cli_printRaw=C-unwind',
   '--override-abi', 'cli_warn=C-unwind',
   '--raw-line', '#![allow(non_snake_case, non_camel_case_types, non_upper_case_globals, improper_ctypes)]\npub mod config;',

]
# Handle issues with bindgen and the math.h header
bindgen_blocklist_items = [
   '__mingw_ldbl_type_t',
   'FP_INT_.*',
   'FP_SUBNORMAL*',
   'FP_NORMAL*',
   'FP_NAN*',
   'FP_INFINITE*',
   'FP_ZERO*'
]

foreach item : bindgen_blocklist_items
   bindgen_args += ['--blocklist-item', item]
endforeach

# Target we are cross-compiling for
target_triplet = get_option('target_triplet')

# meson doesn't automatically forward the C arguments to bindgen, so we have to do that ourselves...
# Related issue https://github.com/mesonbuild/meson/issues/13591
# We are setting this now in the github actions with BINDGEN_EXTRA_CLANG_ARGS.
#bindgen_cargs = []
#if target_triplet != ''
#  bindgen_cargs += ['--target='+target_triplet]
#endif

# Invoke bindgen to generate Rust bindings
naevcrs = rust.bindgen(
  input: naevch,
  output: 'naevc.rs',
  include_directories: [include_dirs, '.'],
  dependencies: naev_deps,
  language: 'c',
  args: bindgen_args,
  #c_args: bindgen_cargs,
)

   copydir = find_program('utils/build/copydir.py')
   naevc_crate = custom_target(
      'naevc crate',
      input: [ naevcrs, naevc_crate_cargo, configrs ],
      output: 'naevc',
      command: [ copydir, '@OUTPUT@', '@INPUT@' ],
   )

   # Compiling Naev
   # 1. First, compile all the C code as a static library with meson.
   # 2. Next, compile all the main Rust code as a static library with Cargo.
   # 3. Finally, use meson to link it all together in Rust.

   # First create the static library with C using meson
   naev_clib = static_library(
      'naev', # Has to be called 'naev' like the executable, or things fail to compile (why?)
      naev_source,
      include_directories: include_dirs,
      dependencies: naev_deps,
      install: false)

   # Next handle setting up and passing stuff to Cargo
   msrv = '1.77.2'
   if get_option('debug')
      rust_target = 'debug'
   else
      rust_target = 'release'
   endif
   cargo = find_program('cargo', version:'>= @0@'.format(msrv))
   cargo_data = configuration_data()
   cargo_data.set_quoted('NAME', meson.project_name())
   cargo_data.set_quoted('VERSION', meson.project_version())
   cargo_data.set_quoted('PATH', meson.project_source_root() / 'src' / 'naev.rs')
   cargo_data.set_quoted('NAEVC', naevc_crate.full_path() )
   cargo_toml = configure_file( input: 'Cargo.toml.in', output: 'Cargo.toml', configuration: cargo_data )
   cargo_env = [ 'CARGO_HOME=' + meson.project_build_root() / 'cargo-home' ]
   cargo_options = [ '--manifest-path', cargo_toml ]
   if not get_option('debug')
      cargo_options += ['--release']
   endif
   cargo_options += [ '--target-dir', meson.project_build_root() / 'src' ]
   if target_triplet != ''
      cargo_options += ['--target', target_triplet]
   endif

   naev_rlib = custom_target( 'cargo-build',
      depends: [naevcrs, naevc_crate, naev_clib],
      depend_files: source_rust + cargo_toml,
      #output: 'src', # Dummy directory, hope it doesn't error
      output: 'libnaev.rlib',
      console: true,
      #command: [ 'env', cargo_env, cargo, 'build', cargo_options, ] )
      command: [ 'env', cargo_env, cargo, 'build', cargo_options, '&&', copydir, meson.project_build_root(), 'src' / target_triplet / rust_target / '@OUTPUT@', ] )
   #naev_rlib_cp = custom_target( 'cargo-build-cp',
   #   depends: [naev_rlib, naevcrs, naevc_crate, naev_clib],
   #   output: 'libnaev.rlib',
   #   console: true,
   #   command: [ cp, 'src' / rust_target / 'libnaev.rlib', '@OUTPUT@', ] )
   naev_rlib_lib = library('naev_rlib', naev_rlib)
   # We create naev.rs with naev_rlib as a dependency to force rlib to be
   # compiled first, otherwise meson tries to compile both naev.rs and
   # naev_rlib in parallel and it fails.
   naev_rs = custom_target( 'naevrs',
      output: 'naev.rs',
      input: meson.project_source_root() / 'utils' / 'build' / 'naev.rs',
      depends: [naev_rlib],
      command: [ copydir, meson.project_build_root(), '@INPUT@', ] )

   # Lets make sure that we only enable export_dynamic if we aren't using macos or windows
   if host_machine.system() in ['windows', 'darwin']
      use_export_dynamic = false
   else
      use_export_dynamic = get_option('debug')
   endif

   # Finally, build the executable with Rust again, but using meson to link it all together
   naev_bin = executable(
      'naev',
      sources: naev_rs,
      # Have to make sure Rust uses the dependencies from Cargo
      rust_args: ['--extern', 'naev=libnaev.rlib', '-L', 'src' / target_triplet / rust_target / 'deps', '-L', 'src' / rust_target / 'deps'],
      # Also have to pull in the C dependencies
      dependencies: naev_deps,
      link_with: [naev_rlib_lib],
      export_dynamic: use_export_dynamic,
      install: true)

   # Naevlua is unused and unsupported with rust for now.
   #naevlua_bin = executable(
   #   'naevlua',
   #   naevlua_source,
   #   include_directories: include_dirs,
   #   dependencies: naev_deps,
   #   export_dynamic: get_option('debug'),
   #   override_options: ['-DNOMAIN=1'],
   #   install: false)

   gen_authors = find_program(join_paths('utils','build','gen_authors.py'))
   authors = custom_target(
      'authors',
      command: [
         gen_authors,
         '--output', '@OUTPUT0@',
         '--preamble', '@INPUT0@',
         '@INPUT1@', '@INPUT2@',
      ],
      input: files('dat/AUTHORS', 'artwork/gfx/ARTWORK_LICENSE.yaml', 'artwork/snd/SOUND_LICENSE.yaml'),
      output: 'AUTHORS',
      install: true,
      install_dir: ndata_path / 'dat',
   )

   gen_gettext_stats = find_program(join_paths('utils','build','gen_gettext_stats.py'))
   gettext_stats = custom_target(
      'gettext_stats',
      command: [gen_gettext_stats, '--output', '@OUTPUT@', '@INPUT@'],
      input: files('po/' + meson.project_name() + '.pot'),
      output: meson.project_name() + '.txt',
      install: true,
      install_dir: ndata_path / 'dat/gettext_stats',
   )

   gen_zip_overlay = find_program(join_paths('utils','build','gen_zip_overlay.py'))
   gen_zip_command = [gen_zip_overlay, '@OUTPUT@', authors.full_path(), '--cd', 'gettext_stats', gettext_stats.full_path()]
   gen_zip_command += ['--cd', 'outfits/bioship']
   #gen_zip_command += bio_outfits.to_list()
   foreach target: bio_outfits
     gen_zip_command += target
   endforeach
   zip_overlay = custom_target(
      'zip_overlay',
      command: gen_zip_command,
      output: 'meson_overlay.zip',
      depends: [authors, gettext_stats] + bio_outfits,
      build_by_default: true
   )

   naev_py = configure_file(
      input: join_paths('utils','build','naev.py'),
      output: 'naev.py',
      configuration: {
         'build_root': meson.current_build_dir(),
         'source_root': meson.project_source_root(),
         'naev_bin' : naev_bin.full_path(),
         'zip_overlay' : zip_overlay.full_path(),
         'debug' : debug,
         'debug_paranoid' : paranoid,
      }
   )

   gdbinit = configure_file(
      input: join_paths('utils','build','gdbinit.in'),
      output: '.gdbinit',
      configuration: {
         'source_root': meson.project_source_root(),
      }
   )

   lldbinit = configure_file(
      input: join_paths('utils','build','lldbinit.py.in'),
      output: 'lldbinit.py',
      configuration: {
         'source_root': meson.project_source_root(),
      }
   )

   if host_machine.system() not in ['windows', 'darwin']
      install_data(
         'gpl.txt',
         'LICENSE',
         'Readme.md',
         install_dir: get_option('datadir') / 'doc/naev'
      )
   endif
   # TODO: And what if it is 'windows' or 'darwin'?

   install_subdir(
      'dat',
      install_dir: ndata_path,
      # Parts of dat/ are used as inputs to custom build targets, which generate the final installed versions.
      exclude_files: ['AUTHORS', 'outfits/bioship/generate.py', 'outfits/bioship/meson.build', 'scripts/meson.build', 'scripts/lyaml/meson.build', ],
      exclude_directories: 'outfits/bioship/templates',
   )

   install_subdir(
      'artwork',
      install_dir: ndata_path / 'dat',
      exclude_directories: '.git',  # That's a marker used by "git submodule".
      strip_directory: true,
   )

   if host_machine.system() not in ['windows', 'cygwin', 'emscripten', 'android', 'darwin']
      metainfo_file = 'org.naev.Naev.metainfo.xml'

      if (ascli_exe.found())
         # Create desktop-entry file from metainfo
         custom_target('gen-desktop-entry',
            input : [metainfo_file],
            output : ['org.naev.Naev.desktop'],
            command : [ascli_exe, 'make-desktop-file', '@INPUT@', '@OUTPUT@'],
            install: true,
            install_dir: join_paths (get_option ('datadir'), 'applications')
         )
      else
         install_data('org.naev.Naev.desktop', install_dir: join_paths (get_option ('datadir'), 'applications'))
      endif

      install_data(metainfo_file, install_dir: get_option('datadir') / 'metainfo')

      install_data(['extras/logos/logo16.png', 'extras/logos/logo32.png', 'extras/logos/logo64.png', 'extras/logos/logo128.png', 'extras/logos/naev.png'],
             rename : ['16x16/apps/org.naev.Naev.png', '32x32/apps/org.naev.Naev.png', '64x64/apps/org.naev.Naev.png', '128x128/apps/org.naev.Naev.png', '256x256/apps/org.naev.Naev.png'],
             install_dir: get_option('datadir') / 'icons/hicolor')
      install_man('naev.6')
   endif

   subdir('test')

   subdir ('extras')
endif

subdir('po')

####
# Soundtrack
####
if (mutagen.found())
   soundtrackpy = find_program(join_paths('utils','soundtrack.py'))
   custom_target(
      'soundtrack',
      command: [
         soundtrackpy,
         '--csv', 'yes',
         '--source-dir', meson.project_source_root(),
         '--output', '@OUTPUT0@'
      ],
      output: [
         'naev-' + meson.project_version() + '-soundtrack.zip',
         'naev-' + meson.project_version() + '-soundtrack.csv'
      ]
   )
endif

####
# luacheckrc
####
luacheckrc_extractor = find_program(join_paths('utils','luacheckrc_extractor.py'))
custom_target(
  'luacheckrc_gen',
  build_by_default: true,
  command: [
    luacheckrc_extractor,
    nlua_source,
    '--output',
    join_paths(meson.current_source_dir(),'utils','@OUTPUT@'),
  ],
  output: [
    'luacheckrc_gen.lua',
  ]
)<|MERGE_RESOLUTION|>--- conflicted
+++ resolved
@@ -1,10 +1,5 @@
-<<<<<<< HEAD
-project('naev', ['c','rust'],
-   version : '0.13.0-alpha.5',
-=======
-project('naev', 'c',
+project('naev', ['c', 'rust'],
    version : '0.13.0-alpha.6',
->>>>>>> 2b1b9e76
    default_options : [
       'optimization=g',
       'c_std=c11',
