on: [push, pull_request]

name: CI

concurrency:
  group: ${{ github.workflow }}-${{ github.head_ref || github.run_id }}
  cancel-in-progress: true

permissions: {}
jobs:
  "Package_Source":
    permissions:
      contents: read  #  to fetch code (actions/checkout)

    runs-on: ubuntu-latest
    container:
      image: "ghcr.io/naev/naev-release:latest"

    steps:
      - name: Checkout Naev Repository
        uses: actions/checkout@v4
        with:
          path: source
          fetch-depth: 1
          submodules: true

      - name: Configure Rust
        uses: actions-rust-lang/setup-rust-toolchain@v1
        with:
          target: "x86_64-unknown-linux-gnu"
          override: true

      - name: Install bindgen-cli
        uses: baptiste0928/cargo-install@v3
        with:
          crate: bindgen-cli

      - name: Package Dist
        run: |
          meson setup build source -Dexecutable=disabled -Ddocs_c=disabled -Ddocs_lua=disabled
          meson dist -C build --no-tests --include-subprojects

      - name: Upload Dist Artifact
        uses: actions/upload-artifact@v4
        with:
          name: naev-dist-${{ github.sha }}
          path: ${{ github.workspace }}/build/meson-dist/*

  "Linux_Compile_Naev":
    needs: "Package_Source"
    defaults:
      run:
        shell: bash
    strategy:
      fail-fast: false
      matrix:
        include:
          - image: naev-steamruntime
            config: linux_steamruntime.ini
            wrap_mode: default
            target: x86_64-unknown-linux-gnu

    runs-on: ubuntu-latest
    container:
      image: "ghcr.io/naev/${{ matrix.image }}:latest"
      volumes:
        - ${{ github.workspace }}:${{ github.workspace }}

    steps:
      - name: Get Source
        uses: actions/download-artifact@v4
        with:
          name: naev-dist-${{ github.sha }}

      - name: Extract Source
        run: |
          mkdir source
          tar -xf naev-*.tar.xz -C source --strip 1

      - name: Configure Rust
        uses: actions-rust-lang/setup-rust-toolchain@v1
        with:
          target: "${{ matrix.target }}"
          override: true

      - name: Install bindgen-cli
        uses: baptiste0928/cargo-install@v3
        with:
          crate: bindgen-cli

      - name: Meson Setup
        id: setup
        run: |
          meson setup build source \
              --native-file='source/utils/build/${{ matrix.config }}' \
              --buildtype=debug \
              --wrap-mode=${{ matrix.wrap_mode }} \
              --force-fallback-for=sdl2_image,glpk,SuiteSparse \
              -Dsteamruntime=false \
              -Dprefix="/usr" \
              -Db_lto=true \
              -Dinstaller=false \
              -Db_lto=true \
              -Dauto_features=enabled \
              -Ddocs_c=disabled \
              -Ddocs_lua=disabled

      - name: Upload Setup Log
        uses: actions/upload-artifact@v4
        if: ${{ success() || steps.setup.outcome == 'failure' }}
        with:
          name: ${{ matrix.image }}-${{ github.sha }}-setup-log
          path: ${{ github.workspace }}/build/meson-logs/meson-log.txt

      - name: Meson Compile
        id: compile
        run: |
          meson compile -C build

      - name: Upload Compile Log
        uses: actions/upload-artifact@v4
        if: ${{ success() || steps.compile.outcome == 'failure' }}
        with:
          name: ${{ matrix.image }}-${{ github.sha }}-compile-log
          path: ${{ github.workspace }}/build/meson-logs/meson-log.txt

      - name: Upload Build Artifacts
        uses: actions/upload-artifact@v4
        with:
          name: ${{ matrix.image }}-${{ github.sha }}-buildArtifacts
          path: ${{ github.workspace }}/build

      - name: Test Install
        id: install
        run: |
          meson install -C build
        env:
          DESTDIR: "${{ github.workspace }}/staging"

      - name: Upload Install Log
        uses: actions/upload-artifact@v4
        if: ${{ success() || steps.install.outcome == 'failure' }}
        with:
          name: ${{ matrix.image }}-${{ github.sha }}-install-log
          path: ${{ github.workspace }}/build/meson-logs/meson-log.txt

      - name: Compile AppImage
        id: appimageCompile
        run: |
          if [[ "$IMAGE_NAME" =~ "naev-steamfrankenruntime" ]]; then
              ./source/utils/buildAppImage.sh -d -s source -b appImageBuild | tee appImageBuildLog.txt
              ls ${{ github.workspace }}/appImageBuild/dist/AppDir >/dev/null || exit
          else
            ./source/utils/buildAppImage.sh -d -i -s source -b appImageBuild | tee appImageBuildLog.txt
            ls ${{ github.workspace }}/appImageBuild/dist/*.AppImage >/dev/null || exit
          fi

      - name: Upload AppImage Compile Log
        uses: actions/upload-artifact@v4
        if: ${{ (success() || steps.appimageCompile.outcome == 'failure') }}
        with:
          name: ${{ matrix.image }}-${{ github.sha }}-AppImageBuild-log
          path: ${{ github.workspace }}/appImageBuildLog.txt

  "Windows_Compile_Naev":
    needs: "Package_Source"

    strategy:
      fail-fast: false
      matrix:
        include:
          - image: naev-windows
            config: windows_cross_mingw.ini
<<<<<<< HEAD
            target: x86_64-pc-windows-gnu
=======
>>>>>>> 9c7f9e77

    runs-on: ubuntu-latest
    container:
      image: "ghcr.io/naev/${{ matrix.image }}:latest"
      env:
        PKG_CONFIG: "x86_64-w64-mingw32-pkg-config"
        PKG_CONFIG_PATH: "/usr/x86_64-w64-mingw32/sys-root/mingw/lib/pkgconfig:/__w/naev/naev/source/subprojects/LuaJIT-04dca7911ea255f37be799c18d74c305b921c1a6/etc"
        BINDGEN_EXTRA_CLANG_ARGS: "--sysroot=/usr/x86_64-w64-mingw32/sys-root/mingw --target=x86_64-w64-mingw32"
    steps:
      - name: Get Source
        uses: actions/download-artifact@v4
        with:
          name: naev-dist-${{ github.sha }}

      - name: Extract Source
        run: |
          mkdir source
          tar -xf naev-*.tar.xz -C source --strip 1

      - name: Configure Rust
        uses: actions-rust-lang/setup-rust-toolchain@v1
        with:
          target: "${{ matrix.target }}"
          override: true

      - name: Install bindgen-cli
        uses: baptiste0928/cargo-install@v3
        with:
          crate: bindgen-cli

      - name: Meson Setup
        id: setup
        run: |
          meson setup build source \
              --prefix="$(pwd)"/source/extras/windows/installer \
              --bindir=bin \
              -Dndata_path=bin \
              --cross-file='source/utils/build/${{ matrix.config }}' \
              --native-file='source/utils/build/linux.ini' \
              --buildtype=debug \
              --wrap-mode=forcefallback \
              -Dinstaller=false \
              -Drelease=false \
              -Db_lto=false \
              -Dauto_features=enabled \
              -Ddocs_c=disabled \
              -Ddocs_lua=disabled

      - name: Upload Setup Log
        uses: actions/upload-artifact@v4
        if: ${{ success() || steps.setup.outcome == 'failure' }}
        with:
          name: ${{ matrix.image }}-${{ github.sha }}-setup-log
          path: ${{ github.workspace }}/build/meson-logs/meson-log.txt

      - name: Meson Compile
        id: compile
        run: |
          meson compile -C build

      - name: Upload Compile Log
        uses: actions/upload-artifact@v4
        if: ${{ success() || steps.compile.outcome == 'failure' }}
        with:
          name: ${{ matrix.image }}-${{ github.sha }}-compile-log
          path: ${{ github.workspace }}/build/meson-logs/meson-log.txt

      - name: Upload Build Artifacts
        uses: actions/upload-artifact@v4
        with:
          name: ${{ matrix.image }}-${{ github.sha }}-buildArtifacts
          path: |
            ${{ github.workspace }}/build
          if-no-files-found: error

      - name: Test Install
        id: install
        run: |
          meson install -C build

      - name: Upload Install Log
        uses: actions/upload-artifact@v4
        if: ${{ success() || steps.install.outcome == 'failure' }}
        with:
          name: ${{ matrix.image }}-${{ github.sha }}-install-log
          path: ${{ github.workspace }}/build/meson-logs/meson-log.txt

  "Darwin_Compile_Naev":
    needs: "Package_Source"

    strategy:
      fail-fast: false
      matrix:
        include:
          - image: naev-macos
            arch: x86_64
            deploymenttarget: "10.13"
            config: macos_cross_osxcross.ini
          - image: naev-macos
            arch: aarch64
            deploymenttarget: "13.0"
            config: macos_aarch64_cross_osxcross.ini

    runs-on: ubuntu-latest
    container:
      image: "ghcr.io/naev/${{ matrix.image }}:latest"
      env:
        BUILDARCH: "${{ matrix.arch }}"
        HOST: "${{ matrix.arch }}-apple-darwin23"
        MACOSX_DEPLOYMENT_TARGET: "${{ matrix.deploymenttarget }}"
        PKG_CONFIG: "${{ matrix.arch }}-apple-darwin23-pkg-config"
        PKG_CONFIG_PATH: "/usr/lib/osxcross/macports/pkgs/opt/local/lib/pkgconfig"
        BINDGEN_EXTRA_CLANG_ARGS: "--sysroot=/usr/lib/osxcross/SDK/MacOSX14.sdk --target=${{ matrix.arch }}-apple-darwin"

    steps:
      - name: Configure Build Environment
        run: |
          echo "Configuring MacPorts packages and build env variables for $BUILDARCH."
          if [[ "$BUILDARCH" == "aarch64" ]] then
            rm -f /usr/lib/osxcross/macports
            ln -s /usr/lib/osxcross/macports.aarch64 /usr/lib/osxcross/macports
          elif [[ "$BUILDARCH" == "x86_64" ]] then
            rm -f /usr/lib/osxcross/macports
            ln -s /usr/lib/osxcross/macports.x86_64 /usr/lib/osxcross/macports
          # Fallback
          else
            rm -f /usr/lib/osxcross/macports
            ln -s /usr/lib/osxcross/macports.x86_64 /usr/lib/osxcross/macports
          fi

      - name: Configure Rust
        uses: actions-rust-lang/setup-rust-toolchain@v1
        with:
          target: "${{ matrix.arch }}-apple-darwin"
          override: true

      - name: Install bindgen-cli
        uses: baptiste0928/cargo-install@v3
        with:
          crate: bindgen-cli

      - name: Get Source
        uses: actions/download-artifact@v4
        with:
          name: naev-dist-${{ github.sha }}

      - name: Extract Source
        run: |
          mkdir source
          tar -xf naev-*.tar.xz -C source --strip 1

      - name: Meson Setup
        id: setup
        run: |
          meson setup build source \
              --prefix="$(pwd)"/build/dist/Naev.app \
              --bindir=Contents/MacOS \
              -Dndata_path=Contents/Resources \
              --cross-file='source/utils/build/${{ matrix.config }}' \
              --native-file='source/utils/build/linux.ini' \
              --buildtype=debug \
              -Dinstaller=false \
              -Drelease=false \
              -Db_lto=true \
              -Dauto_features=enabled \
              -Ddocs_c=disabled \
              -Ddocs_lua=disabled


      - name: Upload Setup Log
        uses: actions/upload-artifact@v4
        if: ${{ success() || steps.setup.outcome == 'failure' }}
        with:
          name: ${{ matrix.image }}.${{ matrix.arch }}-${{ github.sha }}-setup-log
          path: ${{ github.workspace }}/build/meson-logs/meson-log.txt

      - name: Meson Compile
        id: compile
        run: |
          meson compile -C build

      - name: Upload Compile Log
        uses: actions/upload-artifact@v4
        if: ${{ success() || steps.compile.outcome == 'failure' }}
        with:
          name: ${{ matrix.image }}.${{ matrix.arch }}-${{ github.sha }}-compile-log
          path: ${{ github.workspace }}/build/meson-logs/meson-log.txt

      - name: Upload Build Artifacts
        uses: actions/upload-artifact@v4
        with:
          name: ${{ matrix.image }}.${{ matrix.arch }}-${{ github.sha }}-buildArtifacts
          path: |
            ${{ github.workspace }}/build
          if-no-files-found: error

      - name: Test Install
        id: install
        run: |
          meson install -C build

      - name: Upload Install Log
        uses: actions/upload-artifact@v4
        if: ${{ success() || steps.install.outcome == 'failure' }}
        with:
          name: ${{ matrix.image }}.${{ matrix.arch }}-${{ github.sha }}-install-log
          path: ${{ github.workspace }}/build/meson-logs/meson-log.txt

  "Luacheck":
    runs-on: ubuntu-latest
    container:
      image: "ghcr.io/naev/naev-steamruntime:latest"
    needs:
      [
        Package_Source,
        Linux_Compile_Naev,
        Windows_Compile_Naev,
        Darwin_Compile_Naev,
      ]

    steps:
      - name: Get Source
        uses: actions/download-artifact@v4
        with:
          name: naev-dist-${{ github.sha }}

      - name: Extract Source
        run: |
          mkdir source
          tar -xf naev-*.tar.xz -C source --strip 1

      - name: Configure Rust
        uses: actions-rust-lang/setup-rust-toolchain@v1
        with:
          target: "x86_64-unknown-linux-gnu"
          override: true

      - name: Install bindgen-cli
        uses: baptiste0928/cargo-install@v3
        with:
          crate: bindgen-cli

      - name: Meson Setup
        id: setup
        run: |
          meson setup build source \
              --native-file='source/utils/build/linux.ini' \
              --buildtype=debug \
              --wrap-mode=forcefallback \
              -Dinstaller=false \
              -Db_lto=true \
              -Dauto_features=enabled \
              -Ddocs_c=disabled \
              -Ddocs_lua=disabled

      - name: Meson Compile
        id: compile
        run: |
          meson compile -C build

      - name: Meson Test
        id: test
        run: |
          meson test luacheck -C build

      - name: Upload Test Log
        uses: actions/upload-artifact@v4
        if: ${{ success() || steps.test.outcome == 'failure' }}
        with:
          name: ${{ github.sha }}-lualint-testlog
          path: ${{ github.workspace }}/build/meson-logs/testlog.txt

  "Documentation":
    runs-on: ubuntu-latest
    container:
      image: "ghcr.io/naev/naev-docs:latest"
    needs: Luacheck

    steps:
      - name: Get Source
        uses: actions/download-artifact@v4
        with:
          name: naev-dist-${{ github.sha }}

      - name: Extract Source
        run: |
          mkdir source
          tar -xf naev-*.tar.xz -C source --strip 1

      - name: Configure Rust
        uses: actions-rust-lang/setup-rust-toolchain@v1
        with:
          target: "x86_64-unknown-linux-gnu"
          override: true

      - name: Install bindgen-cli
        uses: baptiste0928/cargo-install@v3
        with:
          crate: bindgen-cli

      - name: Meson Setup
        run: |
          meson setup build source \
              -Dexecutable=disabled

      - name: Meson Compile
        id: compile
        run: |
          meson compile -C build

      - name: Upload Compile Log
        uses: actions/upload-artifact@v4
        if: ${{ steps.compile.outcome == 'failure' }}
        with:
          name: ${{ github.sha }}-ldoc-log
          path: ${{ github.workspace }}/build/meson-logs/meson-log.txt

      - name: Trigger API Documentation Update
        if: ${{ github.event_name == 'push' && github.repository == 'naev/naev' && github.ref == 'refs/heads/main' }}
        uses: convictional/trigger-workflow-and-wait@v1.6.5
        with:
          owner: naev
          repo: naev.github.io
          github_token: ${{ secrets.WEBSITE_ACCESS_TOKEN }}
          workflow_file_name: website_publish.yml
          client_payload: '{ "publish_type": "docs" }'<|MERGE_RESOLUTION|>--- conflicted
+++ resolved
@@ -171,10 +171,7 @@
         include:
           - image: naev-windows
             config: windows_cross_mingw.ini
-<<<<<<< HEAD
             target: x86_64-pc-windows-gnu
-=======
->>>>>>> 9c7f9e77
 
     runs-on: ubuntu-latest
     container:
