on: [push, pull_request]

name: CI

env:
  DESTDIR: "${{ github.workspace }}/dist/"

jobs:
  "Package_Source":
    runs-on: ubuntu-latest
    container:
      image: projectsynchro/synchros_sexy_docker_images:naev-ubuntu1604

    steps:
      - name: Checkout Naev Repository
        uses: actions/checkout@v2
        with:
          path: source
          fetch-depth: 0

      - name: Package Dist
        run: |
          meson setup build source -Dexecutable=disabled -Ddocs_c=disabled -Ddocs_lua=disabled
          meson dist -C build --no-tests --include-subprojects

      - name: Upload Dist Artifact
        uses: actions/upload-artifact@v2
        with:
          name: naev-dist-${{ github.sha }}
          path: ${{ github.workspace }}/build/meson-dist/*

  "Linux_Compile_Naev":
    needs: "Package_Source"

    strategy:
      fail-fast: false
      matrix:
        include:
          - tag: naev-ubuntu2004
            config: linux.ini

          - tag: naev-steamruntime
            config: linux_steamruntime.ini

    runs-on: ubuntu-latest
    container:
      image: "projectsynchro/synchros_sexy_docker_images:${{ matrix.tag }}"

    steps:
      - name: Get Source
        uses: actions/download-artifact@v1
        with:
          name: naev-dist-${{ github.sha }}

      - name: Extract Source
        run: |
          mkdir source
          tar -xf naev-dist-${{ github.sha }}/naev-*.tar.xz -C source --strip 1

      - name: Meson Setup
        id: setup
        run: |
          meson setup build source \
              --native-file='source/utils/build/${{ matrix.config }}' \
              --buildtype=debug \
              --wrap-mode=forcefallback \
              -Db_lto=true \
              -Dauto_features=enabled \
              -Ddocs_c=disabled \
              -Ddocs_lua=disabled \
              -Dforce_fallback_for=SuiteSparse

      - name: Upload Setup Log
        uses: actions/upload-artifact@v1
        if: ${{ success() || steps.setup.outcome == 'failure' }}
        with:
          name: ${{ matrix.tag }}-${{ github.sha }}-setup-log
          path: ${{ github.workspace }}/build/meson-logs/meson-log.txt

      - name: Meson Compile
        id: compile
        run: |
          meson compile -C build

      - name: Upload Compile Log
        uses: actions/upload-artifact@v1
        if: ${{ success() || steps.compile.outcome == 'failure' }}
        with:
          name: ${{ matrix.tag }}-${{ github.sha }}-compile-log
          path: ${{ github.workspace }}/build/meson-logs/meson-log.txt

      - name: Test Install
        run: |
          meson install -C build

      - name: Upload Install Log
        uses: actions/upload-artifact@v1
        with:
          name: ${{ matrix.tag }}-${{ github.sha }}-install-log
          path: ${{ github.workspace }}/build/meson-logs/meson-log.txt

  "Windows_Compile_Naev":
    needs: "Package_Source"

    strategy:
      fail-fast: false
      matrix:
        include:
          - os: windows-latest
            shell: msys2 {0}
            config: windows.ini

    defaults:
      run:
        shell: ${{ matrix.shell }}

    runs-on: ${{ matrix.os }}

    steps:
<<<<<<< HEAD
    - name: Update APT Cache
      if: ${{ runner.os == 'Linux'}}
      run: |
        sudo apt-get update

    - name: Install Additional Build Dependencies
      if: ${{ runner.os == 'Linux'}}
      run: |
        sudo apt-get install \
          build-essential \
          binutils-dev \
          gettext \
          intltool \
          libsdl2-dev \
          libsdl2-image-dev \
          libgl1-mesa-dev \
          libgl1-mesa-dri \
          libxml2-dev \
          libfreetype6-dev \
          libpng-dev \
          libopenal-dev \
          libvorbis-dev \
          libiberty-dev \
          llvm \
          ninja-build \
          xvfb

    - name: Install MinGW Packages
      if: ${{ runner.os == 'Windows'}}
      uses: msys2/setup-msys2@v2
      with:
        msystem: MINGW64
        update: true
        path-type: strict
        install: git tar mingw-w64-x86_64-clang mingw-w64-x86_64-freetype mingw-w64-x86_64-libvorbis mingw-w64-x86_64-libxml2 mingw-w64-x86_64-make mingw-w64-x86_64-mesa mingw-w64-x86_64-meson mingw-w64-x86_64-ninja mingw-w64-x86_64-openal mingw-w64-x86_64-physfs mingw-w64-x86_64-pkg-config mingw-w64-x86_64-SDL2

    - name: Checkout Naev Repository
      uses: actions/checkout@v2
      with:
        path: repo
        fetch-depth: 0

    - name:  Package Meson Dist
      run: |
        sh $MESON setup dist repo -Dexecutable=disabled -Ddocs_c=disabled -Ddocs_lua=disabled
        sh $MESON dist -C dist --no-tests --include-subprojects
        
    - name: Upload Meson Dist Artifact
      uses: actions/upload-artifact@v2
      if: ${{ runner.os == 'Linux' }}
      with:
        name: naev-meson-dist-${{ github.sha }}
        path: ${{ github.workspace }}/dist/meson-dist/*
        if-no-files-found: error
        
    - name: Extract Source
      run: |
        mkdir source
        tar -xf dist/meson-dist/naev-*.tar.xz -C source --strip 1
      working-directory: "${{ github.workspace }}"

    - name: Meson Setup
      id: setup
      run: |
        sh $MESON setup build source \
            --native-file='source/utils/build/${{ matrix.config }}' \
            --buildtype=debug \
            -Db_lto=true \
            -Dauto_features=enabled \
            -Ddocs_c=disabled \
            -Ddocs_lua=disabled

    - name: Upload Setup Log
      uses: actions/upload-artifact@v2
      if: ${{ success() || steps.setup.outcome == 'failure' }}
      with:
        name: ${{ matrix.os }}-meson-${{ github.sha }}-setup-log
        path: ${{ github.workspace }}/build/meson-logs/meson-log.txt
        if-no-files-found: ignore

    - name: Meson Compile
      id: compile
      run: |
        sh $MESON compile -C build

    - name: Upload Compile Log
      uses: actions/upload-artifact@v2
      if: ${{ success() || steps.compile.outcome == 'failure' }}
      with:
        name: ${{ matrix.os }}-meson-${{ github.sha }}-compile-log
        path: ${{ github.workspace }}/build/meson-logs/meson-log.txt
        if-no-files-found: ignore

    - name: Meson Test
      id: tests
      run: |
        sh $MESON test -C build --print-errorlogs

    - name: Upload Test Log
      uses: actions/upload-artifact@v2
      if: ${{ success() || steps.tests.outcome == 'failure' }}
      with:
        name: ${{ matrix.os }}-meson-${{ github.sha }}-test-log
        path: ${{ github.workspace }}/build/meson-logs/testlog.txt
        if-no-files-found: ignore

    - name: Test Meson Install
      run: |
        sh $MESON install -C build

    - name: Upload Install Log
      uses: actions/upload-artifact@v2
      if: ${{ success() || steps.compile.outcome == 'failure' }}
      with:
        name: ${{ matrix.os }}-meson-${{ github.sha }}-install-log
        path: ${{ github.workspace }}/build/meson-logs/meson-log.txt
        if-no-files-found: ignore
=======
      - name: Set-up and Configure MinGW Environment
        if: ${{ runner.os == 'Windows'}}
        uses: msys2/setup-msys2@v2
        with:
          msystem: MINGW64
          update: true
          path-type: strict
          install: git tar mingw-w64-x86_64-clang mingw-w64-x86_64-freetype mingw-w64-x86_64-libvorbis mingw-w64-x86_64-libxml2 mingw-w64-x86_64-mesa mingw-w64-x86_64-meson mingw-w64-x86_64-ninja mingw-w64-x86_64-openal mingw-w64-x86_64-pkg-config mingw-w64-x86_64-SDL2

      - name: Get Source
        uses: actions/download-artifact@v1
        with:
          name: naev-dist-${{ github.sha }}

      - name: Extract Source
        run: |
          mkdir source
          tar -xf naev-dist-${{ github.sha }}/naev-*.tar.xz -C source --strip 1

      - name: Meson Setup
        id: setup
        run: |
          meson setup build source \
              --native-file='source/utils/build/${{ matrix.config }}' \
              --buildtype=debug \
              --wrap-mode=forcefallback \
              -Db_lto=true \
              -Dauto_features=enabled \
              -Ddocs_c=disabled \
              -Ddocs_lua=disabled \
              -Dforce_fallback_for=SuiteSparse

      - name: Upload Setup Log
        uses: actions/upload-artifact@v1
        if: ${{ success() || steps.setup.outcome == 'failure' }}
        with:
          name: ${{ matrix.os }}-${{ github.sha }}-setup-log
          path: ${{ github.workspace }}/build/meson-logs/meson-log.txt

      - name: Meson Compile
        id: compile
        run: |
          meson compile -C build

      - name: Upload Compile Log
        uses: actions/upload-artifact@v1
        if: ${{ success() || steps.compile.outcome == 'failure' }}
        with:
          name: ${{ matrix.os }}-${{ github.sha }}-compile-log
          path: ${{ github.workspace }}/build/meson-logs/meson-log.txt

      - name: Test Install
        run: |
          meson install -C build

      - name: Upload Install Log
        uses: actions/upload-artifact@v1
        with:
          name: ${{ matrix.os }}-${{ github.sha }}-install-log
          path: ${{ github.workspace }}/build/meson-logs/meson-log.txt
>>>>>>> 12d36ce6

  "AppImage_Compile_Naev":
    needs: [Package_Source, Linux_Compile_Naev]
    runs-on: ubuntu-latest
    container:
      image: projectsynchro/synchros_sexy_docker_images:naev-ubuntu1604

    steps:
      - name: Get Source
        uses: actions/download-artifact@v1
        with:
          name: naev-dist-${{ github.sha }}

      - name: Extract Source
        run: |
          mkdir source
          tar -xf naev-dist-${{ github.sha }}/naev-*.tar.xz -C source --strip 1

      - name: Compile AppImage
        id: appimageCompile
        run: |
          script -c "./source/utils/buildAppImage.sh -c -m -s "source" -b "build" -o "${{ github.workspace }}/dist"" appImageBuildLog.txt
        env:
          APPIMAGE_EXTRACT_AND_RUN: 1

      - name: Upload AppImage Compile Log
        uses: actions/upload-artifact@v1
        if: ${{ (success() || steps.appimageCompile.outcome == 'failure') }}
        with:
          name: naev-${{ github.sha }}-AppImageBuild-log
          path: ${{ github.workspace }}/appImageBuildLog.txt

      - name: Upload Artifact
        uses: actions/upload-artifact@v2
        with:
          name: naev-AppImage-${{ github.sha }}
          path: "${{ github.workspace }}/dist/out/*.AppImage"
          if-no-files-found: error

  "Lua_Documentation":
    runs-on: ubuntu-latest
    container:
      image: projectsynchro/synchros_sexy_docker_images:naev-ubuntu2004
    needs: [Package_Source, Linux_Compile_Naev, Windows_Compile_Naev]

    steps:
      - name: Get Source
        uses: actions/download-artifact@v1
        with:
          name: naev-dist-${{ github.sha }}

      - name: Extract Source
        run: |
          mkdir source
          tar -xf naev-dist-${{ github.sha }}/naev-*.tar.xz -C source --strip 1

      - name: Meson Setup
        run: |
          meson setup build source \
              -Dexecutable=disabled

      - name: Meson Compile
        run: |
          meson compile -C build

      - name: Trigger API Documentation Update
        if: ${{ github.event_name == 'push' && github.repository == 'naev/naev' }}
        run: |
          curl -X POST https://api.github.com/repos/naev/naev.github.io/dispatches \
          -H 'Accept: application/vnd.github.everest-preview+json' \
          -u ${{ secrets.WEBSITE_ACCESS_TOKEN }} \
          --data '{"event_type": "api", "client_payload": { "repository": "'"$GITHUB_REPOSITORY"'" }}'<|MERGE_RESOLUTION|>--- conflicted
+++ resolved
@@ -117,125 +117,6 @@
     runs-on: ${{ matrix.os }}
 
     steps:
-<<<<<<< HEAD
-    - name: Update APT Cache
-      if: ${{ runner.os == 'Linux'}}
-      run: |
-        sudo apt-get update
-
-    - name: Install Additional Build Dependencies
-      if: ${{ runner.os == 'Linux'}}
-      run: |
-        sudo apt-get install \
-          build-essential \
-          binutils-dev \
-          gettext \
-          intltool \
-          libsdl2-dev \
-          libsdl2-image-dev \
-          libgl1-mesa-dev \
-          libgl1-mesa-dri \
-          libxml2-dev \
-          libfreetype6-dev \
-          libpng-dev \
-          libopenal-dev \
-          libvorbis-dev \
-          libiberty-dev \
-          llvm \
-          ninja-build \
-          xvfb
-
-    - name: Install MinGW Packages
-      if: ${{ runner.os == 'Windows'}}
-      uses: msys2/setup-msys2@v2
-      with:
-        msystem: MINGW64
-        update: true
-        path-type: strict
-        install: git tar mingw-w64-x86_64-clang mingw-w64-x86_64-freetype mingw-w64-x86_64-libvorbis mingw-w64-x86_64-libxml2 mingw-w64-x86_64-make mingw-w64-x86_64-mesa mingw-w64-x86_64-meson mingw-w64-x86_64-ninja mingw-w64-x86_64-openal mingw-w64-x86_64-physfs mingw-w64-x86_64-pkg-config mingw-w64-x86_64-SDL2
-
-    - name: Checkout Naev Repository
-      uses: actions/checkout@v2
-      with:
-        path: repo
-        fetch-depth: 0
-
-    - name:  Package Meson Dist
-      run: |
-        sh $MESON setup dist repo -Dexecutable=disabled -Ddocs_c=disabled -Ddocs_lua=disabled
-        sh $MESON dist -C dist --no-tests --include-subprojects
-        
-    - name: Upload Meson Dist Artifact
-      uses: actions/upload-artifact@v2
-      if: ${{ runner.os == 'Linux' }}
-      with:
-        name: naev-meson-dist-${{ github.sha }}
-        path: ${{ github.workspace }}/dist/meson-dist/*
-        if-no-files-found: error
-        
-    - name: Extract Source
-      run: |
-        mkdir source
-        tar -xf dist/meson-dist/naev-*.tar.xz -C source --strip 1
-      working-directory: "${{ github.workspace }}"
-
-    - name: Meson Setup
-      id: setup
-      run: |
-        sh $MESON setup build source \
-            --native-file='source/utils/build/${{ matrix.config }}' \
-            --buildtype=debug \
-            -Db_lto=true \
-            -Dauto_features=enabled \
-            -Ddocs_c=disabled \
-            -Ddocs_lua=disabled
-
-    - name: Upload Setup Log
-      uses: actions/upload-artifact@v2
-      if: ${{ success() || steps.setup.outcome == 'failure' }}
-      with:
-        name: ${{ matrix.os }}-meson-${{ github.sha }}-setup-log
-        path: ${{ github.workspace }}/build/meson-logs/meson-log.txt
-        if-no-files-found: ignore
-
-    - name: Meson Compile
-      id: compile
-      run: |
-        sh $MESON compile -C build
-
-    - name: Upload Compile Log
-      uses: actions/upload-artifact@v2
-      if: ${{ success() || steps.compile.outcome == 'failure' }}
-      with:
-        name: ${{ matrix.os }}-meson-${{ github.sha }}-compile-log
-        path: ${{ github.workspace }}/build/meson-logs/meson-log.txt
-        if-no-files-found: ignore
-
-    - name: Meson Test
-      id: tests
-      run: |
-        sh $MESON test -C build --print-errorlogs
-
-    - name: Upload Test Log
-      uses: actions/upload-artifact@v2
-      if: ${{ success() || steps.tests.outcome == 'failure' }}
-      with:
-        name: ${{ matrix.os }}-meson-${{ github.sha }}-test-log
-        path: ${{ github.workspace }}/build/meson-logs/testlog.txt
-        if-no-files-found: ignore
-
-    - name: Test Meson Install
-      run: |
-        sh $MESON install -C build
-
-    - name: Upload Install Log
-      uses: actions/upload-artifact@v2
-      if: ${{ success() || steps.compile.outcome == 'failure' }}
-      with:
-        name: ${{ matrix.os }}-meson-${{ github.sha }}-install-log
-        path: ${{ github.workspace }}/build/meson-logs/meson-log.txt
-        if-no-files-found: ignore
-=======
       - name: Set-up and Configure MinGW Environment
         if: ${{ runner.os == 'Windows'}}
         uses: msys2/setup-msys2@v2
@@ -296,7 +177,6 @@
         with:
           name: ${{ matrix.os }}-${{ github.sha }}-install-log
           path: ${{ github.workspace }}/build/meson-logs/meson-log.txt
->>>>>>> 12d36ce6
 
   "AppImage_Compile_Naev":
     needs: [Package_Source, Linux_Compile_Naev]
