name: CI

on: [push, pull_request]

jobs:
  "Windows-MinGW32":
    runs-on: windows-latest

    defaults:
      run:
        shell: msys2 {0}

    steps:
    - name: Setup MINGW32 Environment
      uses: msys2/setup-msys2@v2
      with:
        msystem: MINGW32
        update: true
        install: mingw-w64-i686-libtool mingw-w64-i686-toolchain mingw-w64-i686-gcc mingw-w64-i686-SDL2 mingw-w64-i686-SDL2_mixer mingw-w64-i686-SDL2_image mingw-w64-i686-libxml2 mingw-w64-i686-libpng mingw-w64-i686-openal mingw-w64-i686-libvorbis mingw-w64-i686-binutils mingw-w64-i686-freetype mingw-w64-i686-libzip mingw-w64-i686-gettext mingw-w64-i686-luajit libtool autoconf autoconf-archive automake automake-wrapper git gettext pkgconfig make intltool itstool
    
    - name: Checkout Naev Repository 
      uses: actions/checkout@v2

    - name: Test-Build Naev on Win32
      run: |
        ./autogen.sh
        ./configure --disable-dependency-tracking --disable-debug
        make -j$(nproc --all)
      env:
        CFLAGS: "-O3"

    - name: Upload Artifact
      uses: actions/upload-artifact@v2
      with:
        name: naev-win32-${{ github.sha }}
        path: ${{ github.workspace }}/src/naev.exe

  "Windows-MinGW64":
    runs-on: windows-latest

    defaults:
      run:
        shell: msys2 {0}

    steps:
    - name: Setup MINGW64 Environment
      uses: msys2/setup-msys2@v2
      with:
        msystem: MINGW64
        update: true
        install: mingw-w64-x86_64-libtool mingw-w64-x86_64-toolchain mingw-w64-x86_64-gcc mingw-w64-x86_64-SDL2 mingw-w64-x86_64-SDL2_mixer mingw-w64-x86_64-SDL2_image mingw-w64-x86_64-libxml2 mingw-w64-x86_64-libpng mingw-w64-x86_64-openal mingw-w64-x86_64-libvorbis mingw-w64-x86_64-binutils mingw-w64-x86_64-freetype mingw-w64-x86_64-libzip mingw-w64-x86_64-gettext mingw-w64-x86_64-luajit libtool autoconf autoconf-archive automake automake-wrapper git gettext pkgconfig make intltool itstool

    - name: Checkout Naev Repository 
      uses: actions/checkout@v2

    - name: Test-Build Naev on Win64
      run: |
        ./autogen.sh
        ./configure --disable-dependency-tracking --disable-debug
        make -j$(nproc --all)
      env:
        CFLAGS: "-O3"
    
    - name: Upload Artifact
      uses: actions/upload-artifact@v2
      with:
        name: naev-win64-${{ github.sha }}
        path: ${{ github.workspace }}/src/naev.exe

<<<<<<< HEAD
  lin64:
    runs-on: ubuntu-20.04
=======
  "Linux-x86_64":
    runs-on: ubuntu-latest
>>>>>>> 367ee3fe

    steps:

    - name: Update APT Cache
      run: |
        sudo apt-get update

    - name: Install Build Dependencies
      run: |
        sudo apt-get install \
          build-essential \
          automake \
          autoconf-archive \
          libsdl2-dev \
          libsdl2-mixer-dev \
          libsdl2-image-dev \
          libgl1-mesa-dev \
          libxml2-dev \
          libfontconfig1-dev \
          libfreetype6-dev \
          libpng-dev \
          libopenal-dev \
          libvorbis-dev \
          binutils-dev \
          libzip-dev \
          libiberty-dev \
          libluajit-5.1-dev \
          gettext \
          autopoint \
          intltool \
          itstool

    - name: Checkout Naev Repository 
      uses: actions/checkout@v2

    - name: Test-Build Naev on Linux64
      run: |
        ./autogen.sh
        ./configure --disable-dependency-tracking --disable-debug
        make -j$(nproc --all)
      env:
        CFLAGS: "-O3"

    - name: Upload Artifact
      uses: actions/upload-artifact@v2
      with:
        name: naev-lin64-${{ github.sha }}
        path: ${{ github.workspace }}/src/naev

  "macOS":
    runs-on: macos-latest

    steps:
    - name: Update Homebrew Cache
      run: |
        brew update

    - name: Install Additional Build Dependencies
      run: |
        brew install \
          automake \
          autoconf-archive \
          pkg-config \
          fontconfig \
          luajit \
          intltool \
          itstool \
          sdl2 \
          sdl2_mixer \
          sdl2_image \
          openal-soft
          
    - name: Remove Homebrew Perl
      run: |
        brew uninstall --ignore-dependencies perl
        
    - name: Checkout Naev Repository 
      uses: actions/checkout@v2

    - name: Test-Build Naev on MacOS
      run: |
        # PKGCONFIG configuration for OpenAL
        export PKG_CONFIG_PATH="$PKG_CONFIG_PATH:/usr/local/opt/openal-soft/lib/pkgconfig"
        
        ./autogen.sh
        ./configure --disable-dependency-tracking --disable-debug
        make -j$(sysctl -n hw.logicalcpu)
      env:
        CFLAGS: "-O3 -mmacosx-version-min=10.7"
    
    - name: Build MacOS Bundle
      run: ./extras/macos/bundle.sh
    
    - name: Upload Artifact
      uses: actions/upload-artifact@v2
      with:
        name: naev-macos-${{ github.sha }}
        path: ${{ github.workspace }}/Naev.app/ 

  "Lua-Documentation":
    runs-on: ubuntu-latest

    steps:
    #- name: Install SSH Key
    #  uses: shimataro/ssh-key-action@v2.0.3
    #  with:
    #    key: ${{ secrets.SSH_KEY }}
    #    name: id_rsa # optional
    #    known_hosts: ${{ secrets.KNOWN_HOSTS }}
    #  if: ${{ github.event_name == 'push' }}

    - name: Update APT Cache
      run: |
        sudo apt-get update

    - name: Install LuaRocks
      run: |
        sudo apt-get install luarocks

    - name: Install LuaRocks packages 
      run: luarocks install --local ldoc

    - name: Checkout Naev Repository 
      uses: actions/checkout@v2

    - name: Build Naev Lua Documentation
      run: |
        export PATH="$PATH:$HOME/.luarocks/bin"
        (cd docs && ./luadoc.sh)
    
    #- name: Upload Lua Documentation
    #  run: rsync -e "ssh -o 'StrictHostKeyChecking no'" -rv --delete docs/html/ travis@iandouglasscott.com:/srv/naevdoc
    #  if: ${{ github.event_name == 'push' }}

    - name: Upload Artifact
      uses: actions/upload-artifact@v2
      with:
        name: naev-luadocs-${{ github.sha }}
        path: ${{ github.workspace }}/docs/html/<|MERGE_RESOLUTION|>--- conflicted
+++ resolved
@@ -67,13 +67,8 @@
         name: naev-win64-${{ github.sha }}
         path: ${{ github.workspace }}/src/naev.exe
 
-<<<<<<< HEAD
-  lin64:
-    runs-on: ubuntu-20.04
-=======
   "Linux-x86_64":
     runs-on: ubuntu-latest
->>>>>>> 367ee3fe
 
     steps:
 
