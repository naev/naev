#!/usr/bin/env python3
#
# This script will download and wrap meson if the current installed version
# is not at least version 1.4.0 (which meson.build currently requires)
# if you have a newer version of meson in PATH, this wrapper isn't needed,
# but it will pass commands through all the same.
#
# To force using the downloaded Meson version, run the script with the --force-download flag:
# e.g. meson.py --force-download setup builddir
#
# Keep in mind that this script does not account for ninja-build being installed (yet)
#

import os
import subprocess
import tarfile
import urllib.request
import shutil
import sys
import argparse

MESONDIR = "meson-bin"
<<<<<<< HEAD
VERSION = "1.7.0"
=======
VERSION = "1.4.0"
>>>>>>> 2b385294
PACKAGE = f"meson-{VERSION}.tar.gz"
MESON = os.path.join(MESONDIR, "meson.py")

def grab_meson():
    if not os.path.exists(MESONDIR):
        os.mkdir(MESONDIR)

    if not os.path.exists(MESON):
        print("Grabbing from online")
        urllib.request.urlretrieve(
            f"https://github.com/mesonbuild/meson/releases/download/{VERSION}/{PACKAGE}",
            PACKAGE
        )
        with tarfile.open(PACKAGE, "r:gz") as tar:
            top_level_dir = tar.getnames()[0].split('/')[0]
            members = [member for member in tar.getmembers() if member.name.startswith(top_level_dir + "/")]
            for member in members:
                member.name = member.name[len(top_level_dir) + 1:]
                if member.name:
                    tar.extract(member, MESONDIR)
        os.remove(PACKAGE)
    else:
        print(f"Using cached version {VERSION}")

def run_meson(*args):
    if MESONDIR in MESON:
        subprocess.run([sys.executable, MESON] + list(args))
    else:
        subprocess.run([MESON] + list(args))

def main():
    parser = argparse.ArgumentParser(description="Wraps meson to ensure the required version is used.")
    parser.add_argument('--force-download', action='store_true', help="Force using the downloaded Meson version")
    args, meson_args = parser.parse_known_args()

    if args.force_download:
        print("Forcing use of downloaded Meson version")
        grab_meson()
    else:
        meson_path = shutil.which("meson")
        if meson_path is None:
            print("You don't have Meson in PATH")
            grab_meson()
        else:
            currentver = subprocess.check_output(["meson", "--version"]).decode().strip()
            requiredver = "1.4.0"
            if tuple(map(int, currentver.split("."))) >= tuple(map(int, requiredver.split("."))):
                print(f"Meson version is greater than or equal to {requiredver}")
                global MESON
                MESON = "meson"
            else:
                print(f"Meson version is lower than {requiredver}")
                grab_meson()

    run_meson(*meson_args)

if __name__ == "__main__":
    main()<|MERGE_RESOLUTION|>--- conflicted
+++ resolved
@@ -20,11 +20,7 @@
 import argparse
 
 MESONDIR = "meson-bin"
-<<<<<<< HEAD
 VERSION = "1.7.0"
-=======
-VERSION = "1.4.0"
->>>>>>> 2b385294
 PACKAGE = f"meson-{VERSION}.tar.gz"
 MESON = os.path.join(MESONDIR, "meson.py")
 
