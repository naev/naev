--- conflicted
+++ resolved
@@ -64,17 +64,14 @@
 image = { version = "0.25", features = ["rayon"] }
 mlua = { version = "0.11", features = ["luajit", "anyhow", "send", "serialize"] }
 roxmltree = "0.20"
-<<<<<<< HEAD
 symphonia = "0.5"
 thunderdome = "0.6"
 static_assertions = "1.1"
 tracing-mutex = "0.3"
-=======
 derive_more = { version = "2", features = ["from", "into"] }
 palette = "0.7" # Colour conversion
 trie-rs = { version = "0.4" }
 softfloat = "1.0"
->>>>>>> af2261a3
 
 [dependencies]
 audio = { workspace = true }
