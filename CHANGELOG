--- conflicted
+++ resolved
@@ -34,11 +34,8 @@
       * Comm window reworked and you can bribe multiple pilots at once
       * Possible to change or unequip ships with deployed fighters
       * More fine-grained autonav reset control by setting enemy distance
-<<<<<<< HEAD
+      * Added autoequip functionality
       * Able to filter equipable outfits
-=======
-      * Added autoequip functionality
->>>>>>> 168071df
    * New locations
       * Added gambling resort "Minerva Station"
       * Added mysterious new system "Taiomi"
