--- conflicted
+++ resolved
@@ -1,4 +1,3 @@
-<<<<<<< HEAD
 * 0.13.0 (unreleased)
    * Gameplay
       * Removed heat mechanic (to be readded as a new mechanic in the future)
@@ -102,11 +101,10 @@
       * Cryogenic Nanobots no longer restore health to 100% on completing cooldown regardless of damage taken
       * Improved AI braking skills
       * Game will not save in certain cases like loading the game and immediately being forced to take off by a load hook
-=======
+
 * 0.12.6 (unreleased)
    * Dvaered Negotiation 1: update the location of the target on the map
    * Dvaered Sabotage: no longer fail the mission if the target jumps out after boarding
->>>>>>> 157a04a2
 
 * 0.12.5
    * Fixed bug causing lower diversity in ship spawning
