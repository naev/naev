--- conflicted
+++ resolved
@@ -1,4 +1,3 @@
-<<<<<<< HEAD
 * 0.10.0 (unreleased)
    * New Mechanics
       * Support for restrictions for outfits and ships
@@ -30,10 +29,7 @@
       * Ammunition/fighters merged into launchers/fighter bays
       * Support for "shotgun"-type weapons
 
-* 0.9.2 (unreleased)
-=======
 * 0.9.2
->>>>>>> 202ccfca
    * Fix reward messages in the Particle Physics campaign
    * Can no longer steal a certain Soromid ship
    * Enhanced the logic for deciding whether it's safe to save the game after landing
