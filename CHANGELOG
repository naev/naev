* 0.10.0 (unreleased)
   * New Mechanics
      * Support for restrictions for outfits and ships
      * Significantly improved how faction reputation caps are handled
      * Pilots can have intrinsic outfits
      * Bioships go rawr (new skill system)
      * Plasma has a burning effect
   * New Content
      * Added a gigantic black hole
      * More engine sounds
      * 5 New missions
         * More terraforming
         * Continuation of the Za'lek story
   * Quality of Life
      * Engine sound volume is configurable
   * Engine changes
      * Support for tags in missions
      * Player ships can store their own variables now
      * Weapon outfits support some Lua scripting

* 0.9.1 (unreleased)
   * Minor countermeasures for long player ship names
   * Fix broken dialogue in the "Shadow Vigil" mission
   * Fix mission breakage in "Minerva Pirates 4", "Runaway Search", and "Particle Physics 3"
   * Fix some text labels that couldn't be translated from English
   * Fix equipment slot information displaying over filter widget
   * Darkened nebulas and lowered default background darkness
   * Improved upstream metainfo for packagers
   * Fix crash under certain conditions when using the console
<<<<<<< HEAD
   * Add extremely limited support for Meson 0.54 (which may help distro packagers)
=======
   * Masochists and LTS distro packagers may build with Meson 0.54 (no subproject fallbacks) or 0.53 (also no "meson compile", only "ninja")
>>>>>>> cc3cabca

* 0.9.0
   * Fixed glitchy appearance of the map's mode menu
   * Map mode is remembered throughout the gaming session
   * Music transitions better for impatient players
   * Tighten up alt-text
   * Don't show aiming helper in cinematic mode
   * A busy volunteer proofreader kept editing almost as quickly as we could add errores
   * Some more outfit graphics
   * Pilots should be a bit less trigger happy when jumping in
   * Fixed minor visual artefacts with pirate trails
   * Centered the bottom bar (Brushed GUI)
   * FPS and Time Compression factors are monospaced when displayed
   * Added option for disabling resizing of window
   * Stealthed pilots don't affect autonav
   * Meow meow

* 0.9.0-beta.3
   * Fixed warning about cargo rush deliveries when you don't know the best route
   * Fixed another crash related to pilot removal
   * Fixed wonky backgrounds during death cutscenes, for the sake of *other* players of course
   * Fixed crash when techs are first patched to planets through unidiff
   * Fixed potential spurious warnings about incomplete translations, even when running in English
   * Fixed failure to resolve regional translations (like pt_BT or pt_PT) from the locale
   * Fixed VN log text overlap issues
   * Fixed commodities not being added through unidiff
   * Fixed safe lane rendering alpha being wrong
   * Fixed misbehaviours with Maikki, Nelly 2, Shark 3, Shipwreck, Travelling Merchant, Warlords Battle, and Particle Physics 2
   * Fixed backgrounds accumulating when messing with options
   * Fixed issues with board scripts getting deferred with respect to boarding script
   * Fixed some instances of background text interfering with how foreground text was drawn
   * Fixed some missions causing trouble when saved/reloaded (due to dynamic factions)
   * Fixed minor Ship AI issues (rename at game start)
   * Fixed autonav via the map during a landing sequence
   * Fixed autonav giving away autofollowed pilots and unknown destination systems
   * Improved speed and accuracy of autonav stopping
   * Improved mission marker behavior (show planets more, always clean up at end of mission)
   * Kicked Empire patrols out of the Arandon system
   * Gave pirate ships dodgier outfits
   * Proofread too many parts of the game to mention
   * AI should only try to jump to systems with their faction presence
   * Wrap OSD titles as necessary
   * Don't allow illegal characters in pilot name
   * Be kinder to old video drivers
   * More music
   * More meow

* 0.9.0-beta.2
   * Prevented Naev from losing the player's (pre-0.9.0-beta) licenses on first load
   * Fixed missing credits and translation coverage data
   * Improved phrasing
   * Prevented players from getting stranded without access to fuel
   * Mission script fixes for "Helping Nelly" and "The one with the Visit"
   * Outfit script fix for "Weapons Ionizer"
   * Fixed issues impacting at least some Windows / Intel graphics combinations
   * Hulls are more widely available
   * Improved some of the map outfits
   * Do not render systems with unknown assets as restricted
   * Added gamma correction to Options
   * Fixed reproducible crash when boarded pilots get removed
   * Added counterfeit licenses to pirate worlds
   * Remove minor energy malus from sensor array and jump detector
   * Electron burst cannon is no longer widely available

* 0.9.0 (beta)
   * New mechanics
      * Added new utility outfits with complex effects
      * Changed ship classification, removing rare classes while adding Interceptor and Battleship classes
      * Illegal cargo and ship-to-ship detection
      * Pilots can now go into stealth mode
      * Systems have "safe lanes" patrolled by the governing faction
      * Electronic warfare parameters are simplified and visible
      * Added escorts for hire
      * Some simple minigames have been added
      * Scramblers and jammers have fixed chance to mess up missiles depending on their resistance
      * Restricted systems where dominant faction will attack on sight
      * Some bulk freighter-class ships added
      * Systems can have different effects on all ships in them
      * Fake transponder replaces fake id
   * Visual improvements
      * New fancy system rendering effects
      * Ships and rockets now have engine trails
      * Beam visuals have been made more flexible and pretty
      * Jumping visuals improved
      * Redid the shake visuals and added a small damage visual
      * Most special effects implemented as shaders
      * Most small visuals redone to be more visible and clean
      * Similar presences are now merged in map
      * Overhauled all the backgrounds
   * Gameplay changes
      * Pirates split into multiple clans and marauders
      * Added discovery messages as you explore the universe
      * Overhauled NPC AI
      * Overhaul and rebalance of most outfits
      * Wanted ships no longer aggro defense forces (bounties)
      * Bribed pilots don't become hostile again unless attacked
      * Stress now decreases based on ship mass
      * Merged the Independent and Civilian factions
      * Game now tracks meta-data like ships destroyed and time played
      * Trade lane routes made explicit
      * More common and useful derelict ships
      * Missiles have lock-on reduced and in-flight calibration added
      * Tutorial redone with Ship AI that is also accessible from the info menu
      * New ships including the Starbridge
   * Quality of Life
      * Autonav supports landing and boarding
      * Comm window reworked and you can bribe multiple pilots at once
      * Possible to change or unequip ships with deployed fighters
      * More fine-grained autonav reset control by setting enemy distance
      * Added autoequip functionality
      * Able to filter equipable outfits
      * Minimal view mode for the map
      * More visible map markers
      * More in-game tutorial-ish explanations for new mechanics as you encounter them
      * You can now favourite your ships to help with sorting
      * Redid boarding window to be more intuitive and easier to loot what you want
      * Paste support for input stuff
      * Translation completion status is shown in the options
   * New locations
      * Added gambling resort "Minerva Station"
      * Revamped and improved some existing locations
      * Several new planets and systems
   * 40 New missions
      * Challenge adversaries in the Crimson Gauntlet
      * Follow happenings on "Minerva Station"
      * Invade the frontier with the Dvaered
      * Ship enthusiast quiz
      * Deliver fancy contraband all over the universe
      * Raid trader convoys
      * Rescue derelict crew
      * Small early game tutorial-ish campaign
      * Neutral campaign to transform the universe
      * Help the Za'lek do particle physics
      * Meow
   * New translation(s) in progress: Czech, French, Korean, Portuguese, and Japanese
   * Engine Changes
      * Added an optimizer to improve automatic outfitting choices
      * A ton of new ship stat attributes have been added
      * Support for Lua-based hooks in Outfits for complex behaviours
      * Support for post-processing shaders
      * Added rendering and update hooks in the Lua API
      * Added image format support beyond PNG (notably WebP)
      * Support for arbitrary ship display classes
      * Game data now handled by PhysicsFS, allowing for multiple sources and easier modding
      * Meson is now the only build system, and development builds can integrate all assets/translations without being installed
      * Fonts now use distance fields and much better in many cases
      * Improved how Lua was being loaded
      * Added library that supports lots of Love2D API in Naev
      * Added Visual Novel library
      * Added card games
      * Added dynamic factions
      * Added dynamic commodities
      * Lua support for advanced sound effects
      * Most markers and indicators use signed distance functions now
      * Internally using linear colourspace
      * Faction presence computed with base and bonus values
      * Virtual assets have been redone and are more flexible than before
      * Point value system for ships to help with presence and other things
      * Support for shipstats at a system level
      * Initial support for 3D models
      * Proper support for line breaks in most languages
      * Most objects (ships, planets, etc.) have tags that can be used from Lua
      * Lots of optimization

* 0.8.2
   * Gameplay
      * Fixed duplicate rewards from pirate ship-stealing missions. (Sorry.)
      * Fixed the Advanced Nebula Research mission's failure condition in case you don't stick with the transport ship. (Sorry.)
      * Fixed the "The one with the Runaway" mission so the captured drone doesn't appear back in space
   * Engine
      * Fixed a bug loading games with short (1-character) names
      * Tweaked chances of seeing Spaceport Bar missions
      * Updated German translation
      * Fixed "configure" script when the system has a "cxsparse" library and no "csparse"
      * Fixed source .tar.gz so ./configure is immediately usable again. (Note: 0.9.x will use Meson for builds.)

* 0.8.1
   * Gameplay
      * Lowered large ships' time constant (renamed from time dilation) by 50% of the deviation from 100%
      * Tweaked Za'lek ships' stats and outfit slot behavior to match expectations
   * Engine
      * Restored macOS support. (Catalina users will have to bypass Gatekeeper: See https://github.com/naev/naev/wiki/FAQ for details.)
      * Fixed a crash-loop when the "saves" folder gets populated by Steam data (or other files) and no Naev save files
      * Fixed intermittent error messages about the "Lua Spawn script for faction 'Trader'"
      * Fixed rare/potential bugs in font and save-file code
      * Fixed crash when navigating landing screens with the tab key
      * Updated German translation
      * Improved text in minor ways

* 0.8.0
   * Gameplay
      * Overhaul of the interface to be more sleek and functional
         * Interface is much more slick
         * Dark theme to be more consistent with space
         * Font uses outlines to be more readable
      * New map overlay with adjustable opacity
      * Added rarity indicator to ships and outfits
      * Changed fonts
      * Indicate non-common NPC with exclamation marks
      * Added accessory slot and unique accessory outfits as mission rewards
      * Simple economy model implemented with map visualizations
      * Added travelling merchant who sells unique items
      * Made missiles and fighter bays reload while in space
      * Modified the balancing of missiles
      * Added asteroids and mining
      * Improved player GUI
      * Brushed GUI is now the default
      * Improved and fixed escort system
      * Made Pirates and FLF spawn in a fairer way
      * Made time pass at different rates for different ships ("Time Dilation")
      * Made piracy missions available from any Independent or black market planet
      * Substantially increased pay for unique missions (10x in most cases)
      * Made references to the player gender-neutral
      * Made combat music vary from faction to faction
      * Made it so AI ships spawn with cargo
      * Improved AI behaviours
      * Nerfed Quicksilver
      * Added the ability to buy "fake IDs" from pirate strongholds
      * Made jammers into activated outfits that increase cloaking
      * Added Soromid organic ships that level up organs
      * Improved and expanded NPC portraits
      * Commodities can be sold/bought everywhere
      * Added a "slow mode", which runs the game at half speed (like an easy mode)
      * Added a ship log which records events
      * Added a "system map" which displays information about known remote planets
      * Added support for giving commands to individual escorts
      * New intro images replacing old placeholders
      * Increased pirate name variety for bounty missions
      * Ships now travel with you automatically for free, as with outfits
      * Added map decorators showing locations of factions and the Nebula
      * Added a dogfight aiming helper
      * More music
      * New and/or improved missions
         * New Za'lek mini-campaign
         * Completed the FLF campaign
         * Fixed up the Collective campaign
         * Improved the Shark (Nexus Shipyards) campaign
         * Improved the Dvaered anti-FLF campaign
         * Added and improved piracy missions
         * New minor Soromid campaign, "Coming Out"
         * New tutorial mission at the start of a new game
         * Various newly added and improved generic missions
   * Engine
      * Support for compilation with Meson
      * HiDPI-awareness
      * Support for translations
      * Added shaders to speed up and improve graphics
      * Added support for non-ascii direct character input
      * Added support for map decorators
      * Removed support for Lua 5.0
      * Removed support for SDL 1, only SDL 2 is supported
      * Added support for translating
      * Made the OSD compact itself to avoid showing redundant information
      * Made Autonav able to follow ships
      * Consolidated the effects of cloaking and jammers under cloaking
      * Added workaround for ALSOFT buggy version that crashes
      * Added a polygon-based collision algorithm
      * Added some symbols for partial colorblind accessibility
      * Support #include in shaders
      * Multiple font support
      * Many bugfixes<|MERGE_RESOLUTION|>--- conflicted
+++ resolved
@@ -27,11 +27,7 @@
    * Darkened nebulas and lowered default background darkness
    * Improved upstream metainfo for packagers
    * Fix crash under certain conditions when using the console
-<<<<<<< HEAD
-   * Add extremely limited support for Meson 0.54 (which may help distro packagers)
-=======
    * Masochists and LTS distro packagers may build with Meson 0.54 (no subproject fallbacks) or 0.53 (also no "meson compile", only "ninja")
->>>>>>> cc3cabca
 
 * 0.9.0
    * Fixed glitchy appearance of the map's mode menu
