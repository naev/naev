--- conflicted
+++ resolved
@@ -10,10 +10,7 @@
    * Fleet members don't try to investigate, only leaders do
    * More lenient update checks when updating saves
    * Pilots should no longer see through stealth when attacked from stealth
-<<<<<<< HEAD
-=======
    * Don't show the "didn't play in a while" message every time a save is loaded
->>>>>>> 46d3c5bb
    * Minor typo fixes and translation updates
 
 * 0.12.0
