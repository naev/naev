--- conflicted
+++ resolved
@@ -1,4 +1,3 @@
-<<<<<<< HEAD
 * 0.13.0 (unreleased)
    * Gameplay
       * Removed heat mechanic (to be readded as a new mechanic in the future)
@@ -62,10 +61,7 @@
       * Mass modifiers now affect outfit mass too
       * Ships will no longer appear tilted in the equipment view
 
-* 0.12.4 (unreleased)
-=======
 * 0.12.4
->>>>>>> 7e00d33f
    * More robust jump check to fix crash when creating new systems
    * Gave Pacifier +400 fuel bonus to match description
    * Made the baron comm event respect system claims
