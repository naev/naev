<<<<<<< HEAD
* 0.13.0 (unreleased)
   * Content
      * 1 new mission
   * Sensor anomalies now appear in the on-screen display

* 0.12.1 (unreleased)
=======
* 0.12.2 (unreleased)
   * Difficulty modifiers extend to the player's escorts as well
   * Boarding bonus affects outfit / ship capture costs
   * Lowered the cost of capturing ships

* 0.12.1
>>>>>>> fec47652
   * Fixed psychic orbs having trails
   * Crop selected spob name if it goes out of bounds in the GUI
   * Fix obelisk tests not setting properly the primary weapons of the player
   * Fleet members don't try to investigate, only leaders do
   * More lenient update checks when updating saves
   * Pilots should no longer see through stealth when attacked from stealth
   * Fixed sometimes full map being partially displayed
   * Don't show the "didn't play in a while" message every time a save is loaded
   * Minor typo fixes and translation updates

* 0.12.0
   * Don't play wormhole sound on main menu
   * Don't allow the player to sell unique ships
   * Fixed corner cases where destroyed player ships would not properly be updated
   * Fixed Sirius Providence flow absorption bonus
   * Fixed positioning of a certain blockade
   * Fleshed out API for player.missions() to be as documentation indicates
   * Fixed some visual aberrations when forcing the player to land or jump
   * Prioritize pilots and other objects over uninhabited planets when clicking
   * Fixed bug in rehab missions causing them to get stuck
   * Trading in a ship triggers both ship_sell and ship_buy hooks
   * Disabled Nasin campaign and Defend the System missions
   * Fixed weird commodity global average values
   * Fixed how Lua environments were being stored and referenced
   * Can always bribe your way to pirate's clansworlds
   * Fixed weapon sets getting reset on game load
   * Don't remove hooks on failure, which should make rehab missions a tad more robust
   * Fixed exploit allowing the player to ignore cargo limits
   * Consistently colour the ShipAI messages in the tutorial
   * Made max_fps actually get respected
   * Fixed nebula trails on the Virtuosity
   * Bumped tracy wrap to 0.11.1
   * fw03_sirius: fixed Lua error
   * fw05_triathlon: fixed acquired information of ships the player can obtain
   * nelly02: don't have nelly tell you about disable weapons after disabling her ship
   * Carried fighters don't investigate
   * Minor typo fixes and translation updates

* 0.12.0-beta.3
   * Fixed collisions for some ships at certain angles
   * Changed mouse click selection priority, it prefers spobs/jumps and will ignore clicks reselecting the same object
   * Fixed map decorators not shown in editor
   * Centered buttons at the top of the holo-archives
   * Show if a system has a bar in the map
   * Fixed conf.mouse_doubleclick not disabling when set to 0
   * Fixed crashes when a faction is assigned a non-existent colour
   * Update the overlay scaling given the player's position
   * Fixed population not being updated by universe diffs
   * Fixed date acquired being wrong on some platforms
   * Round reputation values when displaying standing text for consistency
   * Display local standing in the information window
   * Fixed certain combination of opening menus locking up
   * Fixed fmt.number displaying wrong values when negative
   * Fixed spoiling of system names on the map
   * Improved pilot facing corrections when jumping
   * Can no longer abort missions during landing animation
   * Fixed editor crash with empty descriptions
   * Fixed editor crash when making links to systems with no presence
   * Fixed rehabilitation missions
   * Fixed escorts not using special outfits and abilities
   * Fixed escort fighters existing after undeploying escort
   * Fixed Certitude trails
   * Pirate ambush derelict events break stealth
   * Mining minigame result affects yield more
   * Absorption is no longer limited to the 0% to 100% range
   * derelict_rescue: only allow generic target space objects
   * onion04: don't fail if something happens to the gawain after taking the cargo
   * traffic_01: don't use hardcoded systems
   * bounty: fixed error with deadlines in certain cases
   * neburesearch04: don't let the drones see through stealth and disable the player from relanding to skip stage
   * minerva/judugement: fixed error in VN flow
   * Minor typo fixes and translation updates
   * Increased maxmimum reputation for a certain hidden faction to 70
   * Restored portable installs with the Windows installer
   * Workaround MESA driver bug that causes dark or invisible ships on AMD hardware
   * Documentation fixes
   * Minor typo fixes and translation updates

* 0.12.0-beta.2
   * Fallback for missing holo-archives ship entries
   * Reset proteron reputation more aggressively
   * Fixed overlap in VN logs
   * Show intrinsic outfits in the "Other" tab
   * Shooting weapons no longer resets autonav speed up
   * Fixed plural form of 0 items in many cases
   * Made pilots in formation less prone to spinning
   * Ships significantly past the mass limit are no longer space worthy
   * Lowered the price of a certain map
   * Lowered presence of a certain faction
   * Prevent changing autonav target via Lua when jumping
   * Disable jettisoning cargo when landing
   * Removed overlap in the options menu
   * Don't allow ship shield/energy to go negative
   * Don't show stealth circles during cinematics
   * Jumping through a one-way normal / hidden jump reveals the hidden side
   * Escorts will try to respect player's autonav rules by default
   * Increased nebula visibility by 400 km
   * Fixed text overlap in the holo-archives for certain languages
   * Fixed reputation changes not working on dynamic factions
   * Fixed text overlap if ship name is too long
   * Fixed automatic weapon sets behaving oddly with multiple ships
   * Fixed rare crash when setting hook on non-existent pilot
   * Fixed map thresholds for interference
   * Fixed some reputation values not being correctly rounded
   * Fixed OSD not advancing in a certain mission
   * Fixed Sirius Divinity collisions
   * Fixed beam weapons in "in range" mode not respecting range bonus
   * Fixed hiding mission OSDs and changing priority being reset on take off or jump
   * Fixed asking your ship AI for advice
   * Fixed point defense requiring toggling thrice to turn off in some cases
   * sensor anomaly: Nelly will no longer appear in too dangerous or risky systems
   * mephisto type v: lowered heat generation
   * seek_n_destroy: fixed hints breaking in certain cases
   * pir_hit_intro: fixed OSD being displayed wrong
   * taiomi04: update OSD after boarding ship
   * bounty: fixed OSD getting reset after killing/capturing target
   * ant_supplies: fixed hostility after jumping into system again
   * Editor now shows dialogues on errors and allows user to choose directory to save data to
   * Minor typo fixes and translation updates

* 0.12.0-beta.1
   * Gameplay
      * Ability to capture disabled ships
      * Faction reputation is no longer universal, but varies on systems
         * Direct faction hit changes are shown as messages
         * Your actions will more directly affect ships in the system
      * Significantly increase maximum potential fleet capacity
      * Excess energy to battery recharge efficiency is now a flat instead of varying based on charge level
      * Gave the Za'lek sting a slight detection buff
      * Can only have a single patrol mission active at a given time
      * Pirates are less numerous during Chapter 0
      * Dvaered Arsenal has no fighter bays and fewer slots
      * Lowered CPU cost of some fighter bays
      * Decreased CPU and energy provided by large core slots
      * Pillaging ships affects reputation
      * Significantly increased the amount of fuel provided by outfits
      * Camouflage burster gives a speed bonus while active and disables when out of stealth
      * Can scan ships with 'u' key
      * Gave the Quicksilver another medium structural slot
      * Beam weapons have minimum delays instead of minimum durations
      * Can stealth when missiles are locked on
      * Deployed fighters take stress and damage over time when their mother ship is destroyed
      * Electron Burst Cannons and Za'lek Heavy Drones have had their damage per second lowered
      * Improved point defense
         * Spittle Tubuloid Cluster is now a utility and does more damage
         * Guardian Interception System does double damage
         * Missiles explode when intercepted
      * Bounties have explicit time limits
      * Derelicts should appear in remote systems
   * Quality of Life
      * Added colourblind correction mode
      * Exposed more colourblind options to the user
      * Can modify game speed directly instead of using a slow mode difficulty for accessibility
      * Messages get folded instead of repeating
      * Asteroids no longer fade out if close to or targeted by the player
      * Display fuel consumption for ships in the equipment overlay
      * Added option to match speed with the slowest ship in the fleet (on by default)
      * Made it so ships in the equipment screen do not change order based on value
      * Mark spaceport bar tab when there is an important NPC
      * Weapon set keybindings change window tabs
      * Use short outfit names when displaying groups of outfits
      * Shown more useful things you have when buying outfits with things other than credits
      * Can sort and filter the mission computer
      * Added small optional bounce to NPCs when they start talking
      * Inform the player when they don't meet mission requirements for some important missions
      * Can add new plugins directly from the options menu
      * Can toggle whether autonav stops when missile lock-ons are detected
      * Added colour coded factional backgrounds in the shipyard
      * Can rotate shipyard image for ships with 3D graphics
      * Prompt when deleting notes
      * Added accessibility option that allows skipping story minigames
      * Can view and change all your ships in the equipment tab when there is refuelling
      * Reduced space dust size by 50%
   * Content
      * New in-game wiki with explanation on gameplay mechanics and lots of lore
      * 8 new missions
         * The Onions call
      * 4 new ships
      * 13 new ship variants
         * Give a new twist to existing ships
      * 6 new outfits
      * New area with unique challenges
      * New events
         * Get more Sirius abilities
         * Find the dark side of the Nebula
      * New NPC portraits
      * New generic NPC and News messages
      * Reworked trails to make ships feel more speedy
   * Engine
      * Support for 3D models
         * Lighting is based on system stars
         * Fancy effects for special systems
         * Ships tilt slightly when rotating
         * Simple animations are supported and used when applicable
      * Support for an in-game wiki
         * Can process YAML, Lua, and markdown
         * Cross-link support
         * Support for custom widgets
      * Stats (except inverted stats) are now additive instead of multiplicative
      * Try to merge saves if multiple directories correspond to the same player
      * More robust weapon set support that can handle multiple overlapping weapon sets
      * Faster handling of asteroids with large exclusion areas
      * Added fuel_usage_mod ship stat
      * Fixed player losing navigation targets when unidiff is applied
      * Fixed ai.idir giving wrong answer by M_PI_2 in some cases
      * Threaded more loading components
      * Lua require now caches chunks
      * Dropped SDL_image fallback
      * Use higher internal timer for all platforms
      * Support for Tracy
      * Spobs that are not landable yet generate presence will be shown on the map
      * Warn the player if they try to use a name with all space characters
      * Decoupled the collision system from the rendering system
      * Added a low memory mode to use fewer and smaller textures with 3D
      * Lazy load ship and outfit graphics to reduce memory usage and decrease load time
      * Use clang-format to format all the C code
      * Use enums internally to represent keybindings instead of strings
      * Always use replaygain information when available when loading vorbis files
      * Stop repeating the same warning after a fixed amount of times
      * Support for outfits that don't break stealth
      * Editor has partial support for universe diffs
      * Editor has separate configuration and file dialogues
      * New ship stats
         * Global weapon range, damage, fire-rate and energy usage
         * Range ship stat for all specific weapon types
         * Turn, speed, and accel for launchers
         * Shield downtime modifier
      * Deprecated old faction API in favour of the new one for local / global standings
      * Added support for temporarily overriding faction standings
   * Fixes
      * PSO and Mizar nebulas have trails again
      * Removed fancy background mode
      * Can remove fighter bays with deployed fighters
      * Sol is less friendly
      * Fixed rare cases where fighters would not be able to dock
      * Fixed hypergate and wormhole effects getting stuck
      * Obelisks tell if you have completed them already
      * Fixed space dust disappearing with certain jump abilities
      * Boarded pilots become permanently disabled if they lose space-worthiness
      * Double tap will activate feather drive like blink engines
      * Fixed camouflage burster not activating stealth
      * Fixed bug where beams were counted as giving energy in the equipment optimizer
      * shadowvigil: claim entire route
      * sh01_corvette: should be completable on easy difficulties now
      * patrol: fixed escorts and fighters becoming hostile if hostile to the mission giving faction
      * Fixed debugging paranoid builds under Windows
      * Fixed autonav not respecting shield thresholds
      * zbh10: Godheart and friends get at most 1 fighter bay per ship now
      * Fixed ESS Trinity being bribeable
      * Cargo on fleets with be displayed to make room for mission cargo when necessary
      * Made it so Shadow Vigil doesn't try to go through Surano system for reasons
      * `blackhole/zbh09`: fixed softlock during a cutscene under certain conditions

* 0.11.5
   * Fixed FLF-Pirate map not providing jump information
   * Fixed the combat hologram projector making escorts hostile
   * Build system no longer libdl on platforms such as BSD

* 0.11.4
   * More guards against divides by zero in autonav
   * Fixed warnings on certain OpenGL drivers
   * Fixed toolkit not rerendering when right-clicking on tabbed windows
   * Fixed Marius enclave description
   * Tweaked Za'lek Diablo and Mephisto stats so that they are better suited to their respective roles
   * Updated flicker drive, blink drive, and hyperbolic blink engine descriptions to be more complete and correct
   * Initialize outfit Lua scripts when added in the equipment view so that flicker drive signature gets properly computed
   * Flicker drive no longer displays -10% signature range bonus twice when equipped
   * Fixed crash when selling deployed ship
   * Gave the Dvaered warlord event better criteria so they don't attack the hypergate
   * `shark/sh01_corvette`: have the pilot jump in from the same system as the player
   * `minerva/kex03`: have mission claim the crimson gauntlet to prevent unwanted spawns
   * `dvaered/gauntlet`: have mission claim the system if it can, but not fail if it can't
   * `trader/trader_escort`: player can only escort one group of traders at a time
   * `neburesearch/neburesearch_01`: use the correct faction when complaining
   * Fixed some typos and revised writing
   * Translation updates

* 0.11.3
   * Don't run discovery event when in cinematic mode
   * Do a better job of updating old save autonav settings
   * Added more checks so tutorial messages don't appear in claimed systems
   * Fixed blinking not breaking stealth
   * Fixed auto-hail message colouring
   * Only do updates with positive delta ticks
   * Fixed cargo disappearing when buying a ship when over the cargo limit
   * Don't let the player trade ships when they have mission cargo
   * Fixed not being able to turn off point defense weapons
   * Fixed Za'lek drone bay being cheaper than the mini-bay
   * Flicker drives can not be stacked and are mutually exclusive with other blink drives
   * Decreased Nexus Drill Lance mining malus from -80% to -15%
   * Increased all mining yields by roughly 5 times
   * `sciencegonewrong/02_sciwrong`: make the drones not hostile to other factions
   * `neutral/baron_comm`: fixed trivial warning when trying to clean up baron comm event
   * `neutral/wastedump`: fixed getting rid of cargo while landed
   * Translation updates

* 0.11.2
   * Stopped autonav from preventing wobble and overshooting by crashing the entire game

* 0.11.1
   * Give all ammo back to player after doing obelisk
   * Fixed player being invincible after completing an obelisk
   * Fixed a crash when loading games while a landing hook was running
   * Fixed race condition in threadpool
   * Fixed asteroids spawning in not proper shapes
   * Fixed autonav wobble and overshooting
   * Point defense won't shoot at disabled pilots anymore
   * Fixed battery descriptions
   * Discovering a hidden jump will make both directions known
   * Fixed AI trying to scan hostile targets they lost track of
   * Properly save and load reward_value to and from saves
   * Fixed events and missions being able to trigger in obelisk tests
   * Fixed beam weapons not hitting asteroids
   * Properly compute weapon range with launch_range modifiers
   * Fixed some range checks with inrange weapon sets
   * Fixed Empire Pacifier mass being too low
   * Fixed warning when looking at internal flow amplifier descriptions
   * Removed Soromid Ira turret and forward weapon stats
   * Fixed reality rip and avatar of sirichana abilities giving errors when the AI tries to use them
   * Fixed issue on some systems with indexed images
   * Fixed pirates and pilots that don't care being able to disable the fake transponder
   * Can now see and target allies that are stealthed
   * Pheromone emitter won't do anything in exclusively claimed systems
   * Fixed some weapons such as beams not hitting targets other than selected one
   * Fixed rendering order making it so most effects were below the player
   * Fixed fallback switch weapon sets not being found properly
   * Fixed bioship "Wanderer" perk giving absolute accel bonus instead of relative
   * Increased Neural Accelerator Interface energy regen malus to -100%
   * `zalek/blackhole/zbh09`: don't error out when a bioship ceases to exist
   * `kidnapped/traffic_00`: fixed formatting string telling the player what system to go to
   * `kidnapped/traffic_01`: ship should spawn if taking off in the same system, not just jumping in
   * `tutorial/nelly01`: fixed derelict message not appearing
   * `minerva/pirate4`: fixed save me spam only being print once
   * `neutral/seek_n_destroy`: fixed warnings when taking off in the same system
   * `sirius/achack/achack01`: fixed not being able to accept mission
   * `dvaered/dv_diversion`: fixed not being able to accept mission
   * `dvaered/dv_bikers`: don't allow the player to use escorts and properly update mission TODO
   * `sirius/achack03`: fixed not being able to complete the mission
   * `neutral/kidnapped`: fixed inconsistency in the name of the system to go to
   * `shadow/shadowrun`: fixed VN issues not allowing mission completion
   * `shadow/shadowrun`: changed locations to make it possible to do in the allotted time-frame
   * `shadow/shadowvigil`: fixed Seiryuu not appearing
   * `shiplover`: don't ask the player about ships they can't obtain
   * Fixed many typos
   * Translation updates

* 0.11.0
   * Fixed beams only showing hit explosions on one target being hit instead of all
   * Consider beam width when computing collisions
   * Made beam effects a bit thinner
   * Point defense weapons should track fighters much better now
   * Fixed point defense weapons not firing properly
   * Approach no longer instantly starts autonav unless a space object or derelict is already targeted
   * Tweaked the approach logic to prefer planets over pilots when only planet is selected
   * Approach should no longer play extraneous target sounds
   * Stores now show amount for unique outfits, while equipment windows shall not
   * Fixed POI missions having markers say 'Point of Interest' instead of 'Sensor Anomaly'
   * Most consistent texture interpolation when using mipmaps
   * Pilots will do their first distress somewhat sooner
   * Can only start to afterburn with enough energy for 0.5 seconds of afterburning
   * Updated meson.build to require SDL 2.0.26 which seems to be minimum supported version now
   * Fixed a certain faction being enemies with wild ones when they shouldn't necessarily be
   * Soromid Arx now has one non-exclusive heavy non-bio slot
   * Buffed Scanning Combat AI to have an additional +15% tracking
   * Pirates should no longer have presence in Sol under certain conditions
   * Buffed weapon ionizer to only -50% damage from -70% damage
   * Made weapon sets more robust to changes
   * Fixed some pirate checks in dominated systems
   * Clear weapon sets when doing active cooldown
   * Run ship / outfit code Lua code when disabled or cooling down
   * Increased maximum standing cap with pirates
   * Allow marauders to become friendly
   * Fixed gamma correction / colourblind shaders not being run on top of everything
   * Fixed damage sometimes causing pilots to instantly become undisabled
   * Fixed Sirius ships acquired before 0.11.0 not being able to use flow
   * Fixed Cleansing Flames shader
   * Gave some flow abilities custom sound effects
   * `srs_ferry`: fixed marker not updating for alternative delivery locations
   * `nelly01`: fixed giving the player twice as much money as needed for an ion cannon
   * `nelly03`: guard against the player changing systems in the middle of mining
   * `zbh06`: made mission easier for the player
   * `seek_n_destroy`: fixed mission being failable after the player takes out the target
   * `preach`: don't try to claim the system twice
   * Fixed many typos
   * Translation updates

* 0.11.0-beta.3
   * Differentiated more significantly the energy / kinetic / plasma weapon types
   * Fixed hard crash when loading when approaching certain NPCs
   * Fixed crash when change tab triggers a takeoff
   * Fixed Naev not starting on Mac OS
   * Fixed beam collisions (again)
   * Fixed rare hard crash when beams are being fired
   * 'in range' option for weapon sets now takes into account weapon arcs
   * Buffed Targeting Conduit
   * Renamed 'Point of Interest' to 'Sensor Anomaly'
   * Double-tap activating outfits breaks stealth
   * Nerfed Sirius Fidelity so it can no longer get ludicrous levels of action speed
   * Map's discovery mode shows system features
   * Removed enemies from a certain hidden faction so the player won't have standing issues with them
   * Non-weapon outfits no longer show switch groups they are in as hot keys
   * Turn off weapon sets when changing type
   * Fixed toggle weapon sets not triggering outfits over and over as expected
   * Turn off all weapon sets when entering stealth
   * Fixed resizing not working on the background and toolkit in some cases
   * Added pilot.weapsetAddType and pilot.weapsetSetActive
   * Gave unicorp storm launchers a rarity of 2 and made it more available
   * Have ships be a little less spammy distressing
   * Centered tracking icon in slim GUI
   * Show tracking icons for non-turret bolt weapons too
   * More short names for weapon outfits
   * Fixed pilot.setSpeedLimit not working
   * Added tutorial message when player acquires first point defense weapon
   * `test_of_renewal`: fixed weapon set defaults being incorrect and increased enemy damage
   * `seek_n_destroy`: missions should work properly when boarding the target
   * `flf_diversion`, `flf_rogue`: Missions should no longer be able to have ridiculously low credit rewards
   * `ec00`: changed it so you can't hail the collective drone
   * `escort`: fixed pilots not flying in formation
   * Fixed many typos
   * Translation updates

* 0.11.0-beta.2
   * Slim GUI now shows activated outfits and all weapons all the time
   * Collision system reworked (again) to take into account fast moving particles
   * Fixed collision polygons not properly being used
   * Added short names to some outfits such that they are easier to distinguish in the GUI
   * Allied factions won't help out the player against neutral targets
   * Added missing graphics for meditation chambers
   * Don't allow giving the player names that can't be saved
   * Updated love.filesystem to 0.11 spec renaming mkdir to createDirectory, enumerate to getDirectoryItems, and adding remove
   * Fixed toggle weapon sets not turning off with only bolt weapons
   * Hardened physics engine a bit to overflow that happens in 49 days of straight game time
   * Fixed trivial memory leak in vpool
   * Allow buying local maps where they are not sold
   * Buffed Hunting Combat AI to 15% bonus
   * Made Weakness Harmonizer AI not appear as an active outfit
   * Outfit Lua function onshoot has been renamed onshootany
   * Can toggle point defense weapons on and off
   * AI will turn off weapons ionizer when going for a kill
   * Player's new ships should start will all the default outfits, which fixes the some Sirius psychic tests
   * pilot.weapsetAdd follows the same logic as the normal equipping functions
   * slim GUI uses primary/secondary colours like the info menu
   * AI should be less prone to jump before their leader
   * Fixed cargo being lost when swapping ships in missions and events
   * `chapter1`: event claims all the systems just in case
   * `poi`: renamed 'Pristine Derelict' to 'Unusual Derelict'
   * `poi_intro`: fixed typo
   * `achack03`: fixed mission not being acceptable and harja spawning forever
   * `achack04`: fixed missing formatting string
   * `dv_bikers`: made missiles significantly more dodgeable and changed location
   * Translation updates

* 0.11.0 (beta)
   * Gameplay Changes
      * Universe significantly overworked to be more consistent with lore
         * More landable uninhabited spobs, unique locations, and things to discover
         * Reviewed and corrected many descriptions and placement of spobs and systems
         * More in-depth and fleshed out tag system for locations
      * Ship slots and mass limits reworked such that smaller ships get more utility/structural slots to work with
      * Point defense systems that can shoot down missiles and torpedoes
      * Space object (planets, stations, etc.) properties affect quantity of missions available
      * Moved many missions and events to the vn system
      * Can sometimes find POI events with a pulse scanner equipped when entering systems
      * Changed the visuals for some of the nebulas (PSO, Mizar)
      * Pirate bribes cost more depending on your fleet and are based on points not mass
      * Missions are introduced less all at once to the player
      * Blink drives are more flexible but use energy and generate heat
      * Razor class weapons have been completely reworked
      * Can steal more than one outfit from a ship with high boarding bonus
      * diy-nerds: improved reward
   * Quality of Life
      * Significantly improved autonav
         * Configurable and can use lanes
         * More efficient at reaching target locations
         * New option like follow pilots through jumps or brake when going to positions
      * Make it explicit when all the escorts have jumped or landed
      * Escorts will keep their same loadout until the game restarts
      * Player ship is no longer translucent when in stealth as it is redundant with the stealth icon
      * Show enemy/ally factions in the faction standing info window
      * Space dust is properly anti-aliased
      * Minor speed ups to patrol lane computations
      * Try to enforce minimum number of articles in the news
      * Independent patrol and bounty missions can be completed on more planets and stations
      * Can hide or prioritize missions from the info menu
      * Manual aiming model aims at the mouse location when the mouse is visible
      * Travelling merchant tells you when new wares are available and should be easier to find
      * Lua Love API should be better at handling input and not apply keys held before started
      * Increase time compression when disabled
      * Inverted how hide, evasion, and stealth value percent bonuses work. Now lower is better
      * Hide locked slots without outfits as the player can't do anything with them
      * Added volley mode to weapon sets that makes weapons fire as fast as possible, instead of staggered
      * Autonav options are now player-specific and accessible via the info menu settings button
      * Travelling merchant gives full details of the intrinsic outfits they provide
      * Selected slots in the equipment window will only show outfits that fit
      * Autonav routes consider distance travelled in-system
      * Made stress more visible in the slim GUI
      * Reworked how stats are displayed to be more visible and intuitive
      * Can show all known outfits or ships in with the map find functionality
      * Weapon sets much more flexible, verbose, and easy to use
      * Weapon sets remember slots, not outfits
      * Route is visible on all map modes now
      * Blink and flicker drives can use double tap arrow keys to move around
      * Toolkit is cached in a framebuffer for much faster rendering
      * Intrinsic outfit details now visible from the equipment menu
      * Visually indicate which pilots are scanning the player on the overlay and radars
      * Can sell all outfits on any spob with an outfitter
      * Enemies in patrol missions should not run away
      * Changed the faction standing caps to allow the player to get all ships when maxed out. Will be decreased in the future as missions are added
      * Slot icons to make it more clear what special slots a ship has
      * System markers and autonav TARGET marker will try to not overlap with jumps and spob names
   * New Content
      * New mechanic for House Sirius called flow to unlock psychic powers
         * Gives passive bonuses to Sirius ships
         * Outfits allow use on non-Sirius ships
      * 8 new missions
         * Finish the Minerva campaign
         * Nebula refugees
      * Many new events
         * Abandoned stations with secrets
         * Greedy pirates looking for domination
         * Challenges of the mind
         * Mysterious signals
         * More points of interest
      * Many, many new systems and space objects
         * 67 new star systems with 123 new space objects
         * New graphics for space objects
      * Tons of new outfits
         * Sirius flow outfits
         * Completely reworked Sirius weapons too
         * Point defense systems
         * New accessories
         * Intrinsic outfits
         * and more!
      * Many new outfit graphics
      * New NPC graphics
      * More NPC and news messages
      * Added the Space Trader Society faction
      * Custom death animations for many ships
      * More ways to increase fleet capacity
      * The pirate clans are now more differentiated in terms of AI behaviour and taunts
      * More factional landing messages
      * Rehabilitation missions have been made more factional and a new rehabilitation mission for the FLF is now available
   * Engine
      * Map system viewer is more compact
      * Added hook.hail_spob
      * Events support tags
      * Editor supports tags
      * Library to handle conditionals for mission computer missions
      * Added support for disabling specific patrol lanes from being generated
      * Support for Lua scripting for ships
      * Changed api of evt.claim and misn.claim
      * Missions/events load Lua as chunks instead of compiling each time
      * Significant speed-ups in collision detection with quadtrees
      * Hooks "outfit_buy", "outfit_sell", "ship_sell", and "ship_swap" pass Lua objects instead of strings
      * Ships can have extra descriptions that show up on mouse over
      * More Lua API added such as pilot.armour, pilot.shield, or naev.missionList
      * Soromid NPCs can have custom descriptions based on genetics
      * Improved VN API with vn.move, vn.musicVolume, etc.
      * Improved VN handling of non-ascii fonts
      * Support for generating munitions from outfits
      * Improved derelict script to handle custom derelicts better
      * Removed some custom environment and string handling functions for standard SDL ones (requires 2.0.18 now)
      * Better handling of user locales
      * Weaker effects shouldn't overwrite stronger ones anymore
      * Spobs can use communication graphics
      * Require OpenGL 3.2 for geometry shaders now
      * Support for advanced collisions such as weapon on weapon, allowing for point defense weapons
      * Renamed thrust to accel for more consistency and simplifications
      * Support for buying intrinsic outfits
      * Ship distress moved to the message framework
      * Outfits have support for double tapping accel/left/right triggers
      * Removed toolkit fading effects
      * Support for rendering images as SDFs
      * Significant loading time speed-up with multithreading
   * Fixes
      * Main menu more responsive when changing windows
      * Typo and wording fixes
      * Fixed many corner case crashes in the editor
      * Fixed cargo missions not being generated in some parts of the universe
      * Game no longer crashes when loading save with persisted Lua pointing to nonexistent systems/spobs
      * Minor improvements to many existing missions
      * Fixed crash when events trigger other events on creation
      * Fixed autonav sometimes having trouble landing with reverse thrusters
      * Qex races should be much less laggy now
      * Fixed some outfits using the wrong store images
      * Fixed system viewer not being consistent with map
      * Player's escort damage is counted towards players damage
      * Avoid having missions duplicates for cases where they can significantly stack such as patrol missions
      * Fire rate and action speed should affect damage and disable of beam weapons
      * Fixed some outfits not having "Activated Outfit" in their description
      * Fixed ships offering 100 fuel refuels twice
      * Fixed some ships having trouble equipping because of stacking engine reroutes and such
      * Improved AI's scanning behaviour to be more robust to stealth pulsing
      * Fixed POI generating in extremely volatile systems
      * Fixed tutorial running during cinematics
      * Fixed active outfits not showing "activated outfit" in their summary sometimes
      * FLF no longer become true allies of the Dreamer Clan to not limit the players actions
      * Made audio system more robust to running out of source errors

* 0.10.6
   * Fixed potential segfault with invalid semver strings
   * Fixed sign error when buying artifacts in the Baron Prince mission (sorry)
   * Fixed behaviour of naev.trigger with parameters
   * Fixed Lua spfx volume changing with game speed
   * Fixed memory leak in luaspfx trails
   * Fixed missions doing things in systems they should not
   * Fixed Adrenal Gland III's time speed up effect
   * Fixed Misi giving upgrades for free
   * Fixed minor planet check in frontier war missions
   * Fixed silent installs on windows
   * Fixed typos

* 0.10.5
   * Start counting effect stacks from 1 not 2
   * Fixed launcher weapons using outfit mass instead of ammo mass
   * taiomi: fixed claim check for last mission
   * Fixed some typos
   * Fixed equipment of Lancelot in "Sharkman Is Back" mission
   * Fixed clicking on jump points also selecting planets in some cases
   * nelly02: Nelly now stops recommending stuff that only does a little disable
   * shadowvigil: Fixed mission not spawning escorts
   * flf_patrol: Missions should no longer be able to have ridiculously low credit rewards
   * Fixed some events not claiming systems that could interfere with other missions
   * hypergate_construction: should actually claim the system
   * Fixed some formatting in the alt text when hovering over outfits in the equipment window
   * ec06: refuel tanker should provide as much fuel as possible
   * taiomi09: fixed smugglers becoming hostile in some cases
   * Changed music.stop() API to stop music from continuing by default
   * Fixed potential memory issues on some platforms
   * Fixed crash when changing to Japanese language on Windows using Japanese locale

* 0.10.4
   * Fixed crashes related to multiple effects being active at once
   * Fixed multiple mission_done hooks not passing parameter correctly
   * Fixed plugin strings not being initialized with mismatched saves
   * ec06: made the final battle work much better

* 0.10.3
   * Fixed crash when using fits currently selected ship outfit filter
   * Fixed escorts always being set to aggressive when loading a save
   * Fixed Dvaered standing cap increase being lost after loading game
   * Made space dust a bit less bright when it starts turning into lines
   * derelict_rescue: play money sound instead of victory sound on completion
   * rehab: fixed crash when aborting rehabilitation missions
   * foundation station, efferey: fixed not using pirate landing script

* 0.10.2
   * Fixed escorts sometimes not following their leader and landing
   * Fixed autonav always wanting to go to the edge of jump points
   * Fixed crash when causing multiple dialogues to run in the background
   * Fixed outfit lua being called before initialization
   * Fixed not giving the AI a name when updating a save breaking the updater script
   * Fixed deleting last snapshot of a save switching to another pilot's saves
   * Fixed saves and snapshots not displaying correct name with version mismatch
   * Fixed crash when deleting Lua-side fonts, should fix crash with POI
   * Fixed swapping ships with mission cargo sharing name with other cargo can lead to wrong cargo getting duplicated
   * Fixed original music at Research Post Sigma-13
   * Fixed music stopping after playing once in new games
   * Change music API to make it explicit you can temporarily disable the music engine
   * Set windows compatibility mode to Windows 7 when cross-compiling
   * legacy gui: fixed line artefacts near fuel / energy bars
   * pulse_scanner: fix potential error on init
   * patrol: don't have an invisible time limit to reach the system anymore
   * taiomi: fixed some claims
   * zbh03: landing when hostiles spawned will fail the mission
   * bounties: mention there is a time limit to reach the system, not made explicit though
   * zpp01, zbh01: bumped chance to 30%
   * poi_intro: can't board nelly again

* 0.10.1
   * Fixed many stations not marked as stations
   * FLF combatants only appear on FLF spobs
   * Fixed cases where the player could be forced to take off when not spaceworthy
   * Show engine volume option same as other volume options
   * Use nearest neighbour interpolation for small resolution vn images
   * Fix engine sound being played at high time compression values
   * Try to fix issue where music stops playing
   * Statically link libenet on steam versions
   * diy-nerds: fixed reward and description not matching
   * deliverlove: fixed credit exploit
   * reynir: don't add 0 tonnes of hotdogs

* 0.10.0
   * Made slim the default GUI instead of brushed
   * Contraband missions use vntk instead of tk
   * Sightseeing missions mention explicitly how much you get paid when completed
   * Removed outfit name duplication in alt texts
   * Made outfit descriptions fit in the landing window for all outfits
   * Added sound effects to starting race
   * Fixed non-Lua active outfits (jammers, etc.)
   * Sort ship stats in outfit/ship descriptions
   * Fixed jammers and jamming
   * Buffed jamers and scramblers
   * Buffed evasion bonus of Red Star hulls to compensate for detection malus
   * Fix "Dead or Alive" and "Alive" being swapped in bounty mission descriptions
   * Lowered error in physics approximation (shouldn't be noticeable though)
   * Added particle beam and particle lance to Za'lek outfitters
   * Fixed escort ai not being properly applied to newly spawned escorts
   * Improved rendering of the map system information window
   * Improved minor artefacts in slim and slimv2 GUIs with scaling enabled
   * Engine sounds smoothly transition on/off
   * Fixed other minor issues

* 0.10.0-beta.2
   * Pirates should avoid attacking near safeish areas
   * Fixed crash on load when player has more than one ship
   * Fixed player.setSpeed() not resetting speed as intended
   * Fixed pilot.comm not showing messages
   * Fixed typo/grammar in sightseeing and dvaered census introductory mission
   * Don't display health bars with no player alive
   * Autonav doesn't go only to the center of spobs
   * Mention escort AI settings when buying a fighter bay tutorial plays

* 0.10.0 (beta)
   * New Mechanics
      * Support for setting ships as escorts and thus player fleets
      * Hypergates that allow for long distance travel
      * Asteroid rework
         * Asteroids no longer randomly explode
         * Asteroid scanning is no longer binary, but distance-based
         * New mini-game based mining
         * More diversity in types with different rarity
      * Support for restrictions for outfits and ships, such as minimum faction standing
      * Significantly improved how faction reputation caps are handled
      * Pilots can have intrinsic outfits
      * Bioships go rawr (new skill system)
      * Weapons and outfits can cause effects on ships
      * More complex space objects (spob)
      * Support for different difficulty settings
      * New exploration mechanic with points of interest
      * Unique ships to be found throughout the universe (pers)
      * Manual aiming mode for weapon sets
   * Gameplay Changes
      * Weapon types are more differentiated
      * Removed nearly redundant launchers
      * Nerfed beams
      * Factional ships are more widely sold
      * Schroedinger uses less fuel instead of getting a large bonus
      * Plasma has a burning effect
      * Changed spawning and behaviour of pirates to be less dangerous in populated systems
      * Fighters only attack enemies visible by their carrier
      * AI is better at choosing targets
      * More dump targets for waste dump mission and tweaked rewards
      * Removed escorts for hire in lieu of player fleets
   * New Content
      * Added a gigantic black hole
      * Added new space anomalies such as plasma storms
      * Lots of new asteroid types and commodities
      * More interesting places to visit and explore
      * More engine sounds
      * 45 New missions
         * More terraforming
         * Continuation of the Za'lek story
         * Help the Dvaered do some tasks
         * Tutorial for new mechanics
         * Secret system!
      * 14 New ships
         * Certain secret faction completely revamped
      * New spob graphics
      * Lots of new outfits and reworked old outfits
         * Use energy to avoid death
         * Create scanning pulses
         * Blinking has animations
         * Advanced mining techniques
         * Space mines
      * News revamped to be more flexible and relate more with current events
      * NPCs revamped to be more flexible with many new messages
      * New commodities that are only available from mining
      * Fancy racing mini-game that replaces old race missions
   * Quality of Life
      * Support for save snapshots for each pilot
      * Can ask pilots to refuel you more than 100 units at a time
      * Engine sound volume is configurable
      * Revamped the star map to be large and more useful
      * Can add notes to the star map
      * Autoscroll is now an option in the VN
      * Spob communication window has been redone
      * Limit sound output volume when lots of sounds are playing jointly
      * Redid the music engine to be less prone to play combat music
      * Hide radar when overlay is open (with option to revert to old behaviour)
      * Duplicate effects get collapsed into stacks in the GUI
      * Allowing exiting and reloading while love framework is open (VN, etc.)
      * Autonav is more flexible with positioning on jump points
      * Can customize jump flash brightness
      * Player will not be scanned immediately on jumping in or taking off
      * Show health bars near pilots in combat (can be disabled in options)
      * Escort AI is customizable
      * Ship AI reminds player about things when they haven't played in a while
   * Engine changes
      * Work has begun on a development manual
      * Plugin support with explicit support for total conversions
      * All monolithic files have been split up
      * Simplified terminology with spob (space objects) replacing planet/asset
      * Support for tags in missions
      * Player ships can store their own variables now
      * Weapon outfits support some Lua scripting
      * Ammunition/fighters merged into launchers/fighter bays
      * Support for "shotgun"-type weapons
      * Backgrounds no longer use an orthographic projection
      * Minor transitions added to the toolkit
      * Asteroids redone to be more flexible and easy to add using groups
      * Asteroid field support in the editor
      * Allow for soft claims instead of only hard claims
      * Unified the event and mission headers
      * Implemented per-pilot variables
      * Lua scripting for spob
      * AI can use special outfits
      * Lots of engine rewriting and modernization that should bring some speed improvements and more flexibility when modding
      * Added lua-enet library to allow for networking in plugins (off by default, requires setting in configuration file)
      * Can animate loading screen
   * Bug Fixes
      * Too many to list, but we'll try
      * Fixed pilots not getting equipped at all in some cases
      * Fixed looting cargo when boarding giving less than expected
      * Fixed all asteroid graphics being used as debris
      * Fixed some hooks not properly passing arguments
      * Block certain inputs during cinematics
      * Fixed disabling saving and forcing the pilot to take off not working as expected
      * Fixed sounds getting stopped in many cases due to garbage collection
      * Many typo fixes

* 0.9.4
   * Fix "No error." log spam with certain video card drivers
   * Fix Lua errors with tiny nebula such as Sarcophagus
   * Fix fake transponder cheesing rehabilitation missions
   * Fix errors in "Anxious Merchant", "Dead Or Alive Bounty", "Harja's Vengeance", and "The Lost Brother" missions
   * Fix the in-game screenshot feature, in case of odd window dimensions
   * Fix at least "Dvaered Diplomacy" glitching when the game is saved/reloaded (thanks to "Duke" on the Steam forums)
   * Update translations, including a new Spanish translation

* 0.9.3
   * Bug fix: if the German translation was active, casino minigames' explanation (Erklärung) didn't work
   * Fix errors/slowdown in Diversion from (...) missions
   * Fix bug in "Waste Collector" mission
   * Fixed a bug that allowed the player to get infinite escorts
   * Work around bugs in at least one OpenGL driver
   * Fix crash when unidiff changes assets that the player has targetted
   * Player actually has to pay for stealing outfits
   * Fixed game hanging when entering some volatile nebula systems

* 0.9.2
   * Fix reward messages in the Particle Physics campaign
   * Can no longer steal a certain Soromid ship
   * Enhanced the logic for deciding whether it's safe to save the game after landing
   * Fix mission bugs: "Assault on Unicorn", "Emergency of Immediate Inspiration", "The Search for Cynthia"
   * Fix zombie autonav toward deselected targets

* 0.9.1
   * Minor countermeasures for long player ship names
   * Fix mission breakage in "Minerva Pirates 4", "Runaway Search", "Particle Physics 3", "Shadow Vigil", "Baron Prince", and "Dvaered Ballet"
   * Fix exploit in "Travelling Merchant" event (mission prize for sale that shouldn't have been)
   * Fix many missions that explicitly attack the player overriding stealth and visibility mechanics
   * Fix some text labels that couldn't be translated from English
   * Fix equipment slot information displaying over filter widget
   * Fix phantom acceleration after an auto-board and undock sequence
   * Darkened nebulas and lowered default background darkness
   * Improved upstream metainfo for packagers
   * Can no longer steal a certain Za'lek ship
   * Fix crash under certain conditions when using the console
   * Masochists and LTS distro packagers may build with Meson 0.54 (no subproject fallbacks) or 0.53 (also no "meson compile", only "ninja")
   * Slightly reduced rendered nebula quality to stop breakage on some intel GPUs
   * VN music uses logarithmic scale like internal music
   * Fixed some offset issues with the slim GUI

* 0.9.0
   * Fixed glitchy appearance of the map's mode menu
   * Map mode is remembered throughout the gaming session
   * Music transitions better for impatient players
   * Tighten up alt-text
   * Don't show aiming helper in cinematic mode
   * A busy volunteer proofreader kept editing almost as quickly as we could add errores
   * Some more outfit graphics
   * Pilots should be a bit less trigger happy when jumping in
   * Fixed minor visual artefacts with pirate trails
   * Centered the bottom bar (Brushed GUI)
   * FPS and Time Compression factors are monospaced when displayed
   * Added option for disabling resizing of window
   * Stealthed pilots don't affect autonav
   * Meow meow

* 0.9.0-beta.3
   * Fixed warning about cargo rush deliveries when you don't know the best route
   * Fixed another crash related to pilot removal
   * Fixed wonky backgrounds during death cutscenes, for the sake of *other* players of course
   * Fixed crash when techs are first patched to planets through unidiff
   * Fixed potential spurious warnings about incomplete translations, even when running in English
   * Fixed failure to resolve regional translations (like pt_BT or pt_PT) from the locale
   * Fixed VN log text overlap issues
   * Fixed commodities not being added through unidiff
   * Fixed safe lane rendering alpha being wrong
   * Fixed misbehaviours with Maikki, Nelly 2, Shark 3, Shipwreck, Travelling Merchant, Warlords Battle, and Particle Physics 2
   * Fixed backgrounds accumulating when messing with options
   * Fixed issues with board scripts getting deferred with respect to boarding script
   * Fixed some instances of background text interfering with how foreground text was drawn
   * Fixed some missions causing trouble when saved/reloaded (due to dynamic factions)
   * Fixed minor Ship AI issues (rename at game start)
   * Fixed autonav via the map during a landing sequence
   * Fixed autonav giving away autofollowed pilots and unknown destination systems
   * Improved speed and accuracy of autonav stopping
   * Improved mission marker behavior (show planets more, always clean up at end of mission)
   * Kicked Empire patrols out of the Arandon system
   * Gave pirate ships dodgier outfits
   * Proofread too many parts of the game to mention
   * AI should only try to jump to systems with their faction presence
   * Wrap OSD titles as necessary
   * Don't allow illegal characters in pilot name
   * Be kinder to old video drivers
   * More music
   * More meow

* 0.9.0-beta.2
   * Prevented Naev from losing the player's (pre-0.9.0-beta) licenses on first load
   * Fixed missing credits and translation coverage data
   * Improved phrasing
   * Prevented players from getting stranded without access to fuel
   * Mission script fixes for "Helping Nelly" and "The one with the Visit"
   * Outfit script fix for "Weapons Ionizer"
   * Fixed issues impacting at least some Windows / Intel graphics combinations
   * Hulls are more widely available
   * Improved some of the map outfits
   * Do not render systems with unknown assets as restricted
   * Added gamma correction to Options
   * Fixed reproducible crash when boarded pilots get removed
   * Added counterfeit licenses to pirate worlds
   * Remove minor energy malus from sensor array and jump detector
   * Electron burst cannon is no longer widely available

* 0.9.0 (beta)
   * New mechanics
      * Added new utility outfits with complex effects
      * Changed ship classification, removing rare classes while adding Interceptor and Battleship classes
      * Illegal cargo and ship-to-ship detection
      * Pilots can now go into stealth mode
      * Systems have "safe lanes" patrolled by the governing faction
      * Electronic warfare parameters are simplified and visible
      * Added escorts for hire
      * Some simple minigames have been added
      * Scramblers and jammers have fixed chance to mess up missiles depending on their resistance
      * Restricted systems where dominant faction will attack on sight
      * Some bulk freighter-class ships added
      * Systems can have different effects on all ships in them
      * Fake transponder replaces fake id
   * Visual improvements
      * New fancy system rendering effects
      * Ships and rockets now have engine trails
      * Beam visuals have been made more flexible and pretty
      * Jumping visuals improved
      * Redid the shake visuals and added a small damage visual
      * Most special effects implemented as shaders
      * Most small visuals redone to be more visible and clean
      * Similar presences are now merged in map
      * Overhauled all the backgrounds
   * Gameplay changes
      * Pirates split into multiple clans and marauders
      * Added discovery messages as you explore the universe
      * Overhauled NPC AI
      * Overhaul and rebalance of most outfits
      * Wanted ships no longer aggro defense forces (bounties)
      * Bribed pilots don't become hostile again unless attacked
      * Stress now decreases based on ship mass
      * Merged the Independent and Civilian factions
      * Game now tracks meta-data like ships destroyed and time played
      * Trade lane routes made explicit
      * More common and useful derelict ships
      * Missiles have lock-on reduced and in-flight calibration added
      * Tutorial redone with Ship AI that is also accessible from the info menu
      * New ships including the Starbridge
   * Quality of Life
      * Autonav supports landing and boarding
      * Comm window reworked and you can bribe multiple pilots at once
      * Possible to change or unequip ships with deployed fighters
      * More fine-grained autonav reset control by setting enemy distance
      * Added autoequip functionality
      * Able to filter equipable outfits
      * Minimal view mode for the map
      * More visible map markers
      * More in-game tutorial-ish explanations for new mechanics as you encounter them
      * You can now favourite your ships to help with sorting
      * Redid boarding window to be more intuitive and easier to loot what you want
      * Paste support for input stuff
      * Translation completion status is shown in the options
   * New locations
      * Added gambling resort "Minerva Station"
      * Revamped and improved some existing locations
      * Several new planets and systems
   * 40 New missions
      * Challenge adversaries in the Crimson Gauntlet
      * Follow happenings on "Minerva Station"
      * Invade the frontier with the Dvaered
      * Ship enthusiast quiz
      * Deliver fancy contraband all over the universe
      * Raid trader convoys
      * Rescue derelict crew
      * Small early game tutorial-ish campaign
      * Neutral campaign to transform the universe
      * Help the Za'lek do particle physics
      * Meow
   * New translation(s) in progress: Czech, French, Korean, Portuguese, and Japanese
   * Engine Changes
      * Added an optimizer to improve automatic outfitting choices
      * A ton of new ship stat attributes have been added
      * Support for Lua-based hooks in Outfits for complex behaviours
      * Support for post-processing shaders
      * Added rendering and update hooks in the Lua API
      * Added image format support beyond PNG (notably WebP)
      * Support for arbitrary ship display classes
      * Game data now handled by PhysicsFS, allowing for multiple sources and easier modding
      * Meson is now the only build system, and development builds can integrate all assets/translations without being installed
      * Fonts now use distance fields and much better in many cases
      * Improved how Lua was being loaded
      * Added library that supports lots of Love2D API in Naev
      * Added Visual Novel library
      * Added card games
      * Added dynamic factions
      * Added dynamic commodities
      * Lua support for advanced sound effects
      * Most markers and indicators use signed distance functions now
      * Internally using linear colourspace
      * Faction presence computed with base and bonus values
      * Virtual assets have been redone and are more flexible than before
      * Point value system for ships to help with presence and other things
      * Support for shipstats at a system level
      * Initial support for 3D models
      * Proper support for line breaks in most languages
      * Most objects (ships, planets, etc.) have tags that can be used from Lua
      * Lots of optimization

* 0.8.2
   * Gameplay
      * Fixed duplicate rewards from pirate ship-stealing missions. (Sorry.)
      * Fixed the Advanced Nebula Research mission's failure condition in case you don't stick with the transport ship. (Sorry.)
      * Fixed the "The one with the Runaway" mission so the captured drone doesn't appear back in space
   * Engine
      * Fixed a bug loading games with short (1-character) names
      * Tweaked chances of seeing Spaceport Bar missions
      * Updated German translation
      * Fixed "configure" script when the system has a "cxsparse" library and no "csparse"
      * Fixed source .tar.gz so ./configure is immediately usable again. (Note: 0.9.x will use Meson for builds.)

* 0.8.1
   * Gameplay
      * Lowered large ships' time constant (renamed from time dilation) by 50% of the deviation from 100%
      * Tweaked Za'lek ships' stats and outfit slot behavior to match expectations
   * Engine
      * Restored macOS support. (Catalina users will have to bypass Gatekeeper: See https://github.com/naev/naev/wiki/FAQ for details.)
      * Fixed a crash-loop when the "saves" folder gets populated by Steam data (or other files) and no Naev save files
      * Fixed intermittent error messages about the "Lua Spawn script for faction 'Trader'"
      * Fixed rare/potential bugs in font and save-file code
      * Fixed crash when navigating landing screens with the tab key
      * Updated German translation
      * Improved text in minor ways

* 0.8.0
   * Gameplay
      * Overhaul of the interface to be more sleek and functional
         * Interface is much more slick
         * Dark theme to be more consistent with space
         * Font uses outlines to be more readable
      * New map overlay with adjustable opacity
      * Added rarity indicator to ships and outfits
      * Changed fonts
      * Indicate non-common NPC with exclamation marks
      * Added accessory slot and unique accessory outfits as mission rewards
      * Simple economy model implemented with map visualizations
      * Added travelling merchant who sells unique items
      * Made missiles and fighter bays reload while in space
      * Modified the balancing of missiles
      * Added asteroids and mining
      * Improved player GUI
      * Brushed GUI is now the default
      * Improved and fixed escort system
      * Made Pirates and FLF spawn in a fairer way
      * Made time pass at different rates for different ships ("Time Dilation")
      * Made piracy missions available from any Independent or black market planet
      * Substantially increased pay for unique missions (10x in most cases)
      * Made references to the player gender-neutral
      * Made combat music vary from faction to faction
      * Made it so AI ships spawn with cargo
      * Improved AI behaviours
      * Nerfed Quicksilver
      * Added the ability to buy "fake IDs" from pirate strongholds
      * Made jammers into activated outfits that increase cloaking
      * Added Soromid organic ships that level up organs
      * Improved and expanded NPC portraits
      * Commodities can be sold/bought everywhere
      * Added a "slow mode", which runs the game at half speed (like an easy mode)
      * Added a ship log which records events
      * Added a "system map" which displays information about known remote planets
      * Added support for giving commands to individual escorts
      * New intro images replacing old placeholders
      * Increased pirate name variety for bounty missions
      * Ships now travel with you automatically for free, as with outfits
      * Added map decorators showing locations of factions and the Nebula
      * Added a dogfight aiming helper
      * More music
      * New and/or improved missions
         * New Za'lek mini-campaign
         * Completed the FLF campaign
         * Fixed up the Collective campaign
         * Improved the Shark (Nexus Shipyards) campaign
         * Improved the Dvaered anti-FLF campaign
         * Added and improved piracy missions
         * New minor Soromid campaign, "Coming Out"
         * New tutorial mission at the start of a new game
         * Various newly added and improved generic missions
   * Engine
      * Support for compilation with Meson
      * HiDPI-awareness
      * Support for translations
      * Added shaders to speed up and improve graphics
      * Added support for non-ascii direct character input
      * Added support for map decorators
      * Removed support for Lua 5.0
      * Removed support for SDL 1, only SDL 2 is supported
      * Added support for translating
      * Made the OSD compact itself to avoid showing redundant information
      * Made Autonav able to follow ships
      * Consolidated the effects of cloaking and jammers under cloaking
      * Added workaround for ALSOFT buggy version that crashes
      * Added a polygon-based collision algorithm
      * Added some symbols for partial colorblind accessibility
      * Support #include in shaders
      * Multiple font support
      * Many bugfixes<|MERGE_RESOLUTION|>--- conflicted
+++ resolved
@@ -1,18 +1,14 @@
-<<<<<<< HEAD
 * 0.13.0 (unreleased)
    * Content
       * 1 new mission
    * Sensor anomalies now appear in the on-screen display
 
-* 0.12.1 (unreleased)
-=======
 * 0.12.2 (unreleased)
    * Difficulty modifiers extend to the player's escorts as well
    * Boarding bonus affects outfit / ship capture costs
    * Lowered the cost of capturing ships
 
 * 0.12.1
->>>>>>> fec47652
    * Fixed psychic orbs having trails
    * Crop selected spob name if it goes out of bounds in the GUI
    * Fix obelisk tests not setting properly the primary weapons of the player
