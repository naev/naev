--- conflicted
+++ resolved
@@ -1,4 +1,3 @@
-<<<<<<< HEAD
 * 0.12.0 (unreleased)
    * Gameplay
       * Excess energy to battery recharge efficiency is now a flat 50% instead of varying based on charge level
@@ -26,10 +25,9 @@
       * Support for Tracy
    * Fixes
       * PSO and Mizar nebulas have trails again
-=======
+
 * 0.11.2 (unreleased)
    * Stopped autonav from preventing wobble and overshooting by crashing the entire game
->>>>>>> 862c24cc
 
 * 0.11.1
    * Give all ammo back to player after doing obelisk
