--- conflicted
+++ resolved
@@ -1,4 +1,3 @@
-<<<<<<< HEAD
 * 0.12.0 (unreleased)
    * Gameplay
       * Excess energy to battery recharge efficiency is now a flat 50% instead of varying based on charge level
@@ -58,10 +57,7 @@
       * Fixed rare cases where fighters would not be able to dock
       * Fixed hypergate and wormhole effects getting stuck
 
-* 0.11.5 (unreleased)
-=======
 * 0.11.5
->>>>>>> c0cd16f4
    * Fixed FLF-Pirate map not providing jump information
    * Fixed the combat hologram projector making escorts hostile
    * Build system no longer libdl on platforms such as BSD
