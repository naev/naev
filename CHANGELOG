<<<<<<< HEAD
* 0.12.0 (unreleased)
   * Gameplay
      * Excess energy to battery recharge efficiency is now a flat 50% instead of varying based on charge level
      * Gave the Za'lek sting a slight detection buff
   * Quality of Life
      * Added colourblind correction mode
      * Exposed more colourblind options to the user
      * Can modify game speed directly instead of using a slow mode difficulty for accessibility
      * Messages get folded instead of repeating
      * Asteroids no longer fade out if close to the player
      * Display fuel consumption for ships in the equipment overlay
      * Added option to match speed with slowest ship in the fleet (on by default)
      * Made it so ships in the equipment screen do not change order based on value
   * Engine
      * Stats (except inverted stats) are now additive instead of multiplicative
      * Try to merge saves if multiple directories correspond to the same player
      * More robust weapon set support that can handle multiple overlapping weapon sets
      * Faster handling of asteroids with large exclusion areas
      * Added fuel_usage_mod ship stat.
      * Fixed player losing navigation targets when unidiff is applied
      * Fixed ai.idir giving wrong answer by M_PI_2 in some cases
      * Threaded more loading components
      * Lua require now caches chunks
      * Dropped SDL_image fallback
      * Support for Tracy
   * Fixes
      * PSO and Mizar nebulas have trails again

* 0.11.2 (unreleased)
=======
* 0.11.2
>>>>>>> a12aae48
   * Stopped autonav from preventing wobble and overshooting by crashing the entire game

* 0.11.1
   * Give all ammo back to player after doing obelisk
   * Fixed player being invincible after completing an obelisk
   * Fixed a crash when loading games while a landing hook was running
   * Fixed race condition in threadpool
   * Fixed asteroids spawning in not proper shapes
   * Fixed autonav wobble and overshooting
   * Point defense won't shoot at disabled pilots anymore
   * Fixed battery descriptions
   * Discovering a hidden jump will make both directions known
   * Fixed AI trying to scan hostile targets they lost track of
   * Properly save and load reward_value to and from saves
   * Fixed events and missions being able to trigger in obelisk tests
   * Fixed beam weapons not hitting asteroids
   * Properly compute weapon range with launch_range modifiers
   * Fixed some range checks with inrange weapon sets
   * Fixed Empire Pacifier mass being too low
   * Fixed warning when looking at internal flow amplifier descriptions
   * Removed Soromid Ira turret and forward weapon stats
   * Fixed reality rip and avatar of sirichana abilities giving errors when the AI tries to use them
   * Fixed issue on some systems with indexed images
   * Fixed pirates and pilots that don't care being able to disable the fake transponder
   * Can now see and target allies that are stealthed
   * Pheromone emitter won't do anything in exclusively claimed systems
   * Fixed some weapons such as beams not hitting targets other than selected one
   * Fixed rendering order making it so most effects were below the player
   * Fixed fallback switch weapon sets not being found properly
   * Fixed bioship "Wanderer" perk giving absolute accel bonus instead of relative
   * Increased Neural Accelerator Interface energy regen malus to -100%
   * `zalek/blackhole/zbh09`: don't error out when a bioship ceases to exist
   * `kidnapped/traffic_00`: fixed formatting string telling the player what system to go to
   * `kidnapped/traffic_01`: ship should spawn if taking off in the same system, not just jumping in
   * `tutorial/nelly01`: fixed derelict message not appearing
   * `minerva/pirate4`: fixed save me spam only being print once
   * `neutral/seek_n_destroy`: fixed warnings when taking off in the same system
   * `sirius/achack/achack01`: fixed not being able to accept mission
   * `dvaered/dv_diversion`: fixed not being able to accept mission
   * `dvaered/dv_bikers`: don't allow the player to use escorts and properly update mission TODO
   * `sirius/achack03`: fixed not being able to complete the mission
   * `neutral/kidnapped`: fixed inconsistency in the name of the system to go to
   * `shadow/shadowrun`: fixed VN issues not allowing mission completion
   * `shadow/shadowrun`: changed locations to make it possible to do in the allotted time-frame
   * `shadow/shadowvigil`: fixed Seiryuu not appearing
   * `shiplover`: don't ask the player about ships they can't obtain
   * Fixed many typos
   * Translation updates

* 0.11.0
   * Fixed beams only showing hit explosions on one target being hit instead of all
   * Consider beam width when computing collisions
   * Made beam effects a bit thinner
   * Point defense weapons should track fighters much better now
   * Fixed point defense weapons not firing properly
   * Approach no longer instantly starts autonav unless a space object or derelict is already targeted
   * Tweaked the approach logic to prefer planets over pilots when only planet is selected
   * Approach should no longer play extraneous target sounds
   * Stores now show amount for unique outfits, while equipment windows shall not
   * Fixed POI missions having markers say 'Point of Interest' instead of 'Sensor Anomaly'
   * Most consistent texture interpolation when using mipmaps
   * Pilots will do their first distress somewhat sooner
   * Can only start to afterburn with enough energy for 0.5 seconds of afterburning
   * Updated meson.build to require SDL 2.0.26 which seems to be minimum supported version now
   * Fixed a certain faction being enemies with wild ones when they shouldn't necessarily be
   * Soromid Arx now has one non-exclusive heavy non-bio slot
   * Buffed Scanning Combat AI to have an additional +15% tracking
   * Pirates should no longer have presence in Sol under certain conditions
   * Buffed weapon ionizer to only -50% damage from -70% damage
   * Made weapon sets more robust to changes
   * Fixed some pirate checks in dominated systems
   * Clear weapon sets when doing active cooldown
   * Run ship / outfit code Lua code when disabled or cooling down
   * Increased maximum standing cap with pirates
   * Allow marauders to become friendly
   * Fixed gamma correction / colourblind shaders not being run on top of everything
   * Fixed damage sometimes causing pilots to instantly become undisabled
   * Fixed Sirius ships acquired before 0.11.0 not being able to use flow
   * Fixed Cleansing Flames shader
   * Gave some flow abilities custom sound effects
   * `srs_ferry`: fixed marker not updating for alternative delivery locations
   * `nelly01`: fixed giving the player twice as much money as needed for an ion cannon
   * `nelly03`: guard against the player changing systems in the middle of mining
   * `zbh06`: made mission easier for the player
   * `seek_n_destroy`: fixed mission being failable after the player takes out the target
   * `preach`: don't try to claim the system twice
   * Fixed many typos
   * Translation updates

* 0.11.0-beta.3
   * Differentiated more significantly the energy / kinetic / plasma weapon types
   * Fixed hard crash when loading when approaching certain NPCs
   * Fixed crash when change tab triggers a takeoff
   * Fixed Naev not starting on Mac OS
   * Fixed beam collisions (again)
   * Fixed rare hard crash when beams are being fired
   * 'in range' option for weapon sets now takes into account weapon arcs
   * Buffed Targeting Conduit
   * Renamed 'Point of Interest' to 'Sensor Anomaly'
   * Double-tap activating outfits breaks stealth
   * Nerfed Sirius Fidelity so it can no longer get ludicrous levels of action speed
   * Map's discovery mode shows system features
   * Removed enemies from a certain hidden faction so the player won't have standing issues with them
   * Non-weapon outfits no longer show switch groups they are in as hot keys
   * Turn off weapon sets when changing type
   * Fixed toggle weapon sets not triggering outfits over and over as expected
   * Turn off all weapon sets when entering stealth
   * Fixed resizing not working on the background and toolkit in some cases
   * Added pilot.weapsetAddType and pilot.weapsetSetActive
   * Gave unicorp storm launchers a rarity of 2 and made it more available
   * Have ships be a little less spammy distressing
   * Centered tracking icon in slim GUI
   * Show tracking icons for non-turret bolt weapons too
   * More short names for weapon outfits
   * Fixed pilot.setSpeedLimit not working
   * Added tutorial message when player acquires first point defense weapon
   * `test_of_renewal`: fixed weapon set defaults being incorrect and increased enemy damage
   * `seek_n_destroy`: missions should work properly when boarding the target
   * `flf_diversion`, `flf_rogue`: Missions should no longer be able to have ridiculously low credit rewards
   * `ec00`: changed it so you can't hail the collective drone
   * `escort`: fixed pilots not flying in formation
   * Fixed many typos
   * Translation updates

* 0.11.0-beta.2
   * Slim GUI now shows activated outfits and all weapons all the time
   * Collision system reworked (again) to take into account fast moving particles
   * Fixed collision polygons not properly being used
   * Added short names to some outfits such that they are easier to distinguish in the GUI
   * Allied factions won't help out the player against neutral targets
   * Added missing graphics for meditation chambers
   * Don't allow giving the player names that can't be saved
   * Updated love.filesystem to 0.11 spec renaming mkdir to createDirectory, enumerate to getDirectoryItems, and adding remove
   * Fixed toggle weapon sets not turning off with only bolt weapons
   * Hardened physics engine a bit to overflow that happens in 49 days of straight game time
   * Fixed trivial memory leak in vpool
   * Allow buying local maps where they are not sold
   * Buffed Hunting Combat AI to 15% bonus
   * Made Weakness Harmonizer AI not appear as an active outfit
   * Outfit Lua function onshoot has been renamed onshootany
   * Can toggle point defense weapons on and off
   * AI will turn off weapons ionizer when going for a kill
   * Player's new ships should start will all the default outfits, which fixes the some Sirius psychic tests
   * pilot.weapsetAdd follows the same logic as the normal equipping functions
   * slim GUI uses primary/secondary colours like the info menu
   * AI should be less prone to jump before their leader
   * Fixed cargo being lost when swapping ships in missions and events
   * `chapter1`: event claims all the systems just in case
   * `poi`: renamed 'Pristine Derelict' to 'Unusual Derelict'
   * `poi_intro`: fixed typo
   * `achack03`: fixed mission not being acceptable and harja spawning forever
   * `achack04`: fixed missing formatting string
   * `dv_bikers`: made missiles significantly more dodgeable and changed location
   * Translation updates

* 0.11.0 (beta)
   * Gameplay Changes
      * Universe significantly overworked to be more consistent with lore
         * More landable uninhabited spobs, unique locations, and things to discover
         * Reviewed and corrected many descriptions and placement of spobs and systems
         * More in-depth and fleshed out tag system for locations
      * Ship slots and mass limits reworked such that smaller ships get more utility/structural slots to work with
      * Point defense systems that can shoot down missiles and torpedoes
      * Space object (planets, stations, etc.) properties affect quantity of missions available
      * Moved many missions and events to the vn system
      * Can sometimes find POI events with a pulse scanner equipped when entering systems
      * Changed the visuals for some of the nebulas (PSO, Mizar)
      * Pirate bribes cost more depending on your fleet and are based on points not mass
      * Missions are introduced less all at once to the player
      * Blink drives are more flexible but use energy and generate heat
      * Razor class weapons have been completely reworked
      * Can steal more than one outfit from a ship with high boarding bonus
      * diy-nerds: improved reward
   * Quality of Life
      * Significantly improved autonav
         * Configurable and can use lanes
         * More efficient at reaching target locations
         * New option like follow pilots through jumps or brake when going to positions
      * Make it explicit when all the escorts have jumped or landed
      * Escorts will keep their same loadout until the game restarts
      * Player ship is no longer translucent when in stealth as it is redundant with the stealth icon
      * Show enemy/ally factions in the faction standing info window
      * Space dust is properly anti-aliased
      * Minor speed ups to patrol lane computations
      * Try to enforce minimum number of articles in the news
      * Independent patrol and bounty missions can be completed on more planets and stations
      * Can hide or prioritize missions from the info menu
      * Manual aiming model aims at the mouse location when the mouse is visible
      * Travelling merchant tells you when new wares are available and should be easier to find
      * Lua Love API should be better at handling input and not apply keys held before started
      * Increase time compression when disabled
      * Inverted how hide, evasion, and stealth value percent bonuses work. Now lower is better
      * Hide locked slots without outfits as the player can't do anything with them
      * Added volley mode to weapon sets that makes weapons fire as fast as possible, instead of staggered
      * Autonav options are now player-specific and accessible via the info menu settings button
      * Travelling merchant gives full details of the intrinsic outfits they provide
      * Selected slots in the equipment window will only show outfits that fit
      * Autonav routes consider distance travelled in-system
      * Made stress more visible in the slim GUI
      * Reworked how stats are displayed to be more visible and intuitive
      * Can show all known outfits or ships in with the map find functionality
      * Weapon sets much more flexible, verbose, and easy to use
      * Weapon sets remember slots, not outfits
      * Route is visible on all map modes now
      * Blink and flicker drives can use double tap arrow keys to move around
      * Toolkit is cached in a framebuffer for much faster rendering
      * Intrinsic outfit details now visible from the equipment menu
      * Visually indicate which pilots are scanning the player on the overlay and radars
      * Can sell all outfits on any spob with an outfitter
      * Enemies in patrol missions should not run away
      * Changed the faction standing caps to allow the player to get all ships when maxed out. Will be decreased in the future as missions are added
      * Slot icons to make it more clear what special slots a ship has
      * System markers and autonav TARGET marker will try to not overlap with jumps and spob names
   * New Content
      * New mechanic for House Sirius called flow to unlock psychic powers
         * Gives passive bonuses to Sirius ships
         * Outfits allow use on non-Sirius ships
      * 8 new missions
         * Finish the Minerva campaign
         * Nebula refugees
      * Many new events
         * Abandoned stations with secrets
         * Greedy pirates looking for domination
         * Challenges of the mind
         * Mysterious signals
         * More points of interest
      * Many, many new systems and space objects
         * 67 new star systems with 123 new space objects
         * New graphics for space objects
      * Tons of new outfits
         * Sirius flow outfits
         * Completely reworked Sirius weapons too
         * Point defense systems
         * New accessories
         * Intrinsic outfits
         * and more!
      * Many new outfit graphics
      * New NPC graphics
      * More NPC and news messages
      * Added the Space Trader Society faction
      * Custom death animations for many ships
      * More ways to increase fleet capacity
      * The pirate clans are now more differentiated in terms of AI behaviour and taunts
      * More factional landing messages
      * Rehabilitation missions have been made more factional and a new rehabilitation mission for the FLF is now available
   * Engine
      * Map system viewer is more compact
      * Added hook.hail_spob
      * Events support tags
      * Editor supports tags
      * Library to handle conditionals for mission computer missions
      * Added support for disabling specific patrol lanes from being generated
      * Support for Lua scripting for ships
      * Changed api of evt.claim and misn.claim
      * Missions/events load Lua as chunks instead of compiling each time
      * Significant speed-ups in collision detection with quadtrees
      * Hooks "outfit_buy", "outfit_sell", "ship_sell", and "ship_swap" pass Lua objects instead of strings
      * Ships can have extra descriptions that show up on mouse over
      * More Lua API added such as pilot.armour, pilot.shield, or naev.missionList
      * Soromid NPCs can have custom descriptions based on genetics
      * Improved VN API with vn.move, vn.musicVolume, etc.
      * Improved VN handling of non-ascii fonts
      * Support for generating munitions from outfits
      * Improved derelict script to handle custom derelicts better
      * Removed some custom environment and string handling functions for standard SDL ones (requires 2.0.18 now)
      * Better handling of user locales
      * Weaker effects shouldn't overwrite stronger ones anymore
      * Spobs can use communication graphics
      * Require OpenGL 3.2 for geometry shaders now
      * Support for advanced collisions such as weapon on weapon, allowing for point defense weapons
      * Renamed thrust to accel for more consistency and simplifications
      * Support for buying intrinsic outfits
      * Ship distress moved to the message framework
      * Outfits have support for double tapping accel/left/right triggers
      * Removed toolkit fading effects
      * Support for rendering images as SDFs
      * Significant loading time speed-up with multithreading
   * Fixes
      * Main menu more responsive when changing windows
      * Typo and wording fixes
      * Fixed many corner case crashes in the editor
      * Fixed cargo missions not being generated in some parts of the universe
      * Game no longer crashes when loading save with persisted Lua pointing to nonexistent systems/spobs
      * Minor improvements to many existing missions
      * Fixed crash when events trigger other events on creation
      * Fixed autonav sometimes having trouble landing with reverse thrusters
      * Qex races should be much less laggy now
      * Fixed some outfits using the wrong store images
      * Fixed system viewer not being consistent with map
      * Player's escort damage is counted towards players damage
      * Avoid having missions duplicates for cases where they can significantly stack such as patrol missions
      * Fire rate and action speed should affect damage and disable of beam weapons
      * Fixed some outfits not having "Activated Outfit" in their description
      * Fixed ships offering 100 fuel refuels twice
      * Fixed some ships having trouble equipping because of stacking engine reroutes and such
      * Improved AI's scanning behaviour to be more robust to stealth pulsing
      * Fixed POI generating in extremely volatile systems
      * Fixed tutorial running during cinematics
      * Fixed active outfits not showing "activated outfit" in their summary sometimes
      * FLF no longer become true allies of the Dreamer Clan to not limit the players actions
      * Made audio system more robust to running out of source errors

* 0.10.6
   * Fixed potential segfault with invalid semver strings
   * Fixed sign error when buying artifacts in the Baron Prince mission (sorry)
   * Fixed behaviour of naev.trigger with parameters
   * Fixed Lua spfx volume changing with game speed
   * Fixed memory leak in luaspfx trails
   * Fixed missions doing things in systems they should not
   * Fixed Adrenal Gland III's time speed up effect
   * Fixed Misi giving upgrades for free
   * Fixed minor planet check in frontier war missions
   * Fixed silent installs on windows
   * Fixed typos

* 0.10.5
   * Start counting effect stacks from 1 not 2
   * Fixed launcher weapons using outfit mass instead of ammo mass
   * taiomi: fixed claim check for last mission
   * Fixed some typos
   * Fixed equipment of Lancelot in "Sharkman Is Back" mission
   * Fixed clicking on jump points also selecting planets in some cases
   * nelly02: Nelly now stops recommending stuff that only does a little disable
   * shadowvigil: Fixed mission not spawning escorts
   * flf_patrol: Missions should no longer be able to have ridiculously low credit rewards
   * Fixed some events not claiming systems that could interfere with other missions
   * hypergate_construction: should actually claim the system
   * Fixed some formatting in the alt text when hovering over outfits in the equipment window
   * ec06: refuel tanker should provide as much fuel as possible
   * taiomi09: fixed smugglers becoming hostile in some cases
   * Changed music.stop() API to stop music from continuing by default
   * Fixed potential memory issues on some platforms
   * Fixed crash when changing to Japanese language on Windows using Japanese locale

* 0.10.4
   * Fixed crashes related to multiple effects being active at once
   * Fixed multiple mission_done hooks not passing parameter correctly
   * Fixed plugin strings not being initialized with mismatched saves
   * ec06: made the final battle work much better

* 0.10.3
   * Fixed crash when using fits currently selected ship outfit filter
   * Fixed escorts always being set to aggressive when loading a save
   * Fixed Dvaered standing cap increase being lost after loading game
   * Made space dust a bit less bright when it starts turning into lines
   * derelict_rescue: play money sound instead of victory sound on completion
   * rehab: fixed crash when aborting rehabilitation missions
   * foundation station, efferey: fixed not using pirate landing script

* 0.10.2
   * Fixed escorts sometimes not following their leader and landing
   * Fixed autonav always wanting to go to the edge of jump points
   * Fixed crash when causing multiple dialogues to run in the background
   * Fixed outfit lua being called before initialization
   * Fixed not giving the AI a name when updating a save breaking the updater script
   * Fixed deleting last snapshot of a save switching to another pilot's saves
   * Fixed saves and snapshots not displaying correct name with version mismatch
   * Fixed crash when deleting Lua-side fonts, should fix crash with POI
   * Fixed swapping ships with mission cargo sharing name with other cargo can lead to wrong cargo getting duplicated
   * Fixed original music at Research Post Sigma-13
   * Fixed music stopping after playing once in new games
   * Change music API to make it explicit you can temporarily disable the music engine
   * Set windows compatibility mode to Windows 7 when cross-compiling
   * legacy gui: fixed line artefacts near fuel / energy bars
   * pulse_scanner: fix potential error on init
   * patrol: don't have an invisible time limit to reach the system anymore
   * taiomi: fixed some claims
   * zbh03: landing when hostiles spawned will fail the mission
   * bounties: mention there is a time limit to reach the system, not made explicit though
   * zpp01, zbh01: bumped chance to 30%
   * poi_intro: can't board nelly again

* 0.10.1
   * Fixed many stations not marked as stations
   * FLF combatants only appear on FLF spobs
   * Fixed cases where the player could be forced to take off when not spaceworthy
   * Show engine volume option same as other volume options
   * Use nearest neighbour interpolation for small resolution vn images
   * Fix engine sound being played at high time compression values
   * Try to fix issue where music stops playing
   * Statically link libenet on steam versions
   * diy-nerds: fixed reward and description not matching
   * deliverlove: fixed credit exploit
   * reynir: don't add 0 tonnes of hotdogs

* 0.10.0
   * Made slim the default GUI instead of brushed
   * Contraband missions use vntk instead of tk
   * Sightseeing missions mention explicitly how much you get paid when completed
   * Removed outfit name duplication in alt texts
   * Made outfit descriptions fit in the landing window for all outfits
   * Added sound effects to starting race
   * Fixed non-Lua active outfits (jammers, etc.)
   * Sort ship stats in outfit/ship descriptions
   * Fixed jammers and jamming
   * Buffed jamers and scramblers
   * Buffed evasion bonus of Red Star hulls to compensate for detection malus
   * Fix "Dead or Alive" and "Alive" being swapped in bounty mission descriptions
   * Lowered error in physics approximation (shouldn't be noticeable though)
   * Added particle beam and particle lance to Za'lek outfitters
   * Fixed escort ai not being properly applied to newly spawned escorts
   * Improved rendering of the map system information window
   * Improved minor artefacts in slim and slimv2 GUIs with scaling enabled
   * Engine sounds smoothly transition on/off
   * Fixed other minor issues

* 0.10.0-beta.2
   * Pirates should avoid attacking near safeish areas
   * Fixed crash on load when player has more than one ship
   * Fixed player.setSpeed() not resetting speed as intended
   * Fixed pilot.comm not showing messages
   * Fixed typo/grammar in sightseeing and dvaered census introductory mission
   * Don't display health bars with no player alive
   * Autonav doesn't go only to the center of spobs
   * Mention escort AI settings when buying a fighter bay tutorial plays

* 0.10.0 (beta)
   * New Mechanics
      * Support for setting ships as escorts and thus player fleets
      * Hypergates that allow for long distance travel
      * Asteroid rework
         * Asteroids no longer randomly explode
         * Asteroid scanning is no longer binary, but distance-based
         * New mini-game based mining
         * More diversity in types with different rarity
      * Support for restrictions for outfits and ships, such as minimum faction standing
      * Significantly improved how faction reputation caps are handled
      * Pilots can have intrinsic outfits
      * Bioships go rawr (new skill system)
      * Weapons and outfits can cause effects on ships
      * More complex space objects (spob)
      * Support for different difficulty settings
      * New exploration mechanic with points of interest
      * Unique ships to be found throughout the universe (pers)
      * Manual aiming mode for weapon sets
   * Gameplay Changes
      * Weapon types are more differentiated
      * Removed nearly redundant launchers
      * Nerfed beams
      * Factional ships are more widely sold
      * Schroedinger uses less fuel instead of getting a large bonus
      * Plasma has a burning effect
      * Changed spawning and behaviour of pirates to be less dangerous in populated systems
      * Fighters only attack enemies visible by their carrier
      * AI is better at choosing targets
      * More dump targets for waste dump mission and tweaked rewards
      * Removed escorts for hire in lieu of player fleets
   * New Content
      * Added a gigantic black hole
      * Added new space anomalies such as plasma storms
      * Lots of new asteroid types and commodities
      * More interesting places to visit and explore
      * More engine sounds
      * 45 New missions
         * More terraforming
         * Continuation of the Za'lek story
         * Help the Dvaered do some tasks
         * Tutorial for new mechanics
         * Secret system!
      * 14 New ships
         * Certain secret faction completely revamped
      * New spob graphics
      * Lots of new outfits and reworked old outfits
         * Use energy to avoid death
         * Create scanning pulses
         * Blinking has animations
         * Advanced mining techniques
         * Space mines
      * News revamped to be more flexible and relate more with current events
      * NPCs revamped to be more flexible with many new messages
      * New commodities that are only available from mining
      * Fancy racing mini-game that replaces old race missions
   * Quality of Life
      * Support for save snapshots for each pilot
      * Can ask pilots to refuel you more than 100 units at a time
      * Engine sound volume is configurable
      * Revamped the star map to be large and more useful
      * Can add notes to the star map
      * Autoscroll is now an option in the VN
      * Spob communication window has been redone
      * Limit sound output volume when lots of sounds are playing jointly
      * Redid the music engine to be less prone to play combat music
      * Hide radar when overlay is open (with option to revert to old behaviour)
      * Duplicate effects get collapsed into stacks in the GUI
      * Allowing exiting and reloading while love framework is open (VN, etc.)
      * Autonav is more flexible with positioning on jump points
      * Can customize jump flash brightness
      * Player will not be scanned immediately on jumping in or taking off
      * Show health bars near pilots in combat (can be disabled in options)
      * Escort AI is customizable
      * Ship AI reminds player about things when they haven't played in a while
   * Engine changes
      * Work has begun on a development manual
      * Plugin support with explicit support for total conversions
      * All monolithic files have been split up
      * Simplified terminology with spob (space objects) replacing planet/asset
      * Support for tags in missions
      * Player ships can store their own variables now
      * Weapon outfits support some Lua scripting
      * Ammunition/fighters merged into launchers/fighter bays
      * Support for "shotgun"-type weapons
      * Backgrounds no longer use an orthographic projection
      * Minor transitions added to the toolkit
      * Asteroids redone to be more flexible and easy to add using groups
      * Asteroid field support in the editor
      * Allow for soft claims instead of only hard claims
      * Unified the event and mission headers
      * Implemented per-pilot variables
      * Lua scripting for spob
      * AI can use special outfits
      * Lots of engine rewriting and modernization that should bring some speed improvements and more flexibility when modding
      * Added lua-enet library to allow for networking in plugins (off by default, requires setting in configuration file)
      * Can animate loading screen
   * Bug Fixes
      * Too many to list, but we'll try
      * Fixed pilots not getting equipped at all in some cases
      * Fixed looting cargo when boarding giving less than expected
      * Fixed all asteroid graphics being used as debris
      * Fixed some hooks not properly passing arguments
      * Block certain inputs during cinematics
      * Fixed disabling saving and forcing the pilot to take off not working as expected
      * Fixed sounds getting stopped in many cases due to garbage collection
      * Many typo fixes

* 0.9.4
   * Fix "No error." log spam with certain video card drivers
   * Fix Lua errors with tiny nebula such as Sarcophagus
   * Fix fake transponder cheesing rehabilitation missions
   * Fix errors in "Anxious Merchant", "Dead Or Alive Bounty", "Harja's Vengeance", and "The Lost Brother" missions
   * Fix the in-game screenshot feature, in case of odd window dimensions
   * Fix at least "Dvaered Diplomacy" glitching when the game is saved/reloaded (thanks to "Duke" on the Steam forums)
   * Update translations, including a new Spanish translation

* 0.9.3
   * Bug fix: if the German translation was active, casino minigames' explanation (Erklärung) didn't work
   * Fix errors/slowdown in Diversion from (...) missions
   * Fix bug in "Waste Collector" mission
   * Fixed a bug that allowed the player to get infinite escorts
   * Work around bugs in at least one OpenGL driver
   * Fix crash when unidiff changes assets that the player has targetted
   * Player actually has to pay for stealing outfits
   * Fixed game hanging when entering some volatile nebula systems

* 0.9.2
   * Fix reward messages in the Particle Physics campaign
   * Can no longer steal a certain Soromid ship
   * Enhanced the logic for deciding whether it's safe to save the game after landing
   * Fix mission bugs: "Assault on Unicorn", "Emergency of Immediate Inspiration", "The Search for Cynthia"
   * Fix zombie autonav toward deselected targets

* 0.9.1
   * Minor countermeasures for long player ship names
   * Fix mission breakage in "Minerva Pirates 4", "Runaway Search", "Particle Physics 3", "Shadow Vigil", "Baron Prince", and "Dvaered Ballet"
   * Fix exploit in "Travelling Merchant" event (mission prize for sale that shouldn't have been)
   * Fix many missions that explicitly attack the player overriding stealth and visibility mechanics
   * Fix some text labels that couldn't be translated from English
   * Fix equipment slot information displaying over filter widget
   * Fix phantom acceleration after an auto-board and undock sequence
   * Darkened nebulas and lowered default background darkness
   * Improved upstream metainfo for packagers
   * Can no longer steal a certain Za'lek ship
   * Fix crash under certain conditions when using the console
   * Masochists and LTS distro packagers may build with Meson 0.54 (no subproject fallbacks) or 0.53 (also no "meson compile", only "ninja")
   * Slightly reduced rendered nebula quality to stop breakage on some intel GPUs
   * VN music uses logarithmic scale like internal music
   * Fixed some offset issues with the slim GUI

* 0.9.0
   * Fixed glitchy appearance of the map's mode menu
   * Map mode is remembered throughout the gaming session
   * Music transitions better for impatient players
   * Tighten up alt-text
   * Don't show aiming helper in cinematic mode
   * A busy volunteer proofreader kept editing almost as quickly as we could add errores
   * Some more outfit graphics
   * Pilots should be a bit less trigger happy when jumping in
   * Fixed minor visual artefacts with pirate trails
   * Centered the bottom bar (Brushed GUI)
   * FPS and Time Compression factors are monospaced when displayed
   * Added option for disabling resizing of window
   * Stealthed pilots don't affect autonav
   * Meow meow

* 0.9.0-beta.3
   * Fixed warning about cargo rush deliveries when you don't know the best route
   * Fixed another crash related to pilot removal
   * Fixed wonky backgrounds during death cutscenes, for the sake of *other* players of course
   * Fixed crash when techs are first patched to planets through unidiff
   * Fixed potential spurious warnings about incomplete translations, even when running in English
   * Fixed failure to resolve regional translations (like pt_BT or pt_PT) from the locale
   * Fixed VN log text overlap issues
   * Fixed commodities not being added through unidiff
   * Fixed safe lane rendering alpha being wrong
   * Fixed misbehaviours with Maikki, Nelly 2, Shark 3, Shipwreck, Travelling Merchant, Warlords Battle, and Particle Physics 2
   * Fixed backgrounds accumulating when messing with options
   * Fixed issues with board scripts getting deferred with respect to boarding script
   * Fixed some instances of background text interfering with how foreground text was drawn
   * Fixed some missions causing trouble when saved/reloaded (due to dynamic factions)
   * Fixed minor Ship AI issues (rename at game start)
   * Fixed autonav via the map during a landing sequence
   * Fixed autonav giving away autofollowed pilots and unknown destination systems
   * Improved speed and accuracy of autonav stopping
   * Improved mission marker behavior (show planets more, always clean up at end of mission)
   * Kicked Empire patrols out of the Arandon system
   * Gave pirate ships dodgier outfits
   * Proofread too many parts of the game to mention
   * AI should only try to jump to systems with their faction presence
   * Wrap OSD titles as necessary
   * Don't allow illegal characters in pilot name
   * Be kinder to old video drivers
   * More music
   * More meow

* 0.9.0-beta.2
   * Prevented Naev from losing the player's (pre-0.9.0-beta) licenses on first load
   * Fixed missing credits and translation coverage data
   * Improved phrasing
   * Prevented players from getting stranded without access to fuel
   * Mission script fixes for "Helping Nelly" and "The one with the Visit"
   * Outfit script fix for "Weapons Ionizer"
   * Fixed issues impacting at least some Windows / Intel graphics combinations
   * Hulls are more widely available
   * Improved some of the map outfits
   * Do not render systems with unknown assets as restricted
   * Added gamma correction to Options
   * Fixed reproducible crash when boarded pilots get removed
   * Added counterfeit licenses to pirate worlds
   * Remove minor energy malus from sensor array and jump detector
   * Electron burst cannon is no longer widely available

* 0.9.0 (beta)
   * New mechanics
      * Added new utility outfits with complex effects
      * Changed ship classification, removing rare classes while adding Interceptor and Battleship classes
      * Illegal cargo and ship-to-ship detection
      * Pilots can now go into stealth mode
      * Systems have "safe lanes" patrolled by the governing faction
      * Electronic warfare parameters are simplified and visible
      * Added escorts for hire
      * Some simple minigames have been added
      * Scramblers and jammers have fixed chance to mess up missiles depending on their resistance
      * Restricted systems where dominant faction will attack on sight
      * Some bulk freighter-class ships added
      * Systems can have different effects on all ships in them
      * Fake transponder replaces fake id
   * Visual improvements
      * New fancy system rendering effects
      * Ships and rockets now have engine trails
      * Beam visuals have been made more flexible and pretty
      * Jumping visuals improved
      * Redid the shake visuals and added a small damage visual
      * Most special effects implemented as shaders
      * Most small visuals redone to be more visible and clean
      * Similar presences are now merged in map
      * Overhauled all the backgrounds
   * Gameplay changes
      * Pirates split into multiple clans and marauders
      * Added discovery messages as you explore the universe
      * Overhauled NPC AI
      * Overhaul and rebalance of most outfits
      * Wanted ships no longer aggro defense forces (bounties)
      * Bribed pilots don't become hostile again unless attacked
      * Stress now decreases based on ship mass
      * Merged the Independent and Civilian factions
      * Game now tracks meta-data like ships destroyed and time played
      * Trade lane routes made explicit
      * More common and useful derelict ships
      * Missiles have lock-on reduced and in-flight calibration added
      * Tutorial redone with Ship AI that is also accessible from the info menu
      * New ships including the Starbridge
   * Quality of Life
      * Autonav supports landing and boarding
      * Comm window reworked and you can bribe multiple pilots at once
      * Possible to change or unequip ships with deployed fighters
      * More fine-grained autonav reset control by setting enemy distance
      * Added autoequip functionality
      * Able to filter equipable outfits
      * Minimal view mode for the map
      * More visible map markers
      * More in-game tutorial-ish explanations for new mechanics as you encounter them
      * You can now favourite your ships to help with sorting
      * Redid boarding window to be more intuitive and easier to loot what you want
      * Paste support for input stuff
      * Translation completion status is shown in the options
   * New locations
      * Added gambling resort "Minerva Station"
      * Revamped and improved some existing locations
      * Several new planets and systems
   * 40 New missions
      * Challenge adversaries in the Crimson Gauntlet
      * Follow happenings on "Minerva Station"
      * Invade the frontier with the Dvaered
      * Ship enthusiast quiz
      * Deliver fancy contraband all over the universe
      * Raid trader convoys
      * Rescue derelict crew
      * Small early game tutorial-ish campaign
      * Neutral campaign to transform the universe
      * Help the Za'lek do particle physics
      * Meow
   * New translation(s) in progress: Czech, French, Korean, Portuguese, and Japanese
   * Engine Changes
      * Added an optimizer to improve automatic outfitting choices
      * A ton of new ship stat attributes have been added
      * Support for Lua-based hooks in Outfits for complex behaviours
      * Support for post-processing shaders
      * Added rendering and update hooks in the Lua API
      * Added image format support beyond PNG (notably WebP)
      * Support for arbitrary ship display classes
      * Game data now handled by PhysicsFS, allowing for multiple sources and easier modding
      * Meson is now the only build system, and development builds can integrate all assets/translations without being installed
      * Fonts now use distance fields and much better in many cases
      * Improved how Lua was being loaded
      * Added library that supports lots of Love2D API in Naev
      * Added Visual Novel library
      * Added card games
      * Added dynamic factions
      * Added dynamic commodities
      * Lua support for advanced sound effects
      * Most markers and indicators use signed distance functions now
      * Internally using linear colourspace
      * Faction presence computed with base and bonus values
      * Virtual assets have been redone and are more flexible than before
      * Point value system for ships to help with presence and other things
      * Support for shipstats at a system level
      * Initial support for 3D models
      * Proper support for line breaks in most languages
      * Most objects (ships, planets, etc.) have tags that can be used from Lua
      * Lots of optimization

* 0.8.2
   * Gameplay
      * Fixed duplicate rewards from pirate ship-stealing missions. (Sorry.)
      * Fixed the Advanced Nebula Research mission's failure condition in case you don't stick with the transport ship. (Sorry.)
      * Fixed the "The one with the Runaway" mission so the captured drone doesn't appear back in space
   * Engine
      * Fixed a bug loading games with short (1-character) names
      * Tweaked chances of seeing Spaceport Bar missions
      * Updated German translation
      * Fixed "configure" script when the system has a "cxsparse" library and no "csparse"
      * Fixed source .tar.gz so ./configure is immediately usable again. (Note: 0.9.x will use Meson for builds.)

* 0.8.1
   * Gameplay
      * Lowered large ships' time constant (renamed from time dilation) by 50% of the deviation from 100%
      * Tweaked Za'lek ships' stats and outfit slot behavior to match expectations
   * Engine
      * Restored macOS support. (Catalina users will have to bypass Gatekeeper: See https://github.com/naev/naev/wiki/FAQ for details.)
      * Fixed a crash-loop when the "saves" folder gets populated by Steam data (or other files) and no Naev save files
      * Fixed intermittent error messages about the "Lua Spawn script for faction 'Trader'"
      * Fixed rare/potential bugs in font and save-file code
      * Fixed crash when navigating landing screens with the tab key
      * Updated German translation
      * Improved text in minor ways

* 0.8.0
   * Gameplay
      * Overhaul of the interface to be more sleek and functional
         * Interface is much more slick
         * Dark theme to be more consistent with space
         * Font uses outlines to be more readable
      * New map overlay with adjustable opacity
      * Added rarity indicator to ships and outfits
      * Changed fonts
      * Indicate non-common NPC with exclamation marks
      * Added accessory slot and unique accessory outfits as mission rewards
      * Simple economy model implemented with map visualizations
      * Added travelling merchant who sells unique items
      * Made missiles and fighter bays reload while in space
      * Modified the balancing of missiles
      * Added asteroids and mining
      * Improved player GUI
      * Brushed GUI is now the default
      * Improved and fixed escort system
      * Made Pirates and FLF spawn in a fairer way
      * Made time pass at different rates for different ships ("Time Dilation")
      * Made piracy missions available from any Independent or black market planet
      * Substantially increased pay for unique missions (10x in most cases)
      * Made references to the player gender-neutral
      * Made combat music vary from faction to faction
      * Made it so AI ships spawn with cargo
      * Improved AI behaviours
      * Nerfed Quicksilver
      * Added the ability to buy "fake IDs" from pirate strongholds
      * Made jammers into activated outfits that increase cloaking
      * Added Soromid organic ships that level up organs
      * Improved and expanded NPC portraits
      * Commodities can be sold/bought everywhere
      * Added a "slow mode", which runs the game at half speed (like an easy mode)
      * Added a ship log which records events
      * Added a "system map" which displays information about known remote planets
      * Added support for giving commands to individual escorts
      * New intro images replacing old placeholders
      * Increased pirate name variety for bounty missions
      * Ships now travel with you automatically for free, as with outfits
      * Added map decorators showing locations of factions and the Nebula
      * Added a dogfight aiming helper
      * More music
      * New and/or improved missions
         * New Za'lek mini-campaign
         * Completed the FLF campaign
         * Fixed up the Collective campaign
         * Improved the Shark (Nexus Shipyards) campaign
         * Improved the Dvaered anti-FLF campaign
         * Added and improved piracy missions
         * New minor Soromid campaign, "Coming Out"
         * New tutorial mission at the start of a new game
         * Various newly added and improved generic missions
   * Engine
      * Support for compilation with Meson
      * HiDPI-awareness
      * Support for translations
      * Added shaders to speed up and improve graphics
      * Added support for non-ascii direct character input
      * Added support for map decorators
      * Removed support for Lua 5.0
      * Removed support for SDL 1, only SDL 2 is supported
      * Added support for translating
      * Made the OSD compact itself to avoid showing redundant information
      * Made Autonav able to follow ships
      * Consolidated the effects of cloaking and jammers under cloaking
      * Added workaround for ALSOFT buggy version that crashes
      * Added a polygon-based collision algorithm
      * Added some symbols for partial colorblind accessibility
      * Support #include in shaders
      * Multiple font support
      * Many bugfixes<|MERGE_RESOLUTION|>--- conflicted
+++ resolved
@@ -1,4 +1,3 @@
-<<<<<<< HEAD
 * 0.12.0 (unreleased)
    * Gameplay
       * Excess energy to battery recharge efficiency is now a flat 50% instead of varying based on charge level
@@ -27,10 +26,7 @@
    * Fixes
       * PSO and Mizar nebulas have trails again
 
-* 0.11.2 (unreleased)
-=======
 * 0.11.2
->>>>>>> a12aae48
    * Stopped autonav from preventing wobble and overshooting by crashing the entire game
 
 * 0.11.1
