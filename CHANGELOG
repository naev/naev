<<<<<<< HEAD
* 0.10.0 (unreleased)
   * New Mechanics
      * Support for restrictions for outfits and ships
      * Significantly improved how faction reputation caps are handled
      * Pilots can have intrinsic outfits
      * Bioships go rawr (new skill system)
      * Plasma has a burning effect
      * Scripting support for space objects (spob)
   * New Content
      * Added a gigantic black hole
      * Added space anomalies
      * More engine sounds
      * 7 New missions
         * More terraforming
         * Continuation of the Za'lek story
   * Quality of Life
      * Can ask pilots to refuel you more than 100 units at a time
      * Engine sound volume is configurable
   * Engine changes
      * Simplified terminology with spob (space objects) replacing planet/asset
      * Support for tags in missions
      * Player ships can store their own variables now
      * Weapon outfits support some Lua scripting
=======
* 0.9.2 (unreleased)
   * Fix reward messages in the Particle Physics campaign
   * Can no longer steal a certain Soromid ship
>>>>>>> efa9f1bf

* 0.9.1
   * Minor countermeasures for long player ship names
   * Fix mission breakage in "Minerva Pirates 4", "Runaway Search", "Particle Physics 3", "Shadow Vigil", "Baron Prince", and "Dvaered Ballet"
   * Fix exploit in "Travelling Merchant" event (mission prize for sale that shouldn't have been)
   * Fix many missions that explicitly attack the player overriding stealth and visibility mechanics
   * Fix some text labels that couldn't be translated from English
   * Fix equipment slot information displaying over filter widget
   * Fix phantom acceleration after an auto-board and undock sequence
   * Darkened nebulas and lowered default background darkness
   * Improved upstream metainfo for packagers
   * Can no longer steal a certain Za'lek ship
   * Fix crash under certain conditions when using the console
   * Masochists and LTS distro packagers may build with Meson 0.54 (no subproject fallbacks) or 0.53 (also no "meson compile", only "ninja")
   * Slightly reduced rendered nebula quality to stop breakage on some intel GPUs
   * VN music uses logarithmic scale like internal music
   * Fixed some offset issues with the slim GUI

* 0.9.0
   * Fixed glitchy appearance of the map's mode menu
   * Map mode is remembered throughout the gaming session
   * Music transitions better for impatient players
   * Tighten up alt-text
   * Don't show aiming helper in cinematic mode
   * A busy volunteer proofreader kept editing almost as quickly as we could add errores
   * Some more outfit graphics
   * Pilots should be a bit less trigger happy when jumping in
   * Fixed minor visual artefacts with pirate trails
   * Centered the bottom bar (Brushed GUI)
   * FPS and Time Compression factors are monospaced when displayed
   * Added option for disabling resizing of window
   * Stealthed pilots don't affect autonav
   * Meow meow

* 0.9.0-beta.3
   * Fixed warning about cargo rush deliveries when you don't know the best route
   * Fixed another crash related to pilot removal
   * Fixed wonky backgrounds during death cutscenes, for the sake of *other* players of course
   * Fixed crash when techs are first patched to planets through unidiff
   * Fixed potential spurious warnings about incomplete translations, even when running in English
   * Fixed failure to resolve regional translations (like pt_BT or pt_PT) from the locale
   * Fixed VN log text overlap issues
   * Fixed commodities not being added through unidiff
   * Fixed safe lane rendering alpha being wrong
   * Fixed misbehaviours with Maikki, Nelly 2, Shark 3, Shipwreck, Travelling Merchant, Warlords Battle, and Particle Physics 2
   * Fixed backgrounds accumulating when messing with options
   * Fixed issues with board scripts getting deferred with respect to boarding script
   * Fixed some instances of background text interfering with how foreground text was drawn
   * Fixed some missions causing trouble when saved/reloaded (due to dynamic factions)
   * Fixed minor Ship AI issues (rename at game start)
   * Fixed autonav via the map during a landing sequence
   * Fixed autonav giving away autofollowed pilots and unknown destination systems
   * Improved speed and accuracy of autonav stopping
   * Improved mission marker behavior (show planets more, always clean up at end of mission)
   * Kicked Empire patrols out of the Arandon system
   * Gave pirate ships dodgier outfits
   * Proofread too many parts of the game to mention
   * AI should only try to jump to systems with their faction presence
   * Wrap OSD titles as necessary
   * Don't allow illegal characters in pilot name
   * Be kinder to old video drivers
   * More music
   * More meow

* 0.9.0-beta.2
   * Prevented Naev from losing the player's (pre-0.9.0-beta) licenses on first load
   * Fixed missing credits and translation coverage data
   * Improved phrasing
   * Prevented players from getting stranded without access to fuel
   * Mission script fixes for "Helping Nelly" and "The one with the Visit"
   * Outfit script fix for "Weapons Ionizer"
   * Fixed issues impacting at least some Windows / Intel graphics combinations
   * Hulls are more widely available
   * Improved some of the map outfits
   * Do not render systems with unknown assets as restricted
   * Added gamma correction to Options
   * Fixed reproducible crash when boarded pilots get removed
   * Added counterfeit licenses to pirate worlds
   * Remove minor energy malus from sensor array and jump detector
   * Electron burst cannon is no longer widely available

* 0.9.0 (beta)
   * New mechanics
      * Added new utility outfits with complex effects
      * Changed ship classification, removing rare classes while adding Interceptor and Battleship classes
      * Illegal cargo and ship-to-ship detection
      * Pilots can now go into stealth mode
      * Systems have "safe lanes" patrolled by the governing faction
      * Electronic warfare parameters are simplified and visible
      * Added escorts for hire
      * Some simple minigames have been added
      * Scramblers and jammers have fixed chance to mess up missiles depending on their resistance
      * Restricted systems where dominant faction will attack on sight
      * Some bulk freighter-class ships added
      * Systems can have different effects on all ships in them
      * Fake transponder replaces fake id
   * Visual improvements
      * New fancy system rendering effects
      * Ships and rockets now have engine trails
      * Beam visuals have been made more flexible and pretty
      * Jumping visuals improved
      * Redid the shake visuals and added a small damage visual
      * Most special effects implemented as shaders
      * Most small visuals redone to be more visible and clean
      * Similar presences are now merged in map
      * Overhauled all the backgrounds
   * Gameplay changes
      * Pirates split into multiple clans and marauders
      * Added discovery messages as you explore the universe
      * Overhauled NPC AI
      * Overhaul and rebalance of most outfits
      * Wanted ships no longer aggro defense forces (bounties)
      * Bribed pilots don't become hostile again unless attacked
      * Stress now decreases based on ship mass
      * Merged the Independent and Civilian factions
      * Game now tracks meta-data like ships destroyed and time played
      * Trade lane routes made explicit
      * More common and useful derelict ships
      * Missiles have lock-on reduced and in-flight calibration added
      * Tutorial redone with Ship AI that is also accessible from the info menu
      * New ships including the Starbridge
   * Quality of Life
      * Autonav supports landing and boarding
      * Comm window reworked and you can bribe multiple pilots at once
      * Possible to change or unequip ships with deployed fighters
      * More fine-grained autonav reset control by setting enemy distance
      * Added autoequip functionality
      * Able to filter equipable outfits
      * Minimal view mode for the map
      * More visible map markers
      * More in-game tutorial-ish explanations for new mechanics as you encounter them
      * You can now favourite your ships to help with sorting
      * Redid boarding window to be more intuitive and easier to loot what you want
      * Paste support for input stuff
      * Translation completion status is shown in the options
   * New locations
      * Added gambling resort "Minerva Station"
      * Revamped and improved some existing locations
      * Several new planets and systems
   * 40 New missions
      * Challenge adversaries in the Crimson Gauntlet
      * Follow happenings on "Minerva Station"
      * Invade the frontier with the Dvaered
      * Ship enthusiast quiz
      * Deliver fancy contraband all over the universe
      * Raid trader convoys
      * Rescue derelict crew
      * Small early game tutorial-ish campaign
      * Neutral campaign to transform the universe
      * Help the Za'lek do particle physics
      * Meow
   * New translation(s) in progress: Czech, French, Korean, Portuguese, and Japanese
   * Engine Changes
      * Added an optimizer to improve automatic outfitting choices
      * A ton of new ship stat attributes have been added
      * Support for Lua-based hooks in Outfits for complex behaviours
      * Support for post-processing shaders
      * Added rendering and update hooks in the Lua API
      * Added image format support beyond PNG (notably WebP)
      * Support for arbitrary ship display classes
      * Game data now handled by PhysicsFS, allowing for multiple sources and easier modding
      * Meson is now the only build system, and development builds can integrate all assets/translations without being installed
      * Fonts now use distance fields and much better in many cases
      * Improved how Lua was being loaded
      * Added library that supports lots of Love2D API in Naev
      * Added Visual Novel library
      * Added card games
      * Added dynamic factions
      * Added dynamic commodities
      * Lua support for advanced sound effects
      * Most markers and indicators use signed distance functions now
      * Internally using linear colourspace
      * Faction presence computed with base and bonus values
      * Virtual assets have been redone and are more flexible than before
      * Point value system for ships to help with presence and other things
      * Support for shipstats at a system level
      * Initial support for 3D models
      * Proper support for line breaks in most languages
      * Most objects (ships, planets, etc.) have tags that can be used from Lua
      * Lots of optimization

* 0.8.2
   * Gameplay
      * Fixed duplicate rewards from pirate ship-stealing missions. (Sorry.)
      * Fixed the Advanced Nebula Research mission's failure condition in case you don't stick with the transport ship. (Sorry.)
      * Fixed the "The one with the Runaway" mission so the captured drone doesn't appear back in space
   * Engine
      * Fixed a bug loading games with short (1-character) names
      * Tweaked chances of seeing Spaceport Bar missions
      * Updated German translation
      * Fixed "configure" script when the system has a "cxsparse" library and no "csparse"
      * Fixed source .tar.gz so ./configure is immediately usable again. (Note: 0.9.x will use Meson for builds.)

* 0.8.1
   * Gameplay
      * Lowered large ships' time constant (renamed from time dilation) by 50% of the deviation from 100%
      * Tweaked Za'lek ships' stats and outfit slot behavior to match expectations
   * Engine
      * Restored macOS support. (Catalina users will have to bypass Gatekeeper: See https://github.com/naev/naev/wiki/FAQ for details.)
      * Fixed a crash-loop when the "saves" folder gets populated by Steam data (or other files) and no Naev save files
      * Fixed intermittent error messages about the "Lua Spawn script for faction 'Trader'"
      * Fixed rare/potential bugs in font and save-file code
      * Fixed crash when navigating landing screens with the tab key
      * Updated German translation
      * Improved text in minor ways

* 0.8.0
   * Gameplay
      * Overhaul of the interface to be more sleek and functional
         * Interface is much more slick
         * Dark theme to be more consistent with space
         * Font uses outlines to be more readable
      * New map overlay with adjustable opacity
      * Added rarity indicator to ships and outfits
      * Changed fonts
      * Indicate non-common NPC with exclamation marks
      * Added accessory slot and unique accessory outfits as mission rewards
      * Simple economy model implemented with map visualizations
      * Added travelling merchant who sells unique items
      * Made missiles and fighter bays reload while in space
      * Modified the balancing of missiles
      * Added asteroids and mining
      * Improved player GUI
      * Brushed GUI is now the default
      * Improved and fixed escort system
      * Made Pirates and FLF spawn in a fairer way
      * Made time pass at different rates for different ships ("Time Dilation")
      * Made piracy missions available from any Independent or black market planet
      * Substantially increased pay for unique missions (10x in most cases)
      * Made references to the player gender-neutral
      * Made combat music vary from faction to faction
      * Made it so AI ships spawn with cargo
      * Improved AI behaviours
      * Nerfed Quicksilver
      * Added the ability to buy "fake IDs" from pirate strongholds
      * Made jammers into activated outfits that increase cloaking
      * Added Soromid organic ships that level up organs
      * Improved and expanded NPC portraits
      * Commodities can be sold/bought everywhere
      * Added a "slow mode", which runs the game at half speed (like an easy mode)
      * Added a ship log which records events
      * Added a "system map" which displays information about known remote planets
      * Added support for giving commands to individual escorts
      * New intro images replacing old placeholders
      * Increased pirate name variety for bounty missions
      * Ships now travel with you automatically for free, as with outfits
      * Added map decorators showing locations of factions and the Nebula
      * Added a dogfight aiming helper
      * More music
      * New and/or improved missions
         * New Za'lek mini-campaign
         * Completed the FLF campaign
         * Fixed up the Collective campaign
         * Improved the Shark (Nexus Shipyards) campaign
         * Improved the Dvaered anti-FLF campaign
         * Added and improved piracy missions
         * New minor Soromid campaign, "Coming Out"
         * New tutorial mission at the start of a new game
         * Various newly added and improved generic missions
   * Engine
      * Support for compilation with Meson
      * HiDPI-awareness
      * Support for translations
      * Added shaders to speed up and improve graphics
      * Added support for non-ascii direct character input
      * Added support for map decorators
      * Removed support for Lua 5.0
      * Removed support for SDL 1, only SDL 2 is supported
      * Added support for translating
      * Made the OSD compact itself to avoid showing redundant information
      * Made Autonav able to follow ships
      * Consolidated the effects of cloaking and jammers under cloaking
      * Added workaround for ALSOFT buggy version that crashes
      * Added a polygon-based collision algorithm
      * Added some symbols for partial colorblind accessibility
      * Support #include in shaders
      * Multiple font support
      * Many bugfixes<|MERGE_RESOLUTION|>--- conflicted
+++ resolved
@@ -1,4 +1,3 @@
-<<<<<<< HEAD
 * 0.10.0 (unreleased)
    * New Mechanics
       * Support for restrictions for outfits and ships
@@ -22,11 +21,10 @@
       * Support for tags in missions
       * Player ships can store their own variables now
       * Weapon outfits support some Lua scripting
-=======
+
 * 0.9.2 (unreleased)
    * Fix reward messages in the Particle Physics campaign
    * Can no longer steal a certain Soromid ship
->>>>>>> efa9f1bf
 
 * 0.9.1
    * Minor countermeasures for long player ship names
