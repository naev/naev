<<<<<<< HEAD
* 0.13.0 (unreleased)
   * Content
      * 1 new mission
      * 6 new ship variants
      * 2 new outfits
   * Engine
      * Ship Lua scripting supports "onshootany" now
      * Support for price_mod on tech group commodities
      * Mission and Event NPC's priority default to the priority of the parent
   * Fixes
      * Sensor anomalies now appear in the on-screen display
      * Fixed texture interpolation when alpha is 0 for pixels
      * Fixed adding commodities to space objects via tech groups
      * Action speed can no longer be negative and disables space worthiness

* 0.12.2 (unreleased)
=======
* 0.12.2
>>>>>>> 73d7f17c
   * Made plasma drill much easier to apply to asteroids
   * Don't reset cargo if not space worthy when reloading
   * Truly fix the negative mass exploit
   * Made miners less bad at mining, their only passion
   * Slim GUI set formation button is no longer clickable when invisible
   * Removed outdated tip from NPC messages
   * Round faction reputation at hypergates
   * Hypergates no longer spoil system names for you
   * Fixed description of the Squadron Synchronizer Module
   * Deployed fighters are always aggressive (for now)
   * Player can't make own escorts hostile with AoE weapons
   * Fuel usage is a negative is better stat
   * Added faction.areNeutral to get true neutral state of factions
   * Ammo can not become negative anymore
   * Made Za'lek drone weapons builtin
   * Be more restrictive on which factions give waste dump missions
   * Added the Admonisher ΩIIa for sale
   * Reputation can't go above +100 or below -100
   * Made ship buying reputation requirements more lax, using maximum of local and global reputation
   * Fix overlay map not updating after obtaining map while open
   * Stealth Discovered Speed should be Stealth Discovered Rate
   * Fixed mass being displayed twice for outfits
   * Don't have player.teleport break the game while the player is landing
   * Modified condition of many neutral missions so they don't appear in the wrong places
   * Dvaered ships are now also sold in more accessible locations
   * FLF should not cause reputation chains making other factions hostile
   * Fixed the ship_buy hook refering to the ship sold when trading ships
   * Fixed captured ships having inconsistent load outs and not spawning near the pilot
   * Fixed zebra losing cylinders when thrusting
   * Don't remove builtin weapons when spawning pilots naked
   * Fixed pilot.distress() not sending signals to spobs
   * lovebiz01: fixed condition allowing it to appear anywhere
   * dv_goddard: fixed spawning of Silent Death
   * harjas_vengeance: avoid certain system to make the mission easier to do.
   * minerva missions: fixed a ship not spawning correctly
   * Large cargo hulls now match the cargo difference of the small and medium hulls
   * Minor typo fixes and translation updates

* 0.12.1
   * Fixed psychic orbs having trails
   * Crop selected spob name if it goes out of bounds in the GUI
   * Fix obelisk tests not setting properly the primary weapons of the player
   * Fleet members don't try to investigate, only leaders do
   * More lenient update checks when updating saves
   * Pilots should no longer see through stealth when attacked from stealth
   * Fixed sometimes full map being partially displayed
   * Don't show the "didn't play in a while" message every time a save is loaded
   * Difficulty modifiers extend to the player's escorts as well
   * Boarding bonus affects outfit / ship capture costs
   * Lowered the cost of capturing ships
   * Minor typo fixes and translation updates

* 0.12.0
   * Don't play wormhole sound on main menu
   * Don't allow the player to sell unique ships
   * Fixed corner cases where destroyed player ships would not properly be updated
   * Fixed Sirius Providence flow absorption bonus
   * Fixed positioning of a certain blockade
   * Fleshed out API for player.missions() to be as documentation indicates
   * Fixed some visual aberrations when forcing the player to land or jump
   * Prioritize pilots and other objects over uninhabited planets when clicking
   * Fixed bug in rehab missions causing them to get stuck
   * Trading in a ship triggers both ship_sell and ship_buy hooks
   * Disabled Nasin campaign and Defend the System missions
   * Fixed weird commodity global average values
   * Fixed how Lua environments were being stored and referenced
   * Can always bribe your way to pirate's clansworlds
   * Fixed weapon sets getting reset on game load
   * Don't remove hooks on failure, which should make rehab missions a tad more robust
   * Fixed exploit allowing the player to ignore cargo limits
   * Consistently colour the ShipAI messages in the tutorial
   * Made max_fps actually get respected
   * Fixed nebula trails on the Virtuosity
   * Bumped tracy wrap to 0.11.1
   * fw03_sirius: fixed Lua error
   * fw05_triathlon: fixed acquired information of ships the player can obtain
   * nelly02: don't have nelly tell you about disable weapons after disabling her ship
   * Carried fighters don't investigate
   * Minor typo fixes and translation updates

* 0.12.0-beta.3
   * Fixed collisions for some ships at certain angles
   * Changed mouse click selection priority, it prefers spobs/jumps and will ignore clicks reselecting the same object
   * Fixed map decorators not shown in editor
   * Centered buttons at the top of the holo-archives
   * Show if a system has a bar in the map
   * Fixed conf.mouse_doubleclick not disabling when set to 0
   * Fixed crashes when a faction is assigned a non-existent colour
   * Update the overlay scaling given the player's position
   * Fixed population not being updated by universe diffs
   * Fixed date acquired being wrong on some platforms
   * Round reputation values when displaying standing text for consistency
   * Display local standing in the information window
   * Fixed certain combination of opening menus locking up
   * Fixed fmt.number displaying wrong values when negative
   * Fixed spoiling of system names on the map
   * Improved pilot facing corrections when jumping
   * Can no longer abort missions during landing animation
   * Fixed editor crash with empty descriptions
   * Fixed editor crash when making links to systems with no presence
   * Fixed rehabilitation missions
   * Fixed escorts not using special outfits and abilities
   * Fixed escort fighters existing after undeploying escort
   * Fixed Certitude trails
   * Pirate ambush derelict events break stealth
   * Mining minigame result affects yield more
   * Absorption is no longer limited to the 0% to 100% range
   * derelict_rescue: only allow generic target space objects
   * onion04: don't fail if something happens to the gawain after taking the cargo
   * traffic_01: don't use hardcoded systems
   * bounty: fixed error with deadlines in certain cases
   * neburesearch04: don't let the drones see through stealth and disable the player from relanding to skip stage
   * minerva/judugement: fixed error in VN flow
   * Minor typo fixes and translation updates
   * Increased maxmimum reputation for a certain hidden faction to 70
   * Restored portable installs with the Windows installer
   * Workaround MESA driver bug that causes dark or invisible ships on AMD hardware
   * Documentation fixes
   * Minor typo fixes and translation updates

* 0.12.0-beta.2
   * Fallback for missing holo-archives ship entries
   * Reset proteron reputation more aggressively
   * Fixed overlap in VN logs
   * Show intrinsic outfits in the "Other" tab
   * Shooting weapons no longer resets autonav speed up
   * Fixed plural form of 0 items in many cases
   * Made pilots in formation less prone to spinning
   * Ships significantly past the mass limit are no longer space worthy
   * Lowered the price of a certain map
   * Lowered presence of a certain faction
   * Prevent changing autonav target via Lua when jumping
   * Disable jettisoning cargo when landing
   * Removed overlap in the options menu
   * Don't allow ship shield/energy to go negative
   * Don't show stealth circles during cinematics
   * Jumping through a one-way normal / hidden jump reveals the hidden side
   * Escorts will try to respect player's autonav rules by default
   * Increased nebula visibility by 400 km
   * Fixed text overlap in the holo-archives for certain languages
   * Fixed reputation changes not working on dynamic factions
   * Fixed text overlap if ship name is too long
   * Fixed automatic weapon sets behaving oddly with multiple ships
   * Fixed rare crash when setting hook on non-existent pilot
   * Fixed map thresholds for interference
   * Fixed some reputation values not being correctly rounded
   * Fixed OSD not advancing in a certain mission
   * Fixed Sirius Divinity collisions
   * Fixed beam weapons in "in range" mode not respecting range bonus
   * Fixed hiding mission OSDs and changing priority being reset on take off or jump
   * Fixed asking your ship AI for advice
   * Fixed point defense requiring toggling thrice to turn off in some cases
   * sensor anomaly: Nelly will no longer appear in too dangerous or risky systems
   * mephisto type v: lowered heat generation
   * seek_n_destroy: fixed hints breaking in certain cases
   * pir_hit_intro: fixed OSD being displayed wrong
   * taiomi04: update OSD after boarding ship
   * bounty: fixed OSD getting reset after killing/capturing target
   * ant_supplies: fixed hostility after jumping into system again
   * Editor now shows dialogues on errors and allows user to choose directory to save data to
   * Minor typo fixes and translation updates

* 0.12.0-beta.1
   * Gameplay
      * Ability to capture disabled ships
      * Faction reputation is no longer universal, but varies on systems
         * Direct faction hit changes are shown as messages
         * Your actions will more directly affect ships in the system
      * Significantly increase maximum potential fleet capacity
      * Excess energy to battery recharge efficiency is now a flat instead of varying based on charge level
      * Gave the Za'lek sting a slight detection buff
      * Can only have a single patrol mission active at a given time
      * Pirates are less numerous during Chapter 0
      * Dvaered Arsenal has no fighter bays and fewer slots
      * Lowered CPU cost of some fighter bays
      * Decreased CPU and energy provided by large core slots
      * Pillaging ships affects reputation
      * Significantly increased the amount of fuel provided by outfits
      * Camouflage burster gives a speed bonus while active and disables when out of stealth
      * Can scan ships with 'u' key
      * Gave the Quicksilver another medium structural slot
      * Beam weapons have minimum delays instead of minimum durations
      * Can stealth when missiles are locked on
      * Deployed fighters take stress and damage over time when their mother ship is destroyed
      * Electron Burst Cannons and Za'lek Heavy Drones have had their damage per second lowered
      * Improved point defense
         * Spittle Tubuloid Cluster is now a utility and does more damage
         * Guardian Interception System does double damage
         * Missiles explode when intercepted
      * Bounties have explicit time limits
      * Derelicts should appear in remote systems
   * Quality of Life
      * Added colourblind correction mode
      * Exposed more colourblind options to the user
      * Can modify game speed directly instead of using a slow mode difficulty for accessibility
      * Messages get folded instead of repeating
      * Asteroids no longer fade out if close to or targeted by the player
      * Display fuel consumption for ships in the equipment overlay
      * Added option to match speed with the slowest ship in the fleet (on by default)
      * Made it so ships in the equipment screen do not change order based on value
      * Mark spaceport bar tab when there is an important NPC
      * Weapon set keybindings change window tabs
      * Use short outfit names when displaying groups of outfits
      * Shown more useful things you have when buying outfits with things other than credits
      * Can sort and filter the mission computer
      * Added small optional bounce to NPCs when they start talking
      * Inform the player when they don't meet mission requirements for some important missions
      * Can add new plugins directly from the options menu
      * Can toggle whether autonav stops when missile lock-ons are detected
      * Added colour coded factional backgrounds in the shipyard
      * Can rotate shipyard image for ships with 3D graphics
      * Prompt when deleting notes
      * Added accessibility option that allows skipping story minigames
      * Can view and change all your ships in the equipment tab when there is refuelling
      * Reduced space dust size by 50%
   * Content
      * New in-game wiki with explanation on gameplay mechanics and lots of lore
      * 8 new missions
         * The Onions call
      * 4 new ships
      * 13 new ship variants
         * Give a new twist to existing ships
      * 6 new outfits
      * New area with unique challenges
      * New events
         * Get more Sirius abilities
         * Find the dark side of the Nebula
      * New NPC portraits
      * New generic NPC and News messages
      * Reworked trails to make ships feel more speedy
   * Engine
      * Support for 3D models
         * Lighting is based on system stars
         * Fancy effects for special systems
         * Ships tilt slightly when rotating
         * Simple animations are supported and used when applicable
      * Support for an in-game wiki
         * Can process YAML, Lua, and markdown
         * Cross-link support
         * Support for custom widgets
      * Stats (except inverted stats) are now additive instead of multiplicative
      * Try to merge saves if multiple directories correspond to the same player
      * More robust weapon set support that can handle multiple overlapping weapon sets
      * Faster handling of asteroids with large exclusion areas
      * Added fuel_usage_mod ship stat
      * Fixed player losing navigation targets when unidiff is applied
      * Fixed ai.idir giving wrong answer by M_PI_2 in some cases
      * Threaded more loading components
      * Lua require now caches chunks
      * Dropped SDL_image fallback
      * Use higher internal timer for all platforms
      * Support for Tracy
      * Spobs that are not landable yet generate presence will be shown on the map
      * Warn the player if they try to use a name with all space characters
      * Decoupled the collision system from the rendering system
      * Added a low memory mode to use fewer and smaller textures with 3D
      * Lazy load ship and outfit graphics to reduce memory usage and decrease load time
      * Use clang-format to format all the C code
      * Use enums internally to represent keybindings instead of strings
      * Always use replaygain information when available when loading vorbis files
      * Stop repeating the same warning after a fixed amount of times
      * Support for outfits that don't break stealth
      * Editor has partial support for universe diffs
      * Editor has separate configuration and file dialogues
      * New ship stats
         * Global weapon range, damage, fire-rate and energy usage
         * Range ship stat for all specific weapon types
         * Turn, speed, and accel for launchers
         * Shield downtime modifier
      * Deprecated old faction API in favour of the new one for local / global standings
      * Added support for temporarily overriding faction standings
   * Fixes
      * PSO and Mizar nebulas have trails again
      * Removed fancy background mode
      * Can remove fighter bays with deployed fighters
      * Sol is less friendly
      * Fixed rare cases where fighters would not be able to dock
      * Fixed hypergate and wormhole effects getting stuck
      * Obelisks tell if you have completed them already
      * Fixed space dust disappearing with certain jump abilities
      * Boarded pilots become permanently disabled if they lose space-worthiness
      * Double tap will activate feather drive like blink engines
      * Fixed camouflage burster not activating stealth
      * Fixed bug where beams were counted as giving energy in the equipment optimizer
      * shadowvigil: claim entire route
      * sh01_corvette: should be completable on easy difficulties now
      * patrol: fixed escorts and fighters becoming hostile if hostile to the mission giving faction
      * Fixed debugging paranoid builds under Windows
      * Fixed autonav not respecting shield thresholds
      * zbh10: Godheart and friends get at most 1 fighter bay per ship now
      * Fixed ESS Trinity being bribeable
      * Cargo on fleets with be displayed to make room for mission cargo when necessary
      * Made it so Shadow Vigil doesn't try to go through Surano system for reasons
      * `blackhole/zbh09`: fixed softlock during a cutscene under certain conditions

* 0.11.5
   * Fixed FLF-Pirate map not providing jump information
   * Fixed the combat hologram projector making escorts hostile
   * Build system no longer libdl on platforms such as BSD

* 0.11.4
   * More guards against divides by zero in autonav
   * Fixed warnings on certain OpenGL drivers
   * Fixed toolkit not rerendering when right-clicking on tabbed windows
   * Fixed Marius enclave description
   * Tweaked Za'lek Diablo and Mephisto stats so that they are better suited to their respective roles
   * Updated flicker drive, blink drive, and hyperbolic blink engine descriptions to be more complete and correct
   * Initialize outfit Lua scripts when added in the equipment view so that flicker drive signature gets properly computed
   * Flicker drive no longer displays -10% signature range bonus twice when equipped
   * Fixed crash when selling deployed ship
   * Gave the Dvaered warlord event better criteria so they don't attack the hypergate
   * `shark/sh01_corvette`: have the pilot jump in from the same system as the player
   * `minerva/kex03`: have mission claim the crimson gauntlet to prevent unwanted spawns
   * `dvaered/gauntlet`: have mission claim the system if it can, but not fail if it can't
   * `trader/trader_escort`: player can only escort one group of traders at a time
   * `neburesearch/neburesearch_01`: use the correct faction when complaining
   * Fixed some typos and revised writing
   * Translation updates

* 0.11.3
   * Don't run discovery event when in cinematic mode
   * Do a better job of updating old save autonav settings
   * Added more checks so tutorial messages don't appear in claimed systems
   * Fixed blinking not breaking stealth
   * Fixed auto-hail message colouring
   * Only do updates with positive delta ticks
   * Fixed cargo disappearing when buying a ship when over the cargo limit
   * Don't let the player trade ships when they have mission cargo
   * Fixed not being able to turn off point defense weapons
   * Fixed Za'lek drone bay being cheaper than the mini-bay
   * Flicker drives can not be stacked and are mutually exclusive with other blink drives
   * Decreased Nexus Drill Lance mining malus from -80% to -15%
   * Increased all mining yields by roughly 5 times
   * `sciencegonewrong/02_sciwrong`: make the drones not hostile to other factions
   * `neutral/baron_comm`: fixed trivial warning when trying to clean up baron comm event
   * `neutral/wastedump`: fixed getting rid of cargo while landed
   * Translation updates

* 0.11.2
   * Stopped autonav from preventing wobble and overshooting by crashing the entire game

* 0.11.1
   * Give all ammo back to player after doing obelisk
   * Fixed player being invincible after completing an obelisk
   * Fixed a crash when loading games while a landing hook was running
   * Fixed race condition in threadpool
   * Fixed asteroids spawning in not proper shapes
   * Fixed autonav wobble and overshooting
   * Point defense won't shoot at disabled pilots anymore
   * Fixed battery descriptions
   * Discovering a hidden jump will make both directions known
   * Fixed AI trying to scan hostile targets they lost track of
   * Properly save and load reward_value to and from saves
   * Fixed events and missions being able to trigger in obelisk tests
   * Fixed beam weapons not hitting asteroids
   * Properly compute weapon range with launch_range modifiers
   * Fixed some range checks with inrange weapon sets
   * Fixed Empire Pacifier mass being too low
   * Fixed warning when looking at internal flow amplifier descriptions
   * Removed Soromid Ira turret and forward weapon stats
   * Fixed reality rip and avatar of sirichana abilities giving errors when the AI tries to use them
   * Fixed issue on some systems with indexed images
   * Fixed pirates and pilots that don't care being able to disable the fake transponder
   * Can now see and target allies that are stealthed
   * Pheromone emitter won't do anything in exclusively claimed systems
   * Fixed some weapons such as beams not hitting targets other than selected one
   * Fixed rendering order making it so most effects were below the player
   * Fixed fallback switch weapon sets not being found properly
   * Fixed bioship "Wanderer" perk giving absolute accel bonus instead of relative
   * Increased Neural Accelerator Interface energy regen malus to -100%
   * `zalek/blackhole/zbh09`: don't error out when a bioship ceases to exist
   * `kidnapped/traffic_00`: fixed formatting string telling the player what system to go to
   * `kidnapped/traffic_01`: ship should spawn if taking off in the same system, not just jumping in
   * `tutorial/nelly01`: fixed derelict message not appearing
   * `minerva/pirate4`: fixed save me spam only being print once
   * `neutral/seek_n_destroy`: fixed warnings when taking off in the same system
   * `sirius/achack/achack01`: fixed not being able to accept mission
   * `dvaered/dv_diversion`: fixed not being able to accept mission
   * `dvaered/dv_bikers`: don't allow the player to use escorts and properly update mission TODO
   * `sirius/achack03`: fixed not being able to complete the mission
   * `neutral/kidnapped`: fixed inconsistency in the name of the system to go to
   * `shadow/shadowrun`: fixed VN issues not allowing mission completion
   * `shadow/shadowrun`: changed locations to make it possible to do in the allotted time-frame
   * `shadow/shadowvigil`: fixed Seiryuu not appearing
   * `shiplover`: don't ask the player about ships they can't obtain
   * Fixed many typos
   * Translation updates

* 0.11.0
   * Fixed beams only showing hit explosions on one target being hit instead of all
   * Consider beam width when computing collisions
   * Made beam effects a bit thinner
   * Point defense weapons should track fighters much better now
   * Fixed point defense weapons not firing properly
   * Approach no longer instantly starts autonav unless a space object or derelict is already targeted
   * Tweaked the approach logic to prefer planets over pilots when only planet is selected
   * Approach should no longer play extraneous target sounds
   * Stores now show amount for unique outfits, while equipment windows shall not
   * Fixed POI missions having markers say 'Point of Interest' instead of 'Sensor Anomaly'
   * Most consistent texture interpolation when using mipmaps
   * Pilots will do their first distress somewhat sooner
   * Can only start to afterburn with enough energy for 0.5 seconds of afterburning
   * Updated meson.build to require SDL 2.0.26 which seems to be minimum supported version now
   * Fixed a certain faction being enemies with wild ones when they shouldn't necessarily be
   * Soromid Arx now has one non-exclusive heavy non-bio slot
   * Buffed Scanning Combat AI to have an additional +15% tracking
   * Pirates should no longer have presence in Sol under certain conditions
   * Buffed weapon ionizer to only -50% damage from -70% damage
   * Made weapon sets more robust to changes
   * Fixed some pirate checks in dominated systems
   * Clear weapon sets when doing active cooldown
   * Run ship / outfit code Lua code when disabled or cooling down
   * Increased maximum standing cap with pirates
   * Allow marauders to become friendly
   * Fixed gamma correction / colourblind shaders not being run on top of everything
   * Fixed damage sometimes causing pilots to instantly become undisabled
   * Fixed Sirius ships acquired before 0.11.0 not being able to use flow
   * Fixed Cleansing Flames shader
   * Gave some flow abilities custom sound effects
   * `srs_ferry`: fixed marker not updating for alternative delivery locations
   * `nelly01`: fixed giving the player twice as much money as needed for an ion cannon
   * `nelly03`: guard against the player changing systems in the middle of mining
   * `zbh06`: made mission easier for the player
   * `seek_n_destroy`: fixed mission being failable after the player takes out the target
   * `preach`: don't try to claim the system twice
   * Fixed many typos
   * Translation updates

* 0.11.0-beta.3
   * Differentiated more significantly the energy / kinetic / plasma weapon types
   * Fixed hard crash when loading when approaching certain NPCs
   * Fixed crash when change tab triggers a takeoff
   * Fixed Naev not starting on Mac OS
   * Fixed beam collisions (again)
   * Fixed rare hard crash when beams are being fired
   * 'in range' option for weapon sets now takes into account weapon arcs
   * Buffed Targeting Conduit
   * Renamed 'Point of Interest' to 'Sensor Anomaly'
   * Double-tap activating outfits breaks stealth
   * Nerfed Sirius Fidelity so it can no longer get ludicrous levels of action speed
   * Map's discovery mode shows system features
   * Removed enemies from a certain hidden faction so the player won't have standing issues with them
   * Non-weapon outfits no longer show switch groups they are in as hot keys
   * Turn off weapon sets when changing type
   * Fixed toggle weapon sets not triggering outfits over and over as expected
   * Turn off all weapon sets when entering stealth
   * Fixed resizing not working on the background and toolkit in some cases
   * Added pilot.weapsetAddType and pilot.weapsetSetActive
   * Gave unicorp storm launchers a rarity of 2 and made it more available
   * Have ships be a little less spammy distressing
   * Centered tracking icon in slim GUI
   * Show tracking icons for non-turret bolt weapons too
   * More short names for weapon outfits
   * Fixed pilot.setSpeedLimit not working
   * Added tutorial message when player acquires first point defense weapon
   * `test_of_renewal`: fixed weapon set defaults being incorrect and increased enemy damage
   * `seek_n_destroy`: missions should work properly when boarding the target
   * `flf_diversion`, `flf_rogue`: Missions should no longer be able to have ridiculously low credit rewards
   * `ec00`: changed it so you can't hail the collective drone
   * `escort`: fixed pilots not flying in formation
   * Fixed many typos
   * Translation updates

* 0.11.0-beta.2
   * Slim GUI now shows activated outfits and all weapons all the time
   * Collision system reworked (again) to take into account fast moving particles
   * Fixed collision polygons not properly being used
   * Added short names to some outfits such that they are easier to distinguish in the GUI
   * Allied factions won't help out the player against neutral targets
   * Added missing graphics for meditation chambers
   * Don't allow giving the player names that can't be saved
   * Updated love.filesystem to 0.11 spec renaming mkdir to createDirectory, enumerate to getDirectoryItems, and adding remove
   * Fixed toggle weapon sets not turning off with only bolt weapons
   * Hardened physics engine a bit to overflow that happens in 49 days of straight game time
   * Fixed trivial memory leak in vpool
   * Allow buying local maps where they are not sold
   * Buffed Hunting Combat AI to 15% bonus
   * Made Weakness Harmonizer AI not appear as an active outfit
   * Outfit Lua function onshoot has been renamed onshootany
   * Can toggle point defense weapons on and off
   * AI will turn off weapons ionizer when going for a kill
   * Player's new ships should start will all the default outfits, which fixes the some Sirius psychic tests
   * pilot.weapsetAdd follows the same logic as the normal equipping functions
   * slim GUI uses primary/secondary colours like the info menu
   * AI should be less prone to jump before their leader
   * Fixed cargo being lost when swapping ships in missions and events
   * `chapter1`: event claims all the systems just in case
   * `poi`: renamed 'Pristine Derelict' to 'Unusual Derelict'
   * `poi_intro`: fixed typo
   * `achack03`: fixed mission not being acceptable and harja spawning forever
   * `achack04`: fixed missing formatting string
   * `dv_bikers`: made missiles significantly more dodgeable and changed location
   * Translation updates

* 0.11.0 (beta)
   * Gameplay Changes
      * Universe significantly overworked to be more consistent with lore
         * More landable uninhabited spobs, unique locations, and things to discover
         * Reviewed and corrected many descriptions and placement of spobs and systems
         * More in-depth and fleshed out tag system for locations
      * Ship slots and mass limits reworked such that smaller ships get more utility/structural slots to work with
      * Point defense systems that can shoot down missiles and torpedoes
      * Space object (planets, stations, etc.) properties affect quantity of missions available
      * Moved many missions and events to the vn system
      * Can sometimes find POI events with a pulse scanner equipped when entering systems
      * Changed the visuals for some of the nebulas (PSO, Mizar)
      * Pirate bribes cost more depending on your fleet and are based on points not mass
      * Missions are introduced less all at once to the player
      * Blink drives are more flexible but use energy and generate heat
      * Razor class weapons have been completely reworked
      * Can steal more than one outfit from a ship with high boarding bonus
      * diy-nerds: improved reward
   * Quality of Life
      * Significantly improved autonav
         * Configurable and can use lanes
         * More efficient at reaching target locations
         * New option like follow pilots through jumps or brake when going to positions
      * Make it explicit when all the escorts have jumped or landed
      * Escorts will keep their same loadout until the game restarts
      * Player ship is no longer translucent when in stealth as it is redundant with the stealth icon
      * Show enemy/ally factions in the faction standing info window
      * Space dust is properly anti-aliased
      * Minor speed ups to patrol lane computations
      * Try to enforce minimum number of articles in the news
      * Independent patrol and bounty missions can be completed on more planets and stations
      * Can hide or prioritize missions from the info menu
      * Manual aiming model aims at the mouse location when the mouse is visible
      * Travelling merchant tells you when new wares are available and should be easier to find
      * Lua Love API should be better at handling input and not apply keys held before started
      * Increase time compression when disabled
      * Inverted how hide, evasion, and stealth value percent bonuses work. Now lower is better
      * Hide locked slots without outfits as the player can't do anything with them
      * Added volley mode to weapon sets that makes weapons fire as fast as possible, instead of staggered
      * Autonav options are now player-specific and accessible via the info menu settings button
      * Travelling merchant gives full details of the intrinsic outfits they provide
      * Selected slots in the equipment window will only show outfits that fit
      * Autonav routes consider distance travelled in-system
      * Made stress more visible in the slim GUI
      * Reworked how stats are displayed to be more visible and intuitive
      * Can show all known outfits or ships in with the map find functionality
      * Weapon sets much more flexible, verbose, and easy to use
      * Weapon sets remember slots, not outfits
      * Route is visible on all map modes now
      * Blink and flicker drives can use double tap arrow keys to move around
      * Toolkit is cached in a framebuffer for much faster rendering
      * Intrinsic outfit details now visible from the equipment menu
      * Visually indicate which pilots are scanning the player on the overlay and radars
      * Can sell all outfits on any spob with an outfitter
      * Enemies in patrol missions should not run away
      * Changed the faction standing caps to allow the player to get all ships when maxed out. Will be decreased in the future as missions are added
      * Slot icons to make it more clear what special slots a ship has
      * System markers and autonav TARGET marker will try to not overlap with jumps and spob names
   * New Content
      * New mechanic for House Sirius called flow to unlock psychic powers
         * Gives passive bonuses to Sirius ships
         * Outfits allow use on non-Sirius ships
      * 8 new missions
         * Finish the Minerva campaign
         * Nebula refugees
      * Many new events
         * Abandoned stations with secrets
         * Greedy pirates looking for domination
         * Challenges of the mind
         * Mysterious signals
         * More points of interest
      * Many, many new systems and space objects
         * 67 new star systems with 123 new space objects
         * New graphics for space objects
      * Tons of new outfits
         * Sirius flow outfits
         * Completely reworked Sirius weapons too
         * Point defense systems
         * New accessories
         * Intrinsic outfits
         * and more!
      * Many new outfit graphics
      * New NPC graphics
      * More NPC and news messages
      * Added the Space Trader Society faction
      * Custom death animations for many ships
      * More ways to increase fleet capacity
      * The pirate clans are now more differentiated in terms of AI behaviour and taunts
      * More factional landing messages
      * Rehabilitation missions have been made more factional and a new rehabilitation mission for the FLF is now available
   * Engine
      * Map system viewer is more compact
      * Added hook.hail_spob
      * Events support tags
      * Editor supports tags
      * Library to handle conditionals for mission computer missions
      * Added support for disabling specific patrol lanes from being generated
      * Support for Lua scripting for ships
      * Changed api of evt.claim and misn.claim
      * Missions/events load Lua as chunks instead of compiling each time
      * Significant speed-ups in collision detection with quadtrees
      * Hooks "outfit_buy", "outfit_sell", "ship_sell", and "ship_swap" pass Lua objects instead of strings
      * Ships can have extra descriptions that show up on mouse over
      * More Lua API added such as pilot.armour, pilot.shield, or naev.missionList
      * Soromid NPCs can have custom descriptions based on genetics
      * Improved VN API with vn.move, vn.musicVolume, etc.
      * Improved VN handling of non-ascii fonts
      * Support for generating munitions from outfits
      * Improved derelict script to handle custom derelicts better
      * Removed some custom environment and string handling functions for standard SDL ones (requires 2.0.18 now)
      * Better handling of user locales
      * Weaker effects shouldn't overwrite stronger ones anymore
      * Spobs can use communication graphics
      * Require OpenGL 3.2 for geometry shaders now
      * Support for advanced collisions such as weapon on weapon, allowing for point defense weapons
      * Renamed thrust to accel for more consistency and simplifications
      * Support for buying intrinsic outfits
      * Ship distress moved to the message framework
      * Outfits have support for double tapping accel/left/right triggers
      * Removed toolkit fading effects
      * Support for rendering images as SDFs
      * Significant loading time speed-up with multithreading
   * Fixes
      * Main menu more responsive when changing windows
      * Typo and wording fixes
      * Fixed many corner case crashes in the editor
      * Fixed cargo missions not being generated in some parts of the universe
      * Game no longer crashes when loading save with persisted Lua pointing to nonexistent systems/spobs
      * Minor improvements to many existing missions
      * Fixed crash when events trigger other events on creation
      * Fixed autonav sometimes having trouble landing with reverse thrusters
      * Qex races should be much less laggy now
      * Fixed some outfits using the wrong store images
      * Fixed system viewer not being consistent with map
      * Player's escort damage is counted towards players damage
      * Avoid having missions duplicates for cases where they can significantly stack such as patrol missions
      * Fire rate and action speed should affect damage and disable of beam weapons
      * Fixed some outfits not having "Activated Outfit" in their description
      * Fixed ships offering 100 fuel refuels twice
      * Fixed some ships having trouble equipping because of stacking engine reroutes and such
      * Improved AI's scanning behaviour to be more robust to stealth pulsing
      * Fixed POI generating in extremely volatile systems
      * Fixed tutorial running during cinematics
      * Fixed active outfits not showing "activated outfit" in their summary sometimes
      * FLF no longer become true allies of the Dreamer Clan to not limit the players actions
      * Made audio system more robust to running out of source errors

* 0.10.6
   * Fixed potential segfault with invalid semver strings
   * Fixed sign error when buying artifacts in the Baron Prince mission (sorry)
   * Fixed behaviour of naev.trigger with parameters
   * Fixed Lua spfx volume changing with game speed
   * Fixed memory leak in luaspfx trails
   * Fixed missions doing things in systems they should not
   * Fixed Adrenal Gland III's time speed up effect
   * Fixed Misi giving upgrades for free
   * Fixed minor planet check in frontier war missions
   * Fixed silent installs on windows
   * Fixed typos

* 0.10.5
   * Start counting effect stacks from 1 not 2
   * Fixed launcher weapons using outfit mass instead of ammo mass
   * taiomi: fixed claim check for last mission
   * Fixed some typos
   * Fixed equipment of Lancelot in "Sharkman Is Back" mission
   * Fixed clicking on jump points also selecting planets in some cases
   * nelly02: Nelly now stops recommending stuff that only does a little disable
   * shadowvigil: Fixed mission not spawning escorts
   * flf_patrol: Missions should no longer be able to have ridiculously low credit rewards
   * Fixed some events not claiming systems that could interfere with other missions
   * hypergate_construction: should actually claim the system
   * Fixed some formatting in the alt text when hovering over outfits in the equipment window
   * ec06: refuel tanker should provide as much fuel as possible
   * taiomi09: fixed smugglers becoming hostile in some cases
   * Changed music.stop() API to stop music from continuing by default
   * Fixed potential memory issues on some platforms
   * Fixed crash when changing to Japanese language on Windows using Japanese locale

* 0.10.4
   * Fixed crashes related to multiple effects being active at once
   * Fixed multiple mission_done hooks not passing parameter correctly
   * Fixed plugin strings not being initialized with mismatched saves
   * ec06: made the final battle work much better

* 0.10.3
   * Fixed crash when using fits currently selected ship outfit filter
   * Fixed escorts always being set to aggressive when loading a save
   * Fixed Dvaered standing cap increase being lost after loading game
   * Made space dust a bit less bright when it starts turning into lines
   * derelict_rescue: play money sound instead of victory sound on completion
   * rehab: fixed crash when aborting rehabilitation missions
   * foundation station, efferey: fixed not using pirate landing script

* 0.10.2
   * Fixed escorts sometimes not following their leader and landing
   * Fixed autonav always wanting to go to the edge of jump points
   * Fixed crash when causing multiple dialogues to run in the background
   * Fixed outfit lua being called before initialization
   * Fixed not giving the AI a name when updating a save breaking the updater script
   * Fixed deleting last snapshot of a save switching to another pilot's saves
   * Fixed saves and snapshots not displaying correct name with version mismatch
   * Fixed crash when deleting Lua-side fonts, should fix crash with POI
   * Fixed swapping ships with mission cargo sharing name with other cargo can lead to wrong cargo getting duplicated
   * Fixed original music at Research Post Sigma-13
   * Fixed music stopping after playing once in new games
   * Change music API to make it explicit you can temporarily disable the music engine
   * Set windows compatibility mode to Windows 7 when cross-compiling
   * legacy gui: fixed line artefacts near fuel / energy bars
   * pulse_scanner: fix potential error on init
   * patrol: don't have an invisible time limit to reach the system anymore
   * taiomi: fixed some claims
   * zbh03: landing when hostiles spawned will fail the mission
   * bounties: mention there is a time limit to reach the system, not made explicit though
   * zpp01, zbh01: bumped chance to 30%
   * poi_intro: can't board nelly again

* 0.10.1
   * Fixed many stations not marked as stations
   * FLF combatants only appear on FLF spobs
   * Fixed cases where the player could be forced to take off when not spaceworthy
   * Show engine volume option same as other volume options
   * Use nearest neighbour interpolation for small resolution vn images
   * Fix engine sound being played at high time compression values
   * Try to fix issue where music stops playing
   * Statically link libenet on steam versions
   * diy-nerds: fixed reward and description not matching
   * deliverlove: fixed credit exploit
   * reynir: don't add 0 tonnes of hotdogs

* 0.10.0
   * Made slim the default GUI instead of brushed
   * Contraband missions use vntk instead of tk
   * Sightseeing missions mention explicitly how much you get paid when completed
   * Removed outfit name duplication in alt texts
   * Made outfit descriptions fit in the landing window for all outfits
   * Added sound effects to starting race
   * Fixed non-Lua active outfits (jammers, etc.)
   * Sort ship stats in outfit/ship descriptions
   * Fixed jammers and jamming
   * Buffed jamers and scramblers
   * Buffed evasion bonus of Red Star hulls to compensate for detection malus
   * Fix "Dead or Alive" and "Alive" being swapped in bounty mission descriptions
   * Lowered error in physics approximation (shouldn't be noticeable though)
   * Added particle beam and particle lance to Za'lek outfitters
   * Fixed escort ai not being properly applied to newly spawned escorts
   * Improved rendering of the map system information window
   * Improved minor artefacts in slim and slimv2 GUIs with scaling enabled
   * Engine sounds smoothly transition on/off
   * Fixed other minor issues

* 0.10.0-beta.2
   * Pirates should avoid attacking near safeish areas
   * Fixed crash on load when player has more than one ship
   * Fixed player.setSpeed() not resetting speed as intended
   * Fixed pilot.comm not showing messages
   * Fixed typo/grammar in sightseeing and dvaered census introductory mission
   * Don't display health bars with no player alive
   * Autonav doesn't go only to the center of spobs
   * Mention escort AI settings when buying a fighter bay tutorial plays

* 0.10.0 (beta)
   * New Mechanics
      * Support for setting ships as escorts and thus player fleets
      * Hypergates that allow for long distance travel
      * Asteroid rework
         * Asteroids no longer randomly explode
         * Asteroid scanning is no longer binary, but distance-based
         * New mini-game based mining
         * More diversity in types with different rarity
      * Support for restrictions for outfits and ships, such as minimum faction standing
      * Significantly improved how faction reputation caps are handled
      * Pilots can have intrinsic outfits
      * Bioships go rawr (new skill system)
      * Weapons and outfits can cause effects on ships
      * More complex space objects (spob)
      * Support for different difficulty settings
      * New exploration mechanic with points of interest
      * Unique ships to be found throughout the universe (pers)
      * Manual aiming mode for weapon sets
   * Gameplay Changes
      * Weapon types are more differentiated
      * Removed nearly redundant launchers
      * Nerfed beams
      * Factional ships are more widely sold
      * Schroedinger uses less fuel instead of getting a large bonus
      * Plasma has a burning effect
      * Changed spawning and behaviour of pirates to be less dangerous in populated systems
      * Fighters only attack enemies visible by their carrier
      * AI is better at choosing targets
      * More dump targets for waste dump mission and tweaked rewards
      * Removed escorts for hire in lieu of player fleets
   * New Content
      * Added a gigantic black hole
      * Added new space anomalies such as plasma storms
      * Lots of new asteroid types and commodities
      * More interesting places to visit and explore
      * More engine sounds
      * 45 New missions
         * More terraforming
         * Continuation of the Za'lek story
         * Help the Dvaered do some tasks
         * Tutorial for new mechanics
         * Secret system!
      * 14 New ships
         * Certain secret faction completely revamped
      * New spob graphics
      * Lots of new outfits and reworked old outfits
         * Use energy to avoid death
         * Create scanning pulses
         * Blinking has animations
         * Advanced mining techniques
         * Space mines
      * News revamped to be more flexible and relate more with current events
      * NPCs revamped to be more flexible with many new messages
      * New commodities that are only available from mining
      * Fancy racing mini-game that replaces old race missions
   * Quality of Life
      * Support for save snapshots for each pilot
      * Can ask pilots to refuel you more than 100 units at a time
      * Engine sound volume is configurable
      * Revamped the star map to be large and more useful
      * Can add notes to the star map
      * Autoscroll is now an option in the VN
      * Spob communication window has been redone
      * Limit sound output volume when lots of sounds are playing jointly
      * Redid the music engine to be less prone to play combat music
      * Hide radar when overlay is open (with option to revert to old behaviour)
      * Duplicate effects get collapsed into stacks in the GUI
      * Allowing exiting and reloading while love framework is open (VN, etc.)
      * Autonav is more flexible with positioning on jump points
      * Can customize jump flash brightness
      * Player will not be scanned immediately on jumping in or taking off
      * Show health bars near pilots in combat (can be disabled in options)
      * Escort AI is customizable
      * Ship AI reminds player about things when they haven't played in a while
   * Engine changes
      * Work has begun on a development manual
      * Plugin support with explicit support for total conversions
      * All monolithic files have been split up
      * Simplified terminology with spob (space objects) replacing planet/asset
      * Support for tags in missions
      * Player ships can store their own variables now
      * Weapon outfits support some Lua scripting
      * Ammunition/fighters merged into launchers/fighter bays
      * Support for "shotgun"-type weapons
      * Backgrounds no longer use an orthographic projection
      * Minor transitions added to the toolkit
      * Asteroids redone to be more flexible and easy to add using groups
      * Asteroid field support in the editor
      * Allow for soft claims instead of only hard claims
      * Unified the event and mission headers
      * Implemented per-pilot variables
      * Lua scripting for spob
      * AI can use special outfits
      * Lots of engine rewriting and modernization that should bring some speed improvements and more flexibility when modding
      * Added lua-enet library to allow for networking in plugins (off by default, requires setting in configuration file)
      * Can animate loading screen
   * Bug Fixes
      * Too many to list, but we'll try
      * Fixed pilots not getting equipped at all in some cases
      * Fixed looting cargo when boarding giving less than expected
      * Fixed all asteroid graphics being used as debris
      * Fixed some hooks not properly passing arguments
      * Block certain inputs during cinematics
      * Fixed disabling saving and forcing the pilot to take off not working as expected
      * Fixed sounds getting stopped in many cases due to garbage collection
      * Many typo fixes

* 0.9.4
   * Fix "No error." log spam with certain video card drivers
   * Fix Lua errors with tiny nebula such as Sarcophagus
   * Fix fake transponder cheesing rehabilitation missions
   * Fix errors in "Anxious Merchant", "Dead Or Alive Bounty", "Harja's Vengeance", and "The Lost Brother" missions
   * Fix the in-game screenshot feature, in case of odd window dimensions
   * Fix at least "Dvaered Diplomacy" glitching when the game is saved/reloaded (thanks to "Duke" on the Steam forums)
   * Update translations, including a new Spanish translation

* 0.9.3
   * Bug fix: if the German translation was active, casino minigames' explanation (Erklärung) didn't work
   * Fix errors/slowdown in Diversion from (...) missions
   * Fix bug in "Waste Collector" mission
   * Fixed a bug that allowed the player to get infinite escorts
   * Work around bugs in at least one OpenGL driver
   * Fix crash when unidiff changes assets that the player has targetted
   * Player actually has to pay for stealing outfits
   * Fixed game hanging when entering some volatile nebula systems

* 0.9.2
   * Fix reward messages in the Particle Physics campaign
   * Can no longer steal a certain Soromid ship
   * Enhanced the logic for deciding whether it's safe to save the game after landing
   * Fix mission bugs: "Assault on Unicorn", "Emergency of Immediate Inspiration", "The Search for Cynthia"
   * Fix zombie autonav toward deselected targets

* 0.9.1
   * Minor countermeasures for long player ship names
   * Fix mission breakage in "Minerva Pirates 4", "Runaway Search", "Particle Physics 3", "Shadow Vigil", "Baron Prince", and "Dvaered Ballet"
   * Fix exploit in "Travelling Merchant" event (mission prize for sale that shouldn't have been)
   * Fix many missions that explicitly attack the player overriding stealth and visibility mechanics
   * Fix some text labels that couldn't be translated from English
   * Fix equipment slot information displaying over filter widget
   * Fix phantom acceleration after an auto-board and undock sequence
   * Darkened nebulas and lowered default background darkness
   * Improved upstream metainfo for packagers
   * Can no longer steal a certain Za'lek ship
   * Fix crash under certain conditions when using the console
   * Masochists and LTS distro packagers may build with Meson 0.54 (no subproject fallbacks) or 0.53 (also no "meson compile", only "ninja")
   * Slightly reduced rendered nebula quality to stop breakage on some intel GPUs
   * VN music uses logarithmic scale like internal music
   * Fixed some offset issues with the slim GUI

* 0.9.0
   * Fixed glitchy appearance of the map's mode menu
   * Map mode is remembered throughout the gaming session
   * Music transitions better for impatient players
   * Tighten up alt-text
   * Don't show aiming helper in cinematic mode
   * A busy volunteer proofreader kept editing almost as quickly as we could add errores
   * Some more outfit graphics
   * Pilots should be a bit less trigger happy when jumping in
   * Fixed minor visual artefacts with pirate trails
   * Centered the bottom bar (Brushed GUI)
   * FPS and Time Compression factors are monospaced when displayed
   * Added option for disabling resizing of window
   * Stealthed pilots don't affect autonav
   * Meow meow

* 0.9.0-beta.3
   * Fixed warning about cargo rush deliveries when you don't know the best route
   * Fixed another crash related to pilot removal
   * Fixed wonky backgrounds during death cutscenes, for the sake of *other* players of course
   * Fixed crash when techs are first patched to planets through unidiff
   * Fixed potential spurious warnings about incomplete translations, even when running in English
   * Fixed failure to resolve regional translations (like pt_BT or pt_PT) from the locale
   * Fixed VN log text overlap issues
   * Fixed commodities not being added through unidiff
   * Fixed safe lane rendering alpha being wrong
   * Fixed misbehaviours with Maikki, Nelly 2, Shark 3, Shipwreck, Travelling Merchant, Warlords Battle, and Particle Physics 2
   * Fixed backgrounds accumulating when messing with options
   * Fixed issues with board scripts getting deferred with respect to boarding script
   * Fixed some instances of background text interfering with how foreground text was drawn
   * Fixed some missions causing trouble when saved/reloaded (due to dynamic factions)
   * Fixed minor Ship AI issues (rename at game start)
   * Fixed autonav via the map during a landing sequence
   * Fixed autonav giving away autofollowed pilots and unknown destination systems
   * Improved speed and accuracy of autonav stopping
   * Improved mission marker behavior (show planets more, always clean up at end of mission)
   * Kicked Empire patrols out of the Arandon system
   * Gave pirate ships dodgier outfits
   * Proofread too many parts of the game to mention
   * AI should only try to jump to systems with their faction presence
   * Wrap OSD titles as necessary
   * Don't allow illegal characters in pilot name
   * Be kinder to old video drivers
   * More music
   * More meow

* 0.9.0-beta.2
   * Prevented Naev from losing the player's (pre-0.9.0-beta) licenses on first load
   * Fixed missing credits and translation coverage data
   * Improved phrasing
   * Prevented players from getting stranded without access to fuel
   * Mission script fixes for "Helping Nelly" and "The one with the Visit"
   * Outfit script fix for "Weapons Ionizer"
   * Fixed issues impacting at least some Windows / Intel graphics combinations
   * Hulls are more widely available
   * Improved some of the map outfits
   * Do not render systems with unknown assets as restricted
   * Added gamma correction to Options
   * Fixed reproducible crash when boarded pilots get removed
   * Added counterfeit licenses to pirate worlds
   * Remove minor energy malus from sensor array and jump detector
   * Electron burst cannon is no longer widely available

* 0.9.0 (beta)
   * New mechanics
      * Added new utility outfits with complex effects
      * Changed ship classification, removing rare classes while adding Interceptor and Battleship classes
      * Illegal cargo and ship-to-ship detection
      * Pilots can now go into stealth mode
      * Systems have "safe lanes" patrolled by the governing faction
      * Electronic warfare parameters are simplified and visible
      * Added escorts for hire
      * Some simple minigames have been added
      * Scramblers and jammers have fixed chance to mess up missiles depending on their resistance
      * Restricted systems where dominant faction will attack on sight
      * Some bulk freighter-class ships added
      * Systems can have different effects on all ships in them
      * Fake transponder replaces fake id
   * Visual improvements
      * New fancy system rendering effects
      * Ships and rockets now have engine trails
      * Beam visuals have been made more flexible and pretty
      * Jumping visuals improved
      * Redid the shake visuals and added a small damage visual
      * Most special effects implemented as shaders
      * Most small visuals redone to be more visible and clean
      * Similar presences are now merged in map
      * Overhauled all the backgrounds
   * Gameplay changes
      * Pirates split into multiple clans and marauders
      * Added discovery messages as you explore the universe
      * Overhauled NPC AI
      * Overhaul and rebalance of most outfits
      * Wanted ships no longer aggro defense forces (bounties)
      * Bribed pilots don't become hostile again unless attacked
      * Stress now decreases based on ship mass
      * Merged the Independent and Civilian factions
      * Game now tracks meta-data like ships destroyed and time played
      * Trade lane routes made explicit
      * More common and useful derelict ships
      * Missiles have lock-on reduced and in-flight calibration added
      * Tutorial redone with Ship AI that is also accessible from the info menu
      * New ships including the Starbridge
   * Quality of Life
      * Autonav supports landing and boarding
      * Comm window reworked and you can bribe multiple pilots at once
      * Possible to change or unequip ships with deployed fighters
      * More fine-grained autonav reset control by setting enemy distance
      * Added autoequip functionality
      * Able to filter equipable outfits
      * Minimal view mode for the map
      * More visible map markers
      * More in-game tutorial-ish explanations for new mechanics as you encounter them
      * You can now favourite your ships to help with sorting
      * Redid boarding window to be more intuitive and easier to loot what you want
      * Paste support for input stuff
      * Translation completion status is shown in the options
   * New locations
      * Added gambling resort "Minerva Station"
      * Revamped and improved some existing locations
      * Several new planets and systems
   * 40 New missions
      * Challenge adversaries in the Crimson Gauntlet
      * Follow happenings on "Minerva Station"
      * Invade the frontier with the Dvaered
      * Ship enthusiast quiz
      * Deliver fancy contraband all over the universe
      * Raid trader convoys
      * Rescue derelict crew
      * Small early game tutorial-ish campaign
      * Neutral campaign to transform the universe
      * Help the Za'lek do particle physics
      * Meow
   * New translation(s) in progress: Czech, French, Korean, Portuguese, and Japanese
   * Engine Changes
      * Added an optimizer to improve automatic outfitting choices
      * A ton of new ship stat attributes have been added
      * Support for Lua-based hooks in Outfits for complex behaviours
      * Support for post-processing shaders
      * Added rendering and update hooks in the Lua API
      * Added image format support beyond PNG (notably WebP)
      * Support for arbitrary ship display classes
      * Game data now handled by PhysicsFS, allowing for multiple sources and easier modding
      * Meson is now the only build system, and development builds can integrate all assets/translations without being installed
      * Fonts now use distance fields and much better in many cases
      * Improved how Lua was being loaded
      * Added library that supports lots of Love2D API in Naev
      * Added Visual Novel library
      * Added card games
      * Added dynamic factions
      * Added dynamic commodities
      * Lua support for advanced sound effects
      * Most markers and indicators use signed distance functions now
      * Internally using linear colourspace
      * Faction presence computed with base and bonus values
      * Virtual assets have been redone and are more flexible than before
      * Point value system for ships to help with presence and other things
      * Support for shipstats at a system level
      * Initial support for 3D models
      * Proper support for line breaks in most languages
      * Most objects (ships, planets, etc.) have tags that can be used from Lua
      * Lots of optimization

* 0.8.2
   * Gameplay
      * Fixed duplicate rewards from pirate ship-stealing missions. (Sorry.)
      * Fixed the Advanced Nebula Research mission's failure condition in case you don't stick with the transport ship. (Sorry.)
      * Fixed the "The one with the Runaway" mission so the captured drone doesn't appear back in space
   * Engine
      * Fixed a bug loading games with short (1-character) names
      * Tweaked chances of seeing Spaceport Bar missions
      * Updated German translation
      * Fixed "configure" script when the system has a "cxsparse" library and no "csparse"
      * Fixed source .tar.gz so ./configure is immediately usable again. (Note: 0.9.x will use Meson for builds.)

* 0.8.1
   * Gameplay
      * Lowered large ships' time constant (renamed from time dilation) by 50% of the deviation from 100%
      * Tweaked Za'lek ships' stats and outfit slot behavior to match expectations
   * Engine
      * Restored macOS support. (Catalina users will have to bypass Gatekeeper: See https://github.com/naev/naev/wiki/FAQ for details.)
      * Fixed a crash-loop when the "saves" folder gets populated by Steam data (or other files) and no Naev save files
      * Fixed intermittent error messages about the "Lua Spawn script for faction 'Trader'"
      * Fixed rare/potential bugs in font and save-file code
      * Fixed crash when navigating landing screens with the tab key
      * Updated German translation
      * Improved text in minor ways

* 0.8.0
   * Gameplay
      * Overhaul of the interface to be more sleek and functional
         * Interface is much more slick
         * Dark theme to be more consistent with space
         * Font uses outlines to be more readable
      * New map overlay with adjustable opacity
      * Added rarity indicator to ships and outfits
      * Changed fonts
      * Indicate non-common NPC with exclamation marks
      * Added accessory slot and unique accessory outfits as mission rewards
      * Simple economy model implemented with map visualizations
      * Added travelling merchant who sells unique items
      * Made missiles and fighter bays reload while in space
      * Modified the balancing of missiles
      * Added asteroids and mining
      * Improved player GUI
      * Brushed GUI is now the default
      * Improved and fixed escort system
      * Made Pirates and FLF spawn in a fairer way
      * Made time pass at different rates for different ships ("Time Dilation")
      * Made piracy missions available from any Independent or black market planet
      * Substantially increased pay for unique missions (10x in most cases)
      * Made references to the player gender-neutral
      * Made combat music vary from faction to faction
      * Made it so AI ships spawn with cargo
      * Improved AI behaviours
      * Nerfed Quicksilver
      * Added the ability to buy "fake IDs" from pirate strongholds
      * Made jammers into activated outfits that increase cloaking
      * Added Soromid organic ships that level up organs
      * Improved and expanded NPC portraits
      * Commodities can be sold/bought everywhere
      * Added a "slow mode", which runs the game at half speed (like an easy mode)
      * Added a ship log which records events
      * Added a "system map" which displays information about known remote planets
      * Added support for giving commands to individual escorts
      * New intro images replacing old placeholders
      * Increased pirate name variety for bounty missions
      * Ships now travel with you automatically for free, as with outfits
      * Added map decorators showing locations of factions and the Nebula
      * Added a dogfight aiming helper
      * More music
      * New and/or improved missions
         * New Za'lek mini-campaign
         * Completed the FLF campaign
         * Fixed up the Collective campaign
         * Improved the Shark (Nexus Shipyards) campaign
         * Improved the Dvaered anti-FLF campaign
         * Added and improved piracy missions
         * New minor Soromid campaign, "Coming Out"
         * New tutorial mission at the start of a new game
         * Various newly added and improved generic missions
   * Engine
      * Support for compilation with Meson
      * HiDPI-awareness
      * Support for translations
      * Added shaders to speed up and improve graphics
      * Added support for non-ascii direct character input
      * Added support for map decorators
      * Removed support for Lua 5.0
      * Removed support for SDL 1, only SDL 2 is supported
      * Added support for translating
      * Made the OSD compact itself to avoid showing redundant information
      * Made Autonav able to follow ships
      * Consolidated the effects of cloaking and jammers under cloaking
      * Added workaround for ALSOFT buggy version that crashes
      * Added a polygon-based collision algorithm
      * Added some symbols for partial colorblind accessibility
      * Support #include in shaders
      * Multiple font support
      * Many bugfixes<|MERGE_RESOLUTION|>--- conflicted
+++ resolved
@@ -1,4 +1,3 @@
-<<<<<<< HEAD
 * 0.13.0 (unreleased)
    * Content
       * 1 new mission
@@ -14,10 +13,7 @@
       * Fixed adding commodities to space objects via tech groups
       * Action speed can no longer be negative and disables space worthiness
 
-* 0.12.2 (unreleased)
-=======
 * 0.12.2
->>>>>>> 73d7f17c
    * Made plasma drill much easier to apply to asteroids
    * Don't reset cargo if not space worthy when reloading
    * Truly fix the negative mass exploit
