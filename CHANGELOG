--- conflicted
+++ resolved
@@ -1,4 +1,3 @@
-<<<<<<< HEAD
 * 0.11.0 (unreleased)
    * Gameplay Changes
       * Universe significantly overworked to me more consistent with lore
@@ -30,10 +29,9 @@
       * Support for Lua scripting for ships
    * Fixes
       * Fixed many corner case crashes in the editor
-=======
+
 * 0.10.5 (unreleased)
    * taiomi: fixed claim check for last mission
->>>>>>> 79d5ce57
 
 * 0.10.4
    * Fixed crashes related to multiple effects being active at once
