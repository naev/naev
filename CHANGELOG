<<<<<<< HEAD
* 0.10.0 (unreleased)
   * New Mechanics
      * Hypergates that allow for long distance travel
      * Mining has been completely redone with a new mining mini-game and rarity mechanics
      * Support for restrictions for outfits and ships
      * Significantly improved how faction reputation caps are handled
      * Pilots can have intrinsic outfits
      * Bioships go rawr (new skill system)
      * Plasma has a burning effect
      * Scripting support for space objects (spob)
      * Support for different difficulty settings
   * Gameplay Changes
      * Weapon types are more differentiated
      * Removed nearly redundant launchers
      * Nerfed beams
      * Factional ships are more widely sold
      * Asteroids no longer randomly explode with redone visuals
      * Asteroid scanning is no longer binary, but distance-based
      * Schroedinger uses less fuel instead of getting a large bonus
   * New Content
      * Added a gigantic black hole
      * Added new space anomalies such as plasma storms
      * Lots of new asteroid types and commodities
      * More engine sounds
      * 23 New missions
         * More terraforming
         * Continuation of the Za'lek story
         * Help the Dvaered do some tasks
         * Tutorial for new mechanics
      * 4 New ships
      * Lots of new outfits
      * New commodities that are only available from mining
   * Quality of Life
      * Support for save snapshots for each pilot
      * Can ask pilots to refuel you more than 100 units at a time
      * Engine sound volume is configurable
      * Revamped the star map to be large and more useful
      * Can add notes to the star map
   * Engine changes
      * Simplified terminology with spob (space objects) replacing planet/asset
      * Support for tags in missions
      * Player ships can store their own variables now
      * Weapon outfits support some Lua scripting
      * Ammunition/fighters merged into launchers/fighter bays
      * Support for "shotgun"-type weapons
      * Backgrounds no longer use an orthographic projection
      * Minor transitions added to the toolkit
      * Asteroids redone to be more flexible and easy to add using groups
      * Asteroid field support in the editor
=======
* 0.9.4 (unreleased)
   * Fixed "No error." log spam with certain video card drivers
>>>>>>> 5a187176

* 0.9.3
   * Bug fix: if the German translation was active, casino minigames' explanation (Erklärung) didn't work
   * Fix errors/slowdown in Diversion from (...) missions
   * Fix bug in "Waste Collector" mission
   * Fixed a bug that allowed the player to get infinite escorts
   * Work around bugs in at least one OpenGL driver
   * Fix crash when unidiff changes assets that the player has targetted
   * Player actually has to pay for stealing outfits
   * Fixed game hanging when entering some volatile nebula systems

* 0.9.2
   * Fix reward messages in the Particle Physics campaign
   * Can no longer steal a certain Soromid ship
   * Enhanced the logic for deciding whether it's safe to save the game after landing
   * Fix mission bugs: "Assault on Unicorn", "Emergency of Immediate Inspiration", "The Search for Cynthia"
   * Fix zombie autonav toward deselected targets

* 0.9.1
   * Minor countermeasures for long player ship names
   * Fix mission breakage in "Minerva Pirates 4", "Runaway Search", "Particle Physics 3", "Shadow Vigil", "Baron Prince", and "Dvaered Ballet"
   * Fix exploit in "Travelling Merchant" event (mission prize for sale that shouldn't have been)
   * Fix many missions that explicitly attack the player overriding stealth and visibility mechanics
   * Fix some text labels that couldn't be translated from English
   * Fix equipment slot information displaying over filter widget
   * Fix phantom acceleration after an auto-board and undock sequence
   * Darkened nebulas and lowered default background darkness
   * Improved upstream metainfo for packagers
   * Can no longer steal a certain Za'lek ship
   * Fix crash under certain conditions when using the console
   * Masochists and LTS distro packagers may build with Meson 0.54 (no subproject fallbacks) or 0.53 (also no "meson compile", only "ninja")
   * Slightly reduced rendered nebula quality to stop breakage on some intel GPUs
   * VN music uses logarithmic scale like internal music
   * Fixed some offset issues with the slim GUI

* 0.9.0
   * Fixed glitchy appearance of the map's mode menu
   * Map mode is remembered throughout the gaming session
   * Music transitions better for impatient players
   * Tighten up alt-text
   * Don't show aiming helper in cinematic mode
   * A busy volunteer proofreader kept editing almost as quickly as we could add errores
   * Some more outfit graphics
   * Pilots should be a bit less trigger happy when jumping in
   * Fixed minor visual artefacts with pirate trails
   * Centered the bottom bar (Brushed GUI)
   * FPS and Time Compression factors are monospaced when displayed
   * Added option for disabling resizing of window
   * Stealthed pilots don't affect autonav
   * Meow meow

* 0.9.0-beta.3
   * Fixed warning about cargo rush deliveries when you don't know the best route
   * Fixed another crash related to pilot removal
   * Fixed wonky backgrounds during death cutscenes, for the sake of *other* players of course
   * Fixed crash when techs are first patched to planets through unidiff
   * Fixed potential spurious warnings about incomplete translations, even when running in English
   * Fixed failure to resolve regional translations (like pt_BT or pt_PT) from the locale
   * Fixed VN log text overlap issues
   * Fixed commodities not being added through unidiff
   * Fixed safe lane rendering alpha being wrong
   * Fixed misbehaviours with Maikki, Nelly 2, Shark 3, Shipwreck, Travelling Merchant, Warlords Battle, and Particle Physics 2
   * Fixed backgrounds accumulating when messing with options
   * Fixed issues with board scripts getting deferred with respect to boarding script
   * Fixed some instances of background text interfering with how foreground text was drawn
   * Fixed some missions causing trouble when saved/reloaded (due to dynamic factions)
   * Fixed minor Ship AI issues (rename at game start)
   * Fixed autonav via the map during a landing sequence
   * Fixed autonav giving away autofollowed pilots and unknown destination systems
   * Improved speed and accuracy of autonav stopping
   * Improved mission marker behavior (show planets more, always clean up at end of mission)
   * Kicked Empire patrols out of the Arandon system
   * Gave pirate ships dodgier outfits
   * Proofread too many parts of the game to mention
   * AI should only try to jump to systems with their faction presence
   * Wrap OSD titles as necessary
   * Don't allow illegal characters in pilot name
   * Be kinder to old video drivers
   * More music
   * More meow

* 0.9.0-beta.2
   * Prevented Naev from losing the player's (pre-0.9.0-beta) licenses on first load
   * Fixed missing credits and translation coverage data
   * Improved phrasing
   * Prevented players from getting stranded without access to fuel
   * Mission script fixes for "Helping Nelly" and "The one with the Visit"
   * Outfit script fix for "Weapons Ionizer"
   * Fixed issues impacting at least some Windows / Intel graphics combinations
   * Hulls are more widely available
   * Improved some of the map outfits
   * Do not render systems with unknown assets as restricted
   * Added gamma correction to Options
   * Fixed reproducible crash when boarded pilots get removed
   * Added counterfeit licenses to pirate worlds
   * Remove minor energy malus from sensor array and jump detector
   * Electron burst cannon is no longer widely available

* 0.9.0 (beta)
   * New mechanics
      * Added new utility outfits with complex effects
      * Changed ship classification, removing rare classes while adding Interceptor and Battleship classes
      * Illegal cargo and ship-to-ship detection
      * Pilots can now go into stealth mode
      * Systems have "safe lanes" patrolled by the governing faction
      * Electronic warfare parameters are simplified and visible
      * Added escorts for hire
      * Some simple minigames have been added
      * Scramblers and jammers have fixed chance to mess up missiles depending on their resistance
      * Restricted systems where dominant faction will attack on sight
      * Some bulk freighter-class ships added
      * Systems can have different effects on all ships in them
      * Fake transponder replaces fake id
   * Visual improvements
      * New fancy system rendering effects
      * Ships and rockets now have engine trails
      * Beam visuals have been made more flexible and pretty
      * Jumping visuals improved
      * Redid the shake visuals and added a small damage visual
      * Most special effects implemented as shaders
      * Most small visuals redone to be more visible and clean
      * Similar presences are now merged in map
      * Overhauled all the backgrounds
   * Gameplay changes
      * Pirates split into multiple clans and marauders
      * Added discovery messages as you explore the universe
      * Overhauled NPC AI
      * Overhaul and rebalance of most outfits
      * Wanted ships no longer aggro defense forces (bounties)
      * Bribed pilots don't become hostile again unless attacked
      * Stress now decreases based on ship mass
      * Merged the Independent and Civilian factions
      * Game now tracks meta-data like ships destroyed and time played
      * Trade lane routes made explicit
      * More common and useful derelict ships
      * Missiles have lock-on reduced and in-flight calibration added
      * Tutorial redone with Ship AI that is also accessible from the info menu
      * New ships including the Starbridge
   * Quality of Life
      * Autonav supports landing and boarding
      * Comm window reworked and you can bribe multiple pilots at once
      * Possible to change or unequip ships with deployed fighters
      * More fine-grained autonav reset control by setting enemy distance
      * Added autoequip functionality
      * Able to filter equipable outfits
      * Minimal view mode for the map
      * More visible map markers
      * More in-game tutorial-ish explanations for new mechanics as you encounter them
      * You can now favourite your ships to help with sorting
      * Redid boarding window to be more intuitive and easier to loot what you want
      * Paste support for input stuff
      * Translation completion status is shown in the options
   * New locations
      * Added gambling resort "Minerva Station"
      * Revamped and improved some existing locations
      * Several new planets and systems
   * 40 New missions
      * Challenge adversaries in the Crimson Gauntlet
      * Follow happenings on "Minerva Station"
      * Invade the frontier with the Dvaered
      * Ship enthusiast quiz
      * Deliver fancy contraband all over the universe
      * Raid trader convoys
      * Rescue derelict crew
      * Small early game tutorial-ish campaign
      * Neutral campaign to transform the universe
      * Help the Za'lek do particle physics
      * Meow
   * New translation(s) in progress: Czech, French, Korean, Portuguese, and Japanese
   * Engine Changes
      * Added an optimizer to improve automatic outfitting choices
      * A ton of new ship stat attributes have been added
      * Support for Lua-based hooks in Outfits for complex behaviours
      * Support for post-processing shaders
      * Added rendering and update hooks in the Lua API
      * Added image format support beyond PNG (notably WebP)
      * Support for arbitrary ship display classes
      * Game data now handled by PhysicsFS, allowing for multiple sources and easier modding
      * Meson is now the only build system, and development builds can integrate all assets/translations without being installed
      * Fonts now use distance fields and much better in many cases
      * Improved how Lua was being loaded
      * Added library that supports lots of Love2D API in Naev
      * Added Visual Novel library
      * Added card games
      * Added dynamic factions
      * Added dynamic commodities
      * Lua support for advanced sound effects
      * Most markers and indicators use signed distance functions now
      * Internally using linear colourspace
      * Faction presence computed with base and bonus values
      * Virtual assets have been redone and are more flexible than before
      * Point value system for ships to help with presence and other things
      * Support for shipstats at a system level
      * Initial support for 3D models
      * Proper support for line breaks in most languages
      * Most objects (ships, planets, etc.) have tags that can be used from Lua
      * Lots of optimization

* 0.8.2
   * Gameplay
      * Fixed duplicate rewards from pirate ship-stealing missions. (Sorry.)
      * Fixed the Advanced Nebula Research mission's failure condition in case you don't stick with the transport ship. (Sorry.)
      * Fixed the "The one with the Runaway" mission so the captured drone doesn't appear back in space
   * Engine
      * Fixed a bug loading games with short (1-character) names
      * Tweaked chances of seeing Spaceport Bar missions
      * Updated German translation
      * Fixed "configure" script when the system has a "cxsparse" library and no "csparse"
      * Fixed source .tar.gz so ./configure is immediately usable again. (Note: 0.9.x will use Meson for builds.)

* 0.8.1
   * Gameplay
      * Lowered large ships' time constant (renamed from time dilation) by 50% of the deviation from 100%
      * Tweaked Za'lek ships' stats and outfit slot behavior to match expectations
   * Engine
      * Restored macOS support. (Catalina users will have to bypass Gatekeeper: See https://github.com/naev/naev/wiki/FAQ for details.)
      * Fixed a crash-loop when the "saves" folder gets populated by Steam data (or other files) and no Naev save files
      * Fixed intermittent error messages about the "Lua Spawn script for faction 'Trader'"
      * Fixed rare/potential bugs in font and save-file code
      * Fixed crash when navigating landing screens with the tab key
      * Updated German translation
      * Improved text in minor ways

* 0.8.0
   * Gameplay
      * Overhaul of the interface to be more sleek and functional
         * Interface is much more slick
         * Dark theme to be more consistent with space
         * Font uses outlines to be more readable
      * New map overlay with adjustable opacity
      * Added rarity indicator to ships and outfits
      * Changed fonts
      * Indicate non-common NPC with exclamation marks
      * Added accessory slot and unique accessory outfits as mission rewards
      * Simple economy model implemented with map visualizations
      * Added travelling merchant who sells unique items
      * Made missiles and fighter bays reload while in space
      * Modified the balancing of missiles
      * Added asteroids and mining
      * Improved player GUI
      * Brushed GUI is now the default
      * Improved and fixed escort system
      * Made Pirates and FLF spawn in a fairer way
      * Made time pass at different rates for different ships ("Time Dilation")
      * Made piracy missions available from any Independent or black market planet
      * Substantially increased pay for unique missions (10x in most cases)
      * Made references to the player gender-neutral
      * Made combat music vary from faction to faction
      * Made it so AI ships spawn with cargo
      * Improved AI behaviours
      * Nerfed Quicksilver
      * Added the ability to buy "fake IDs" from pirate strongholds
      * Made jammers into activated outfits that increase cloaking
      * Added Soromid organic ships that level up organs
      * Improved and expanded NPC portraits
      * Commodities can be sold/bought everywhere
      * Added a "slow mode", which runs the game at half speed (like an easy mode)
      * Added a ship log which records events
      * Added a "system map" which displays information about known remote planets
      * Added support for giving commands to individual escorts
      * New intro images replacing old placeholders
      * Increased pirate name variety for bounty missions
      * Ships now travel with you automatically for free, as with outfits
      * Added map decorators showing locations of factions and the Nebula
      * Added a dogfight aiming helper
      * More music
      * New and/or improved missions
         * New Za'lek mini-campaign
         * Completed the FLF campaign
         * Fixed up the Collective campaign
         * Improved the Shark (Nexus Shipyards) campaign
         * Improved the Dvaered anti-FLF campaign
         * Added and improved piracy missions
         * New minor Soromid campaign, "Coming Out"
         * New tutorial mission at the start of a new game
         * Various newly added and improved generic missions
   * Engine
      * Support for compilation with Meson
      * HiDPI-awareness
      * Support for translations
      * Added shaders to speed up and improve graphics
      * Added support for non-ascii direct character input
      * Added support for map decorators
      * Removed support for Lua 5.0
      * Removed support for SDL 1, only SDL 2 is supported
      * Added support for translating
      * Made the OSD compact itself to avoid showing redundant information
      * Made Autonav able to follow ships
      * Consolidated the effects of cloaking and jammers under cloaking
      * Added workaround for ALSOFT buggy version that crashes
      * Added a polygon-based collision algorithm
      * Added some symbols for partial colorblind accessibility
      * Support #include in shaders
      * Multiple font support
      * Many bugfixes<|MERGE_RESOLUTION|>--- conflicted
+++ resolved
@@ -1,4 +1,3 @@
-<<<<<<< HEAD
 * 0.10.0 (unreleased)
    * New Mechanics
       * Hypergates that allow for long distance travel
@@ -48,10 +47,9 @@
       * Minor transitions added to the toolkit
       * Asteroids redone to be more flexible and easy to add using groups
       * Asteroid field support in the editor
-=======
+
 * 0.9.4 (unreleased)
    * Fixed "No error." log spam with certain video card drivers
->>>>>>> 5a187176
 
 * 0.9.3
    * Bug fix: if the German translation was active, casino minigames' explanation (Erklärung) didn't work
