<<<<<<< HEAD
* 0.13.0 (unreleased)
   * Content
      * 1 new mission
   * Sensor anomalies now appear in the on-screen display

* 0.12.2 (unreleased)
   * Difficulty modifiers extend to the player's escorts as well
   * Boarding bonus affects outfit / ship capture costs
   * Lowered the cost of capturing ships

=======
>>>>>>> df39d91d
* 0.12.1
   * Fixed psychic orbs having trails
   * Crop selected spob name if it goes out of bounds in the GUI
   * Fix obelisk tests not setting properly the primary weapons of the player
   * Fleet members don't try to investigate, only leaders do
   * More lenient update checks when updating saves
   * Pilots should no longer see through stealth when attacked from stealth
   * Fixed sometimes full map being partially displayed
   * Don't show the "didn't play in a while" message every time a save is loaded
   * Difficulty modifiers extend to the player's escorts as well
   * Boarding bonus affects outfit / ship capture costs
   * Lowered the cost of capturing ships
   * Minor typo fixes and translation updates

* 0.12.0
   * Don't play wormhole sound on main menu
   * Don't allow the player to sell unique ships
   * Fixed corner cases where destroyed player ships would not properly be updated
   * Fixed Sirius Providence flow absorption bonus
   * Fixed positioning of a certain blockade
   * Fleshed out API for player.missions() to be as documentation indicates
   * Fixed some visual aberrations when forcing the player to land or jump
   * Prioritize pilots and other objects over uninhabited planets when clicking
   * Fixed bug in rehab missions causing them to get stuck
   * Trading in a ship triggers both ship_sell and ship_buy hooks
   * Disabled Nasin campaign and Defend the System missions
   * Fixed weird commodity global average values
   * Fixed how Lua environments were being stored and referenced
   * Can always bribe your way to pirate's clansworlds
   * Fixed weapon sets getting reset on game load
   * Don't remove hooks on failure, which should make rehab missions a tad more robust
   * Fixed exploit allowing the player to ignore cargo limits
   * Consistently colour the ShipAI messages in the tutorial
   * Made max_fps actually get respected
   * Fixed nebula trails on the Virtuosity
   * Bumped tracy wrap to 0.11.1
   * fw03_sirius: fixed Lua error
   * fw05_triathlon: fixed acquired information of ships the player can obtain
   * nelly02: don't have nelly tell you about disable weapons after disabling her ship
   * Carried fighters don't investigate
   * Minor typo fixes and translation updates

* 0.12.0-beta.3
   * Fixed collisions for some ships at certain angles
   * Changed mouse click selection priority, it prefers spobs/jumps and will ignore clicks reselecting the same object
   * Fixed map decorators not shown in editor
   * Centered buttons at the top of the holo-archives
   * Show if a system has a bar in the map
   * Fixed conf.mouse_doubleclick not disabling when set to 0
   * Fixed crashes when a faction is assigned a non-existent colour
   * Update the overlay scaling given the player's position
   * Fixed population not being updated by universe diffs
   * Fixed date acquired being wrong on some platforms
   * Round reputation values when displaying standing text for consistency
   * Display local standing in the information window
   * Fixed certain combination of opening menus locking up
   * Fixed fmt.number displaying wrong values when negative
   * Fixed spoiling of system names on the map
   * Improved pilot facing corrections when jumping
   * Can no longer abort missions during landing animation
   * Fixed editor crash with empty descriptions
   * Fixed editor crash when making links to systems with no presence
   * Fixed rehabilitation missions
   * Fixed escorts not using special outfits and abilities
   * Fixed escort fighters existing after undeploying escort
   * Fixed Certitude trails
   * Pirate ambush derelict events break stealth
   * Mining minigame result affects yield more
   * Absorption is no longer limited to the 0% to 100% range
   * derelict_rescue: only allow generic target space objects
   * onion04: don't fail if something happens to the gawain after taking the cargo
   * traffic_01: don't use hardcoded systems
   * bounty: fixed error with deadlines in certain cases
   * neburesearch04: don't let the drones see through stealth and disable the player from relanding to skip stage
   * minerva/judugement: fixed error in VN flow
   * Minor typo fixes and translation updates
   * Increased maxmimum reputation for a certain hidden faction to 70
   * Restored portable installs with the Windows installer
   * Workaround MESA driver bug that causes dark or invisible ships on AMD hardware
   * Documentation fixes
   * Minor typo fixes and translation updates

* 0.12.0-beta.2
   * Fallback for missing holo-archives ship entries
   * Reset proteron reputation more aggressively
   * Fixed overlap in VN logs
   * Show intrinsic outfits in the "Other" tab
   * Shooting weapons no longer resets autonav speed up
   * Fixed plural form of 0 items in many cases
   * Made pilots in formation less prone to spinning
   * Ships significantly past the mass limit are no longer space worthy
   * Lowered the price of a certain map
   * Lowered presence of a certain faction
   * Prevent changing autonav target via Lua when jumping
   * Disable jettisoning cargo when landing
   * Removed overlap in the options menu
   * Don't allow ship shield/energy to go negative
   * Don't show stealth circles during cinematics
   * Jumping through a one-way normal / hidden jump reveals the hidden side
   * Escorts will try to respect player's autonav rules by default
   * Increased nebula visibility by 400 km
   * Fixed text overlap in the holo-archives for certain languages
   * Fixed reputation changes not working on dynamic factions
   * Fixed text overlap if ship name is too long
   * Fixed automatic weapon sets behaving oddly with multiple ships
   * Fixed rare crash when setting hook on non-existent pilot
   * Fixed map thresholds for interference
   * Fixed some reputation values not being correctly rounded
   * Fixed OSD not advancing in a certain mission
   * Fixed Sirius Divinity collisions
   * Fixed beam weapons in "in range" mode not respecting range bonus
   * Fixed hiding mission OSDs and changing priority being reset on take off or jump
   * Fixed asking your ship AI for advice
   * Fixed point defense requiring toggling thrice to turn off in some cases
   * sensor anomaly: Nelly will no longer appear in too dangerous or risky systems
   * mephisto type v: lowered heat generation
   * seek_n_destroy: fixed hints breaking in certain cases
   * pir_hit_intro: fixed OSD being displayed wrong
   * taiomi04: update OSD after boarding ship
   * bounty: fixed OSD getting reset after killing/capturing target
   * ant_supplies: fixed hostility after jumping into system again
   * Editor now shows dialogues on errors and allows user to choose directory to save data to
   * Minor typo fixes and translation updates

* 0.12.0-beta.1
   * Gameplay
      * Ability to capture disabled ships
      * Faction reputation is no longer universal, but varies on systems
         * Direct faction hit changes are shown as messages
         * Your actions will more directly affect ships in the system
      * Significantly increase maximum potential fleet capacity
      * Excess energy to battery recharge efficiency is now a flat instead of varying based on charge level
      * Gave the Za'lek sting a slight detection buff
      * Can only have a single patrol mission active at a given time
      * Pirates are less numerous during Chapter 0
      * Dvaered Arsenal has no fighter bays and fewer slots
      * Lowered CPU cost of some fighter bays
      * Decreased CPU and energy provided by large core slots
      * Pillaging ships affects reputation
      * Significantly increased the amount of fuel provided by outfits
      * Camouflage burster gives a speed bonus while active and disables when out of stealth
      * Can scan ships with 'u' key
      * Gave the Quicksilver another medium structural slot
      * Beam weapons have minimum delays instead of minimum durations
      * Can stealth when missiles are locked on
      * Deployed fighters take stress and damage over time when their mother ship is destroyed
      * Electron Burst Cannons and Za'lek Heavy Drones have had their damage per second lowered
      * Improved point defense
         * Spittle Tubuloid Cluster is now a utility and does more damage
         * Guardian Interception System does double damage
         * Missiles explode when intercepted
      * Bounties have explicit time limits
      * Derelicts should appear in remote systems
   * Quality of Life
      * Added colourblind correction mode
      * Exposed more colourblind options to the user
      * Can modify game speed directly instead of using a slow mode difficulty for accessibility
      * Messages get folded instead of repeating
      * Asteroids no longer fade out if close to or targeted by the player
      * Display fuel consumption for ships in the equipment overlay
      * Added option to match speed with the slowest ship in the fleet (on by default)
      * Made it so ships in the equipment screen do not change order based on value
      * Mark spaceport bar tab when there is an important NPC
      * Weapon set keybindings change window tabs
      * Use short outfit names when displaying groups of outfits
      * Shown more useful things you have when buying outfits with things other than credits
      * Can sort and filter the mission computer
      * Added small optional bounce to NPCs when they start talking
      * Inform the player when they don't meet mission requirements for some important missions
      * Can add new plugins directly from the options menu
      * Can toggle whether autonav stops when missile lock-ons are detected
      * Added colour coded factional backgrounds in the shipyard
      * Can rotate shipyard image for ships with 3D graphics
      * Prompt when deleting notes
      * Added accessibility option that allows skipping story minigames
      * Can view and change all your ships in the equipment tab when there is refuelling
      * Reduced space dust size by 50%
   * Content
      * New in-game wiki with explanation on gameplay mechanics and lots of lore
      * 8 new missions
         * The Onions call
      * 4 new ships
      * 13 new ship variants
         * Give a new twist to existing ships
      * 6 new outfits
      * New area with unique challenges
      * New events
         * Get more Sirius abilities
         * Find the dark side of the Nebula
      * New NPC portraits
      * New generic NPC and News messages
      * Reworked trails to make ships feel more speedy
   * Engine
      * Support for 3D models
         * Lighting is based on system stars
         * Fancy effects for special systems
         * Ships tilt slightly when rotating
         * Simple animations are supported and used when applicable
      * Support for an in-game wiki
         * Can process YAML, Lua, and markdown
         * Cross-link support
         * Support for custom widgets
      * Stats (except inverted stats) are now additive instead of multiplicative
      * Try to merge saves if multiple directories correspond to the same player
      * More robust weapon set support that can handle multiple overlapping weapon sets
      * Faster handling of asteroids with large exclusion areas
      * Added fuel_usage_mod ship stat
      * Fixed player losing navigation targets when unidiff is applied
      * Fixed ai.idir giving wrong answer by M_PI_2 in some cases
      * Threaded more loading components
      * Lua require now caches chunks
      * Dropped SDL_image fallback
      * Use higher internal timer for all platforms
      * Support for Tracy
      * Spobs that are not landable yet generate presence will be shown on the map
      * Warn the player if they try to use a name with all space characters
      * Decoupled the collision system from the rendering system
      * Added a low memory mode to use fewer and smaller textures with 3D
      * Lazy load ship and outfit graphics to reduce memory usage and decrease load time
      * Use clang-format to format all the C code
      * Use enums internally to represent keybindings instead of strings
      * Always use replaygain information when available when loading vorbis files
      * Stop repeating the same warning after a fixed amount of times
      * Support for outfits that don't break stealth
      * Editor has partial support for universe diffs
      * Editor has separate configuration and file dialogues
      * New ship stats
         * Global weapon range, damage, fire-rate and energy usage
         * Range ship stat for all specific weapon types
         * Turn, speed, and accel for launchers
         * Shield downtime modifier
      * Deprecated old faction API in favour of the new one for local / global standings
      * Added support for temporarily overriding faction standings
   * Fixes
      * PSO and Mizar nebulas have trails again
      * Removed fancy background mode
      * Can remove fighter bays with deployed fighters
      * Sol is less friendly
      * Fixed rare cases where fighters would not be able to dock
      * Fixed hypergate and wormhole effects getting stuck
      * Obelisks tell if you have completed them already
      * Fixed space dust disappearing with certain jump abilities
      * Boarded pilots become permanently disabled if they lose space-worthiness
      * Double tap will activate feather drive like blink engines
      * Fixed camouflage burster not activating stealth
      * Fixed bug where beams were counted as giving energy in the equipment optimizer
      * shadowvigil: claim entire route
      * sh01_corvette: should be completable on easy difficulties now
      * patrol: fixed escorts and fighters becoming hostile if hostile to the mission giving faction
      * Fixed debugging paranoid builds under Windows
      * Fixed autonav not respecting shield thresholds
      * zbh10: Godheart and friends get at most 1 fighter bay per ship now
      * Fixed ESS Trinity being bribeable
      * Cargo on fleets with be displayed to make room for mission cargo when necessary
      * Made it so Shadow Vigil doesn't try to go through Surano system for reasons
      * `blackhole/zbh09`: fixed softlock during a cutscene under certain conditions

* 0.11.5
   * Fixed FLF-Pirate map not providing jump information
   * Fixed the combat hologram projector making escorts hostile
   * Build system no longer libdl on platforms such as BSD

* 0.11.4
   * More guards against divides by zero in autonav
   * Fixed warnings on certain OpenGL drivers
   * Fixed toolkit not rerendering when right-clicking on tabbed windows
   * Fixed Marius enclave description
   * Tweaked Za'lek Diablo and Mephisto stats so that they are better suited to their respective roles
   * Updated flicker drive, blink drive, and hyperbolic blink engine descriptions to be more complete and correct
   * Initialize outfit Lua scripts when added in the equipment view so that flicker drive signature gets properly computed
   * Flicker drive no longer displays -10% signature range bonus twice when equipped
   * Fixed crash when selling deployed ship
   * Gave the Dvaered warlord event better criteria so they don't attack the hypergate
   * `shark/sh01_corvette`: have the pilot jump in from the same system as the player
   * `minerva/kex03`: have mission claim the crimson gauntlet to prevent unwanted spawns
   * `dvaered/gauntlet`: have mission claim the system if it can, but not fail if it can't
   * `trader/trader_escort`: player can only escort one group of traders at a time
   * `neburesearch/neburesearch_01`: use the correct faction when complaining
   * Fixed some typos and revised writing
   * Translation updates

* 0.11.3
   * Don't run discovery event when in cinematic mode
   * Do a better job of updating old save autonav settings
   * Added more checks so tutorial messages don't appear in claimed systems
   * Fixed blinking not breaking stealth
   * Fixed auto-hail message colouring
   * Only do updates with positive delta ticks
   * Fixed cargo disappearing when buying a ship when over the cargo limit
   * Don't let the player trade ships when they have mission cargo
   * Fixed not being able to turn off point defense weapons
   * Fixed Za'lek drone bay being cheaper than the mini-bay
   * Flicker drives can not be stacked and are mutually exclusive with other blink drives
   * Decreased Nexus Drill Lance mining malus from -80% to -15%
   * Increased all mining yields by roughly 5 times
   * `sciencegonewrong/02_sciwrong`: make the drones not hostile to other factions
   * `neutral/baron_comm`: fixed trivial warning when trying to clean up baron comm event
   * `neutral/wastedump`: fixed getting rid of cargo while landed
   * Translation updates

* 0.11.2
   * Stopped autonav from preventing wobble and overshooting by crashing the entire game

* 0.11.1
   * Give all ammo back to player after doing obelisk
   * Fixed player being invincible after completing an obelisk
   * Fixed a crash when loading games while a landing hook was running
   * Fixed race condition in threadpool
   * Fixed asteroids spawning in not proper shapes
   * Fixed autonav wobble and overshooting
   * Point defense won't shoot at disabled pilots anymore
   * Fixed battery descriptions
   * Discovering a hidden jump will make both directions known
   * Fixed AI trying to scan hostile targets they lost track of
   * Properly save and load reward_value to and from saves
   * Fixed events and missions being able to trigger in obelisk tests
   * Fixed beam weapons not hitting asteroids
   * Properly compute weapon range with launch_range modifiers
   * Fixed some range checks with inrange weapon sets
   * Fixed Empire Pacifier mass being too low
   * Fixed warning when looking at internal flow amplifier descriptions
   * Removed Soromid Ira turret and forward weapon stats
   * Fixed reality rip and avatar of sirichana abilities giving errors when the AI tries to use them
   * Fixed issue on some systems with indexed images
   * Fixed pirates and pilots that don't care being able to disable the fake transponder
   * Can now see and target allies that are stealthed
   * Pheromone emitter won't do anything in exclusively claimed systems
   * Fixed some weapons such as beams not hitting targets other than selected one
   * Fixed rendering order making it so most effects were below the player
   * Fixed fallback switch weapon sets not being found properly
   * Fixed bioship "Wanderer" perk giving absolute accel bonus instead of relative
   * Increased Neural Accelerator Interface energy regen malus to -100%
   * `zalek/blackhole/zbh09`: don't error out when a bioship ceases to exist
   * `kidnapped/traffic_00`: fixed formatting string telling the player what system to go to
   * `kidnapped/traffic_01`: ship should spawn if taking off in the same system, not just jumping in
   * `tutorial/nelly01`: fixed derelict message not appearing
   * `minerva/pirate4`: fixed save me spam only being print once
   * `neutral/seek_n_destroy`: fixed warnings when taking off in the same system
   * `sirius/achack/achack01`: fixed not being able to accept mission
   * `dvaered/dv_diversion`: fixed not being able to accept mission
   * `dvaered/dv_bikers`: don't allow the player to use escorts and properly update mission TODO
   * `sirius/achack03`: fixed not being able to complete the mission
   * `neutral/kidnapped`: fixed inconsistency in the name of the system to go to
   * `shadow/shadowrun`: fixed VN issues not allowing mission completion
   * `shadow/shadowrun`: changed locations to make it possible to do in the allotted time-frame
   * `shadow/shadowvigil`: fixed Seiryuu not appearing
   * `shiplover`: don't ask the player about ships they can't obtain
   * Fixed many typos
   * Translation updates

* 0.11.0
   * Fixed beams only showing hit explosions on one target being hit instead of all
   * Consider beam width when computing collisions
   * Made beam effects a bit thinner
   * Point defense weapons should track fighters much better now
   * Fixed point defense weapons not firing properly
   * Approach no longer instantly starts autonav unless a space object or derelict is already targeted
   * Tweaked the approach logic to prefer planets over pilots when only planet is selected
   * Approach should no longer play extraneous target sounds
   * Stores now show amount for unique outfits, while equipment windows shall not
   * Fixed POI missions having markers say 'Point of Interest' instead of 'Sensor Anomaly'
   * Most consistent texture interpolation when using mipmaps
   * Pilots will do their first distress somewhat sooner
   * Can only start to afterburn with enough energy for 0.5 seconds of afterburning
   * Updated meson.build to require SDL 2.0.26 which seems to be minimum supported version now
   * Fixed a certain faction being enemies with wild ones when they shouldn't necessarily be
   * Soromid Arx now has one non-exclusive heavy non-bio slot
   * Buffed Scanning Combat AI to have an additional +15% tracking
   * Pirates should no longer have presence in Sol under certain conditions
   * Buffed weapon ionizer to only -50% damage from -70% damage
   * Made weapon sets more robust to changes
   * Fixed some pirate checks in dominated systems
   * Clear weapon sets when doing active cooldown
   * Run ship / outfit code Lua code when disabled or cooling down
   * Increased maximum standing cap with pirates
   * Allow marauders to become friendly
   * Fixed gamma correction / colourblind shaders not being run on top of everything
   * Fixed damage sometimes causing pilots to instantly become undisabled
   * Fixed Sirius ships acquired before 0.11.0 not being able to use flow
   * Fixed Cleansing Flames shader
   * Gave some flow abilities custom sound effects
   * `srs_ferry`: fixed marker not updating for alternative delivery locations
   * `nelly01`: fixed giving the player twice as much money as needed for an ion cannon
   * `nelly03`: guard against the player changing systems in the middle of mining
   * `zbh06`: made mission easier for the player
   * `seek_n_destroy`: fixed mission being failable after the player takes out the target
   * `preach`: don't try to claim the system twice
   * Fixed many typos
   * Translation updates

* 0.11.0-beta.3
   * Differentiated more significantly the energy / kinetic / plasma weapon types
   * Fixed hard crash when loading when approaching certain NPCs
   * Fixed crash when change tab triggers a takeoff
   * Fixed Naev not starting on Mac OS
   * Fixed beam collisions (again)
   * Fixed rare hard crash when beams are being fired
   * 'in range' option for weapon sets now takes into account weapon arcs
   * Buffed Targeting Conduit
   * Renamed 'Point of Interest' to 'Sensor Anomaly'
   * Double-tap activating outfits breaks stealth
   * Nerfed Sirius Fidelity so it can no longer get ludicrous levels of action speed
   * Map's discovery mode shows system features
   * Removed enemies from a certain hidden faction so the player won't have standing issues with them
   * Non-weapon outfits no longer show switch groups they are in as hot keys
   * Turn off weapon sets when changing type
   * Fixed toggle weapon sets not triggering outfits over and over as expected
   * Turn off all weapon sets when entering stealth
   * Fixed resizing not working on the background and toolkit in some cases
   * Added pilot.weapsetAddType and pilot.weapsetSetActive
   * Gave unicorp storm launchers a rarity of 2 and made it more available
   * Have ships be a little less spammy distressing
   * Centered tracking icon in slim GUI
   * Show tracking icons for non-turret bolt weapons too
   * More short names for weapon outfits
   * Fixed pilot.setSpeedLimit not working
   * Added tutorial message when player acquires first point defense weapon
   * `test_of_renewal`: fixed weapon set defaults being incorrect and increased enemy damage
   * `seek_n_destroy`: missions should work properly when boarding the target
   * `flf_diversion`, `flf_rogue`: Missions should no longer be able to have ridiculously low credit rewards
   * `ec00`: changed it so you can't hail the collective drone
   * `escort`: fixed pilots not flying in formation
   * Fixed many typos
   * Translation updates

* 0.11.0-beta.2
   * Slim GUI now shows activated outfits and all weapons all the time
   * Collision system reworked (again) to take into account fast moving particles
   * Fixed collision polygons not properly being used
   * Added short names to some outfits such that they are easier to distinguish in the GUI
   * Allied factions won't help out the player against neutral targets
   * Added missing graphics for meditation chambers
   * Don't allow giving the player names that can't be saved
   * Updated love.filesystem to 0.11 spec renaming mkdir to createDirectory, enumerate to getDirectoryItems, and adding remove
   * Fixed toggle weapon sets not turning off with only bolt weapons
   * Hardened physics engine a bit to overflow that happens in 49 days of straight game time
   * Fixed trivial memory leak in vpool
   * Allow buying local maps where they are not sold
   * Buffed Hunting Combat AI to 15% bonus
   * Made Weakness Harmonizer AI not appear as an active outfit
   * Outfit Lua function onshoot has been renamed onshootany
   * Can toggle point defense weapons on and off
   * AI will turn off weapons ionizer when going for a kill
   * Player's new ships should start will all the default outfits, which fixes the some Sirius psychic tests
   * pilot.weapsetAdd follows the same logic as the normal equipping functions
   * slim GUI uses primary/secondary colours like the info menu
   * AI should be less prone to jump before their leader
   * Fixed cargo being lost when swapping ships in missions and events
   * `chapter1`: event claims all the systems just in case
   * `poi`: renamed 'Pristine Derelict' to 'Unusual Derelict'
   * `poi_intro`: fixed typo
   * `achack03`: fixed mission not being acceptable and harja spawning forever
   * `achack04`: fixed missing formatting string
   * `dv_bikers`: made missiles significantly more dodgeable and changed location
   * Translation updates

* 0.11.0 (beta)
   * Gameplay Changes
      * Universe significantly overworked to be more consistent with lore
         * More landable uninhabited spobs, unique locations, and things to discover
         * Reviewed and corrected many descriptions and placement of spobs and systems
         * More in-depth and fleshed out tag system for locations
      * Ship slots and mass limits reworked such that smaller ships get more utility/structural slots to work with
      * Point defense systems that can shoot down missiles and torpedoes
      * Space object (planets, stations, etc.) properties affect quantity of missions available
      * Moved many missions and events to the vn system
      * Can sometimes find POI events with a pulse scanner equipped when entering systems
      * Changed the visuals for some of the nebulas (PSO, Mizar)
      * Pirate bribes cost more depending on your fleet and are based on points not mass
      * Missions are introduced less all at once to the player
      * Blink drives are more flexible but use energy and generate heat
      * Razor class weapons have been completely reworked
      * Can steal more than one outfit from a ship with high boarding bonus
      * diy-nerds: improved reward
   * Quality of Life
      * Significantly improved autonav
         * Configurable and can use lanes
         * More efficient at reaching target locations
         * New option like follow pilots through jumps or brake when going to positions
      * Make it explicit when all the escorts have jumped or landed
      * Escorts will keep their same loadout until the game restarts
      * Player ship is no longer translucent when in stealth as it is redundant with the stealth icon
      * Show enemy/ally factions in the faction standing info window
      * Space dust is properly anti-aliased
      * Minor speed ups to patrol lane computations
      * Try to enforce minimum number of articles in the news
      * Independent patrol and bounty missions can be completed on more planets and stations
      * Can hide or prioritize missions from the info menu
      * Manual aiming model aims at the mouse location when the mouse is visible
      * Travelling merchant tells you when new wares are available and should be easier to find
      * Lua Love API should be better at handling input and not apply keys held before started
      * Increase time compression when disabled
      * Inverted how hide, evasion, and stealth value percent bonuses work. Now lower is better
      * Hide locked slots without outfits as the player can't do anything with them
      * Added volley mode to weapon sets that makes weapons fire as fast as possible, instead of staggered
      * Autonav options are now player-specific and accessible via the info menu settings button
      * Travelling merchant gives full details of the intrinsic outfits they provide
      * Selected slots in the equipment window will only show outfits that fit
      * Autonav routes consider distance travelled in-system
      * Made stress more visible in the slim GUI
      * Reworked how stats are displayed to be more visible and intuitive
      * Can show all known outfits or ships in with the map find functionality
      * Weapon sets much more flexible, verbose, and easy to use
      * Weapon sets remember slots, not outfits
      * Route is visible on all map modes now
      * Blink and flicker drives can use double tap arrow keys to move around
      * Toolkit is cached in a framebuffer for much faster rendering
      * Intrinsic outfit details now visible from the equipment menu
      * Visually indicate which pilots are scanning the player on the overlay and radars
      * Can sell all outfits on any spob with an outfitter
      * Enemies in patrol missions should not run away
      * Changed the faction standing caps to allow the player to get all ships when maxed out. Will be decreased in the future as missions are added
      * Slot icons to make it more clear what special slots a ship has
      * System markers and autonav TARGET marker will try to not overlap with jumps and spob names
   * New Content
      * New mechanic for House Sirius called flow to unlock psychic powers
         * Gives passive bonuses to Sirius ships
         * Outfits allow use on non-Sirius ships
      * 8 new missions
         * Finish the Minerva campaign
         * Nebula refugees
      * Many new events
         * Abandoned stations with secrets
         * Greedy pirates looking for domination
         * Challenges of the mind
         * Mysterious signals
         * More points of interest
      * Many, many new systems and space objects
         * 67 new star systems with 123 new space objects
         * New graphics for space objects
      * Tons of new outfits
         * Sirius flow outfits
         * Completely reworked Sirius weapons too
         * Point defense systems
         * New accessories
         * Intrinsic outfits
         * and more!
      * Many new outfit graphics
      * New NPC graphics
      * More NPC and news messages
      * Added the Space Trader Society faction
      * Custom death animations for many ships
      * More ways to increase fleet capacity
      * The pirate clans are now more differentiated in terms of AI behaviour and taunts
      * More factional landing messages
      * Rehabilitation missions have been made more factional and a new rehabilitation mission for the FLF is now available
   * Engine
      * Map system viewer is more compact
      * Added hook.hail_spob
      * Events support tags
      * Editor supports tags
      * Library to handle conditionals for mission computer missions
      * Added support for disabling specific patrol lanes from being generated
      * Support for Lua scripting for ships
      * Changed api of evt.claim and misn.claim
      * Missions/events load Lua as chunks instead of compiling each time
      * Significant speed-ups in collision detection with quadtrees
      * Hooks "outfit_buy", "outfit_sell", "ship_sell", and "ship_swap" pass Lua objects instead of strings
      * Ships can have extra descriptions that show up on mouse over
      * More Lua API added such as pilot.armour, pilot.shield, or naev.missionList
      * Soromid NPCs can have custom descriptions based on genetics
      * Improved VN API with vn.move, vn.musicVolume, etc.
      * Improved VN handling of non-ascii fonts
      * Support for generating munitions from outfits
      * Improved derelict script to handle custom derelicts better
      * Removed some custom environment and string handling functions for standard SDL ones (requires 2.0.18 now)
      * Better handling of user locales
      * Weaker effects shouldn't overwrite stronger ones anymore
      * Spobs can use communication graphics
      * Require OpenGL 3.2 for geometry shaders now
      * Support for advanced collisions such as weapon on weapon, allowing for point defense weapons
      * Renamed thrust to accel for more consistency and simplifications
      * Support for buying intrinsic outfits
      * Ship distress moved to the message framework
      * Outfits have support for double tapping accel/left/right triggers
      * Removed toolkit fading effects
      * Support for rendering images as SDFs
      * Significant loading time speed-up with multithreading
   * Fixes
      * Main menu more responsive when changing windows
      * Typo and wording fixes
      * Fixed many corner case crashes in the editor
      * Fixed cargo missions not being generated in some parts of the universe
      * Game no longer crashes when loading save with persisted Lua pointing to nonexistent systems/spobs
      * Minor improvements to many existing missions
      * Fixed crash when events trigger other events on creation
      * Fixed autonav sometimes having trouble landing with reverse thrusters
      * Qex races should be much less laggy now
      * Fixed some outfits using the wrong store images
      * Fixed system viewer not being consistent with map
      * Player's escort damage is counted towards players damage
      * Avoid having missions duplicates for cases where they can significantly stack such as patrol missions
      * Fire rate and action speed should affect damage and disable of beam weapons
      * Fixed some outfits not having "Activated Outfit" in their description
      * Fixed ships offering 100 fuel refuels twice
      * Fixed some ships having trouble equipping because of stacking engine reroutes and such
      * Improved AI's scanning behaviour to be more robust to stealth pulsing
      * Fixed POI generating in extremely volatile systems
      * Fixed tutorial running during cinematics
      * Fixed active outfits not showing "activated outfit" in their summary sometimes
      * FLF no longer become true allies of the Dreamer Clan to not limit the players actions
      * Made audio system more robust to running out of source errors

* 0.10.6
   * Fixed potential segfault with invalid semver strings
   * Fixed sign error when buying artifacts in the Baron Prince mission (sorry)
   * Fixed behaviour of naev.trigger with parameters
   * Fixed Lua spfx volume changing with game speed
   * Fixed memory leak in luaspfx trails
   * Fixed missions doing things in systems they should not
   * Fixed Adrenal Gland III's time speed up effect
   * Fixed Misi giving upgrades for free
   * Fixed minor planet check in frontier war missions
   * Fixed silent installs on windows
   * Fixed typos

* 0.10.5
   * Start counting effect stacks from 1 not 2
   * Fixed launcher weapons using outfit mass instead of ammo mass
   * taiomi: fixed claim check for last mission
   * Fixed some typos
   * Fixed equipment of Lancelot in "Sharkman Is Back" mission
   * Fixed clicking on jump points also selecting planets in some cases
   * nelly02: Nelly now stops recommending stuff that only does a little disable
   * shadowvigil: Fixed mission not spawning escorts
   * flf_patrol: Missions should no longer be able to have ridiculously low credit rewards
   * Fixed some events not claiming systems that could interfere with other missions
   * hypergate_construction: should actually claim the system
   * Fixed some formatting in the alt text when hovering over outfits in the equipment window
   * ec06: refuel tanker should provide as much fuel as possible
   * taiomi09: fixed smugglers becoming hostile in some cases
   * Changed music.stop() API to stop music from continuing by default
   * Fixed potential memory issues on some platforms
   * Fixed crash when changing to Japanese language on Windows using Japanese locale

* 0.10.4
   * Fixed crashes related to multiple effects being active at once
   * Fixed multiple mission_done hooks not passing parameter correctly
   * Fixed plugin strings not being initialized with mismatched saves
   * ec06: made the final battle work much better

* 0.10.3
   * Fixed crash when using fits currently selected ship outfit filter
   * Fixed escorts always being set to aggressive when loading a save
   * Fixed Dvaered standing cap increase being lost after loading game
   * Made space dust a bit less bright when it starts turning into lines
   * derelict_rescue: play money sound instead of victory sound on completion
   * rehab: fixed crash when aborting rehabilitation missions
   * foundation station, efferey: fixed not using pirate landing script

* 0.10.2
   * Fixed escorts sometimes not following their leader and landing
   * Fixed autonav always wanting to go to the edge of jump points
   * Fixed crash when causing multiple dialogues to run in the background
   * Fixed outfit lua being called before initialization
   * Fixed not giving the AI a name when updating a save breaking the updater script
   * Fixed deleting last snapshot of a save switching to another pilot's saves
   * Fixed saves and snapshots not displaying correct name with version mismatch
   * Fixed crash when deleting Lua-side fonts, should fix crash with POI
   * Fixed swapping ships with mission cargo sharing name with other cargo can lead to wrong cargo getting duplicated
   * Fixed original music at Research Post Sigma-13
   * Fixed music stopping after playing once in new games
   * Change music API to make it explicit you can temporarily disable the music engine
   * Set windows compatibility mode to Windows 7 when cross-compiling
   * legacy gui: fixed line artefacts near fuel / energy bars
   * pulse_scanner: fix potential error on init
   * patrol: don't have an invisible time limit to reach the system anymore
   * taiomi: fixed some claims
   * zbh03: landing when hostiles spawned will fail the mission
   * bounties: mention there is a time limit to reach the system, not made explicit though
   * zpp01, zbh01: bumped chance to 30%
   * poi_intro: can't board nelly again

* 0.10.1
   * Fixed many stations not marked as stations
   * FLF combatants only appear on FLF spobs
   * Fixed cases where the player could be forced to take off when not spaceworthy
   * Show engine volume option same as other volume options
   * Use nearest neighbour interpolation for small resolution vn images
   * Fix engine sound being played at high time compression values
   * Try to fix issue where music stops playing
   * Statically link libenet on steam versions
   * diy-nerds: fixed reward and description not matching
   * deliverlove: fixed credit exploit
   * reynir: don't add 0 tonnes of hotdogs

* 0.10.0
   * Made slim the default GUI instead of brushed
   * Contraband missions use vntk instead of tk
   * Sightseeing missions mention explicitly how much you get paid when completed
   * Removed outfit name duplication in alt texts
   * Made outfit descriptions fit in the landing window for all outfits
   * Added sound effects to starting race
   * Fixed non-Lua active outfits (jammers, etc.)
   * Sort ship stats in outfit/ship descriptions
   * Fixed jammers and jamming
   * Buffed jamers and scramblers
   * Buffed evasion bonus of Red Star hulls to compensate for detection malus
   * Fix "Dead or Alive" and "Alive" being swapped in bounty mission descriptions
   * Lowered error in physics approximation (shouldn't be noticeable though)
   * Added particle beam and particle lance to Za'lek outfitters
   * Fixed escort ai not being properly applied to newly spawned escorts
   * Improved rendering of the map system information window
   * Improved minor artefacts in slim and slimv2 GUIs with scaling enabled
   * Engine sounds smoothly transition on/off
   * Fixed other minor issues

* 0.10.0-beta.2
   * Pirates should avoid attacking near safeish areas
   * Fixed crash on load when player has more than one ship
   * Fixed player.setSpeed() not resetting speed as intended
   * Fixed pilot.comm not showing messages
   * Fixed typo/grammar in sightseeing and dvaered census introductory mission
   * Don't display health bars with no player alive
   * Autonav doesn't go only to the center of spobs
   * Mention escort AI settings when buying a fighter bay tutorial plays

* 0.10.0 (beta)
   * New Mechanics
      * Support for setting ships as escorts and thus player fleets
      * Hypergates that allow for long distance travel
      * Asteroid rework
         * Asteroids no longer randomly explode
         * Asteroid scanning is no longer binary, but distance-based
         * New mini-game based mining
         * More diversity in types with different rarity
      * Support for restrictions for outfits and ships, such as minimum faction standing
      * Significantly improved how faction reputation caps are handled
      * Pilots can have intrinsic outfits
      * Bioships go rawr (new skill system)
      * Weapons and outfits can cause effects on ships
      * More complex space objects (spob)
      * Support for different difficulty settings
      * New exploration mechanic with points of interest
      * Unique ships to be found throughout the universe (pers)
      * Manual aiming mode for weapon sets
   * Gameplay Changes
      * Weapon types are more differentiated
      * Removed nearly redundant launchers
      * Nerfed beams
      * Factional ships are more widely sold
      * Schroedinger uses less fuel instead of getting a large bonus
      * Plasma has a burning effect
      * Changed spawning and behaviour of pirates to be less dangerous in populated systems
      * Fighters only attack enemies visible by their carrier
      * AI is better at choosing targets
      * More dump targets for waste dump mission and tweaked rewards
      * Removed escorts for hire in lieu of player fleets
   * New Content
      * Added a gigantic black hole
      * Added new space anomalies such as plasma storms
      * Lots of new asteroid types and commodities
      * More interesting places to visit and explore
      * More engine sounds
      * 45 New missions
         * More terraforming
         * Continuation of the Za'lek story
         * Help the Dvaered do some tasks
         * Tutorial for new mechanics
         * Secret system!
      * 14 New ships
         * Certain secret faction completely revamped
      * New spob graphics
      * Lots of new outfits and reworked old outfits
         * Use energy to avoid death
         * Create scanning pulses
         * Blinking has animations
         * Advanced mining techniques
         * Space mines
      * News revamped to be more flexible and relate more with current events
      * NPCs revamped to be more flexible with many new messages
      * New commodities that are only available from mining
      * Fancy racing mini-game that replaces old race missions
   * Quality of Life
      * Support for save snapshots for each pilot
      * Can ask pilots to refuel you more than 100 units at a time
      * Engine sound volume is configurable
      * Revamped the star map to be large and more useful
      * Can add notes to the star map
      * Autoscroll is now an option in the VN
      * Spob communication window has been redone
      * Limit sound output volume when lots of sounds are playing jointly
      * Redid the music engine to be less prone to play combat music
      * Hide radar when overlay is open (with option to revert to old behaviour)
      * Duplicate effects get collapsed into stacks in the GUI
      * Allowing exiting and reloading while love framework is open (VN, etc.)
      * Autonav is more flexible with positioning on jump points
      * Can customize jump flash brightness
      * Player will not be scanned immediately on jumping in or taking off
      * Show health bars near pilots in combat (can be disabled in options)
      * Escort AI is customizable
      * Ship AI reminds player about things when they haven't played in a while
   * Engine changes
      * Work has begun on a development manual
      * Plugin support with explicit support for total conversions
      * All monolithic files have been split up
      * Simplified terminology with spob (space objects) replacing planet/asset
      * Support for tags in missions
      * Player ships can store their own variables now
      * Weapon outfits support some Lua scripting
      * Ammunition/fighters merged into launchers/fighter bays
      * Support for "shotgun"-type weapons
      * Backgrounds no longer use an orthographic projection
      * Minor transitions added to the toolkit
      * Asteroids redone to be more flexible and easy to add using groups
      * Asteroid field support in the editor
      * Allow for soft claims instead of only hard claims
      * Unified the event and mission headers
      * Implemented per-pilot variables
      * Lua scripting for spob
      * AI can use special outfits
      * Lots of engine rewriting and modernization that should bring some speed improvements and more flexibility when modding
      * Added lua-enet library to allow for networking in plugins (off by default, requires setting in configuration file)
      * Can animate loading screen
   * Bug Fixes
      * Too many to list, but we'll try
      * Fixed pilots not getting equipped at all in some cases
      * Fixed looting cargo when boarding giving less than expected
      * Fixed all asteroid graphics being used as debris
      * Fixed some hooks not properly passing arguments
      * Block certain inputs during cinematics
      * Fixed disabling saving and forcing the pilot to take off not working as expected
      * Fixed sounds getting stopped in many cases due to garbage collection
      * Many typo fixes

* 0.9.4
   * Fix "No error." log spam with certain video card drivers
   * Fix Lua errors with tiny nebula such as Sarcophagus
   * Fix fake transponder cheesing rehabilitation missions
   * Fix errors in "Anxious Merchant", "Dead Or Alive Bounty", "Harja's Vengeance", and "The Lost Brother" missions
   * Fix the in-game screenshot feature, in case of odd window dimensions
   * Fix at least "Dvaered Diplomacy" glitching when the game is saved/reloaded (thanks to "Duke" on the Steam forums)
   * Update translations, including a new Spanish translation

* 0.9.3
   * Bug fix: if the German translation was active, casino minigames' explanation (Erklärung) didn't work
   * Fix errors/slowdown in Diversion from (...) missions
   * Fix bug in "Waste Collector" mission
   * Fixed a bug that allowed the player to get infinite escorts
   * Work around bugs in at least one OpenGL driver
   * Fix crash when unidiff changes assets that the player has targetted
   * Player actually has to pay for stealing outfits
   * Fixed game hanging when entering some volatile nebula systems

* 0.9.2
   * Fix reward messages in the Particle Physics campaign
   * Can no longer steal a certain Soromid ship
   * Enhanced the logic for deciding whether it's safe to save the game after landing
   * Fix mission bugs: "Assault on Unicorn", "Emergency of Immediate Inspiration", "The Search for Cynthia"
   * Fix zombie autonav toward deselected targets

* 0.9.1
   * Minor countermeasures for long player ship names
   * Fix mission breakage in "Minerva Pirates 4", "Runaway Search", "Particle Physics 3", "Shadow Vigil", "Baron Prince", and "Dvaered Ballet"
   * Fix exploit in "Travelling Merchant" event (mission prize for sale that shouldn't have been)
   * Fix many missions that explicitly attack the player overriding stealth and visibility mechanics
   * Fix some text labels that couldn't be translated from English
   * Fix equipment slot information displaying over filter widget
   * Fix phantom acceleration after an auto-board and undock sequence
   * Darkened nebulas and lowered default background darkness
   * Improved upstream metainfo for packagers
   * Can no longer steal a certain Za'lek ship
   * Fix crash under certain conditions when using the console
   * Masochists and LTS distro packagers may build with Meson 0.54 (no subproject fallbacks) or 0.53 (also no "meson compile", only "ninja")
   * Slightly reduced rendered nebula quality to stop breakage on some intel GPUs
   * VN music uses logarithmic scale like internal music
   * Fixed some offset issues with the slim GUI

* 0.9.0
   * Fixed glitchy appearance of the map's mode menu
   * Map mode is remembered throughout the gaming session
   * Music transitions better for impatient players
   * Tighten up alt-text
   * Don't show aiming helper in cinematic mode
   * A busy volunteer proofreader kept editing almost as quickly as we could add errores
   * Some more outfit graphics
   * Pilots should be a bit less trigger happy when jumping in
   * Fixed minor visual artefacts with pirate trails
   * Centered the bottom bar (Brushed GUI)
   * FPS and Time Compression factors are monospaced when displayed
   * Added option for disabling resizing of window
   * Stealthed pilots don't affect autonav
   * Meow meow

* 0.9.0-beta.3
   * Fixed warning about cargo rush deliveries when you don't know the best route
   * Fixed another crash related to pilot removal
   * Fixed wonky backgrounds during death cutscenes, for the sake of *other* players of course
   * Fixed crash when techs are first patched to planets through unidiff
   * Fixed potential spurious warnings about incomplete translations, even when running in English
   * Fixed failure to resolve regional translations (like pt_BT or pt_PT) from the locale
   * Fixed VN log text overlap issues
   * Fixed commodities not being added through unidiff
   * Fixed safe lane rendering alpha being wrong
   * Fixed misbehaviours with Maikki, Nelly 2, Shark 3, Shipwreck, Travelling Merchant, Warlords Battle, and Particle Physics 2
   * Fixed backgrounds accumulating when messing with options
   * Fixed issues with board scripts getting deferred with respect to boarding script
   * Fixed some instances of background text interfering with how foreground text was drawn
   * Fixed some missions causing trouble when saved/reloaded (due to dynamic factions)
   * Fixed minor Ship AI issues (rename at game start)
   * Fixed autonav via the map during a landing sequence
   * Fixed autonav giving away autofollowed pilots and unknown destination systems
   * Improved speed and accuracy of autonav stopping
   * Improved mission marker behavior (show planets more, always clean up at end of mission)
   * Kicked Empire patrols out of the Arandon system
   * Gave pirate ships dodgier outfits
   * Proofread too many parts of the game to mention
   * AI should only try to jump to systems with their faction presence
   * Wrap OSD titles as necessary
   * Don't allow illegal characters in pilot name
   * Be kinder to old video drivers
   * More music
   * More meow

* 0.9.0-beta.2
   * Prevented Naev from losing the player's (pre-0.9.0-beta) licenses on first load
   * Fixed missing credits and translation coverage data
   * Improved phrasing
   * Prevented players from getting stranded without access to fuel
   * Mission script fixes for "Helping Nelly" and "The one with the Visit"
   * Outfit script fix for "Weapons Ionizer"
   * Fixed issues impacting at least some Windows / Intel graphics combinations
   * Hulls are more widely available
   * Improved some of the map outfits
   * Do not render systems with unknown assets as restricted
   * Added gamma correction to Options
   * Fixed reproducible crash when boarded pilots get removed
   * Added counterfeit licenses to pirate worlds
   * Remove minor energy malus from sensor array and jump detector
   * Electron burst cannon is no longer widely available

* 0.9.0 (beta)
   * New mechanics
      * Added new utility outfits with complex effects
      * Changed ship classification, removing rare classes while adding Interceptor and Battleship classes
      * Illegal cargo and ship-to-ship detection
      * Pilots can now go into stealth mode
      * Systems have "safe lanes" patrolled by the governing faction
      * Electronic warfare parameters are simplified and visible
      * Added escorts for hire
      * Some simple minigames have been added
      * Scramblers and jammers have fixed chance to mess up missiles depending on their resistance
      * Restricted systems where dominant faction will attack on sight
      * Some bulk freighter-class ships added
      * Systems can have different effects on all ships in them
      * Fake transponder replaces fake id
   * Visual improvements
      * New fancy system rendering effects
      * Ships and rockets now have engine trails
      * Beam visuals have been made more flexible and pretty
      * Jumping visuals improved
      * Redid the shake visuals and added a small damage visual
      * Most special effects implemented as shaders
      * Most small visuals redone to be more visible and clean
      * Similar presences are now merged in map
      * Overhauled all the backgrounds
   * Gameplay changes
      * Pirates split into multiple clans and marauders
      * Added discovery messages as you explore the universe
      * Overhauled NPC AI
      * Overhaul and rebalance of most outfits
      * Wanted ships no longer aggro defense forces (bounties)
      * Bribed pilots don't become hostile again unless attacked
      * Stress now decreases based on ship mass
      * Merged the Independent and Civilian factions
      * Game now tracks meta-data like ships destroyed and time played
      * Trade lane routes made explicit
      * More common and useful derelict ships
      * Missiles have lock-on reduced and in-flight calibration added
      * Tutorial redone with Ship AI that is also accessible from the info menu
      * New ships including the Starbridge
   * Quality of Life
      * Autonav supports landing and boarding
      * Comm window reworked and you can bribe multiple pilots at once
      * Possible to change or unequip ships with deployed fighters
      * More fine-grained autonav reset control by setting enemy distance
      * Added autoequip functionality
      * Able to filter equipable outfits
      * Minimal view mode for the map
      * More visible map markers
      * More in-game tutorial-ish explanations for new mechanics as you encounter them
      * You can now favourite your ships to help with sorting
      * Redid boarding window to be more intuitive and easier to loot what you want
      * Paste support for input stuff
      * Translation completion status is shown in the options
   * New locations
      * Added gambling resort "Minerva Station"
      * Revamped and improved some existing locations
      * Several new planets and systems
   * 40 New missions
      * Challenge adversaries in the Crimson Gauntlet
      * Follow happenings on "Minerva Station"
      * Invade the frontier with the Dvaered
      * Ship enthusiast quiz
      * Deliver fancy contraband all over the universe
      * Raid trader convoys
      * Rescue derelict crew
      * Small early game tutorial-ish campaign
      * Neutral campaign to transform the universe
      * Help the Za'lek do particle physics
      * Meow
   * New translation(s) in progress: Czech, French, Korean, Portuguese, and Japanese
   * Engine Changes
      * Added an optimizer to improve automatic outfitting choices
      * A ton of new ship stat attributes have been added
      * Support for Lua-based hooks in Outfits for complex behaviours
      * Support for post-processing shaders
      * Added rendering and update hooks in the Lua API
      * Added image format support beyond PNG (notably WebP)
      * Support for arbitrary ship display classes
      * Game data now handled by PhysicsFS, allowing for multiple sources and easier modding
      * Meson is now the only build system, and development builds can integrate all assets/translations without being installed
      * Fonts now use distance fields and much better in many cases
      * Improved how Lua was being loaded
      * Added library that supports lots of Love2D API in Naev
      * Added Visual Novel library
      * Added card games
      * Added dynamic factions
      * Added dynamic commodities
      * Lua support for advanced sound effects
      * Most markers and indicators use signed distance functions now
      * Internally using linear colourspace
      * Faction presence computed with base and bonus values
      * Virtual assets have been redone and are more flexible than before
      * Point value system for ships to help with presence and other things
      * Support for shipstats at a system level
      * Initial support for 3D models
      * Proper support for line breaks in most languages
      * Most objects (ships, planets, etc.) have tags that can be used from Lua
      * Lots of optimization

* 0.8.2
   * Gameplay
      * Fixed duplicate rewards from pirate ship-stealing missions. (Sorry.)
      * Fixed the Advanced Nebula Research mission's failure condition in case you don't stick with the transport ship. (Sorry.)
      * Fixed the "The one with the Runaway" mission so the captured drone doesn't appear back in space
   * Engine
      * Fixed a bug loading games with short (1-character) names
      * Tweaked chances of seeing Spaceport Bar missions
      * Updated German translation
      * Fixed "configure" script when the system has a "cxsparse" library and no "csparse"
      * Fixed source .tar.gz so ./configure is immediately usable again. (Note: 0.9.x will use Meson for builds.)

* 0.8.1
   * Gameplay
      * Lowered large ships' time constant (renamed from time dilation) by 50% of the deviation from 100%
      * Tweaked Za'lek ships' stats and outfit slot behavior to match expectations
   * Engine
      * Restored macOS support. (Catalina users will have to bypass Gatekeeper: See https://github.com/naev/naev/wiki/FAQ for details.)
      * Fixed a crash-loop when the "saves" folder gets populated by Steam data (or other files) and no Naev save files
      * Fixed intermittent error messages about the "Lua Spawn script for faction 'Trader'"
      * Fixed rare/potential bugs in font and save-file code
      * Fixed crash when navigating landing screens with the tab key
      * Updated German translation
      * Improved text in minor ways

* 0.8.0
   * Gameplay
      * Overhaul of the interface to be more sleek and functional
         * Interface is much more slick
         * Dark theme to be more consistent with space
         * Font uses outlines to be more readable
      * New map overlay with adjustable opacity
      * Added rarity indicator to ships and outfits
      * Changed fonts
      * Indicate non-common NPC with exclamation marks
      * Added accessory slot and unique accessory outfits as mission rewards
      * Simple economy model implemented with map visualizations
      * Added travelling merchant who sells unique items
      * Made missiles and fighter bays reload while in space
      * Modified the balancing of missiles
      * Added asteroids and mining
      * Improved player GUI
      * Brushed GUI is now the default
      * Improved and fixed escort system
      * Made Pirates and FLF spawn in a fairer way
      * Made time pass at different rates for different ships ("Time Dilation")
      * Made piracy missions available from any Independent or black market planet
      * Substantially increased pay for unique missions (10x in most cases)
      * Made references to the player gender-neutral
      * Made combat music vary from faction to faction
      * Made it so AI ships spawn with cargo
      * Improved AI behaviours
      * Nerfed Quicksilver
      * Added the ability to buy "fake IDs" from pirate strongholds
      * Made jammers into activated outfits that increase cloaking
      * Added Soromid organic ships that level up organs
      * Improved and expanded NPC portraits
      * Commodities can be sold/bought everywhere
      * Added a "slow mode", which runs the game at half speed (like an easy mode)
      * Added a ship log which records events
      * Added a "system map" which displays information about known remote planets
      * Added support for giving commands to individual escorts
      * New intro images replacing old placeholders
      * Increased pirate name variety for bounty missions
      * Ships now travel with you automatically for free, as with outfits
      * Added map decorators showing locations of factions and the Nebula
      * Added a dogfight aiming helper
      * More music
      * New and/or improved missions
         * New Za'lek mini-campaign
         * Completed the FLF campaign
         * Fixed up the Collective campaign
         * Improved the Shark (Nexus Shipyards) campaign
         * Improved the Dvaered anti-FLF campaign
         * Added and improved piracy missions
         * New minor Soromid campaign, "Coming Out"
         * New tutorial mission at the start of a new game
         * Various newly added and improved generic missions
   * Engine
      * Support for compilation with Meson
      * HiDPI-awareness
      * Support for translations
      * Added shaders to speed up and improve graphics
      * Added support for non-ascii direct character input
      * Added support for map decorators
      * Removed support for Lua 5.0
      * Removed support for SDL 1, only SDL 2 is supported
      * Added support for translating
      * Made the OSD compact itself to avoid showing redundant information
      * Made Autonav able to follow ships
      * Consolidated the effects of cloaking and jammers under cloaking
      * Added workaround for ALSOFT buggy version that crashes
      * Added a polygon-based collision algorithm
      * Added some symbols for partial colorblind accessibility
      * Support #include in shaders
      * Multiple font support
      * Many bugfixes<|MERGE_RESOLUTION|>--- conflicted
+++ resolved
@@ -1,16 +1,8 @@
-<<<<<<< HEAD
 * 0.13.0 (unreleased)
    * Content
       * 1 new mission
    * Sensor anomalies now appear in the on-screen display
 
-* 0.12.2 (unreleased)
-   * Difficulty modifiers extend to the player's escorts as well
-   * Boarding bonus affects outfit / ship capture costs
-   * Lowered the cost of capturing ships
-
-=======
->>>>>>> df39d91d
 * 0.12.1
    * Fixed psychic orbs having trails
    * Crop selected spob name if it goes out of bounds in the GUI
