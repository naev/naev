<<<<<<< HEAD
* 0.13.0 (unreleased)
   * Gameplay
      * Removed heat mechanic (to be readded as a new mechanic in the future)
      * Made pirates less aggressive
      * Change pirate spawning so hyenas are less dominant and deadly to new players
      * Fuel from outfits has been tweaked a bit
      * NPCs now have skill levels that can affect their targeting and fighting ability
      * Bioships have had their skills and modifiers slightly reworked to be better balanced
      * Light, medium-heavy and ultraheavy ship now have two core system and hull slots, one main and one secondary
         * Effects of heavier systems and hulls can be obtained by stacking smaller ones
      * Engines have been reworked to be more coherent and consistent
         * Tricon engines have much higher acceleration to max speed ratio
         * Melendez engines have higher speed, but low acceleration and turn
         * More consistency across lines
   * Quality of Life
      * Autonav improvements
         * Can automatically land when following a ship
         * Improved autonav behaviour when losing a followed ship
         * Disables afterburner when getting ready to land or jump
         * Shooting *non-point defense* weapons resets autonav speed up
   * Content
      * 3 new missions
      * 6 new ship variants
      * 3 new outfits
      * Two new intertwined minor houses of the Empire
      * More space objects
      * New portraits
      * Significant changes in jumps (hidden and otherwise)
   * Engine
      * Explicitly expose some in-game constants and allow their modifications in plugins
      * Use instancing instead of geometry shaders for space dust
      * Ship Lua scripting supports "onshootany" now
      * Support for price_mod on tech group commodities
      * Mission and Event NPC's priority default to the priority of the parent
      * Local maps can have a range parameter now
      * Intrinsic outfits for ships are defined in <intrinsics> instead of <slots> now
      * Systems can have waypoints that are accessible from missions
      * Fixed some flickering at the end of ship trails
      * Diff mode in the editor remembers filenames and diff names
      * Slots can have tags
      * Outfits can fit an additional slot property
      * Support for hiding dynamic ship stats from outfits in the equipment support
      * Outfits support inline Lua definitions
      * Engine supports modifying some important constants such as those related to the physics model
      * Can override long class names of spobs
      * Changed how ship statistics are computed: those from same source will be additive, while different sources will be multiplicative
   * Fixes
      * The Bite turns off afterburner
      * Hiding on screen display information for missions also hides system markers
      * Sensor anomalies now appear in the on-screen display
      * Fixed texture interpolation when alpha is 0 for pixels
      * Fixed adding commodities to space objects via tech groups
      * Engine glow decay is less ridiculous on ships with really weird acceleration / speed ratios
      * Only try to load missions and events with file names that end in .lua
      * Action speed can no longer be negative and disables space worthiness
      * Don't show OSD frame when not visible
      * Can't stack Sirius ferry pilgrim missions anymore
      * Add marker mission to help the player find wild space
      * Bioships will reset their locked slots when swapping ship and loading
      * jump_delay was being applied instead of jump_warmup to the engine warm up animation
      * Mass modifiers now affect outfit mass too
      * Ships will no longer appear tilted in the equipment view
      * dv_antiflf02: Make the vigilances less pathetic
=======
* 0.12.5 (unreleased)
   * Fixed bug causing lower diversity in ship spawning
>>>>>>> eea01ab4

* 0.12.4
   * More robust jump check to fix crash when creating new systems
   * Gave Pacifier +400 fuel bonus to match description
   * Made the baron comm event respect system claims
   * Shaky swan no longer gets killed by patrols
   * Fixed crash when shooting asteroids with explosive weapons
   * Disallow cooling down while jumping
   * Fixed crash with pilot.navJumpSet
   * Remove all pirate presence within 2 jumps of the starting system
   * Minor typo fixes and translation updates

* 0.12.3
   * Sirius preacher gives +4% shield regeneration, not +4 GW shield regeneration
   * Largus Gene Drive (Nyx) has a max speed of 175, not 275
   * Tweaked Melendez Mammoth XL and Eagle 6500 top speeds
   * Fixed not being able to stealth with active point defense
   * Fixed being able to complete the test of purification after failing
   * Fixed GUI getting weirdly offset in some cases
   * Cannibalize button doesn't overlap with capture anymore
   * Don't crash if loading a save where the player's current ship doesn't exist
   * Gauss has a reputation requirement
   * Derelicts are no longer space-worthy
   * Fixed Tartarus landing graphics
   * Fried now shows the stellar winds on the map
   * Reworked aggressivity on distress signals to be more consistent
   * Try to fix trails not appearing on variant ships
   * dv_goddard: The Siren of Halir no longer fails the mission after you get the commandos
   * dv_shopping: Fixed not giving the player the Fancy Key Chain
   * Misi will sell the Fancy Key Chain for those affected by the dv_shopping bug
   * oldwoman: The old woman complains again
   * shadowvigil: seiryuu doesn't disappear if you land
   * darkshadow: four wind fighters can hurt the player
   * kex3: made it completable by making it much easier to dodge and have a fairer fight
   * Fixed stealth circles not appearing on hostile pilots if their faction is friendly
   * Fixed some date-related mission information not being updated
   * Fixed landing music playing with VN music in some situations
   * Significantly buffed point defense damage
   * Story mode gives an additional -50% fuel usage modifier
   * Minor typo fixes and translation updates

* 0.12.2
   * Made plasma drill much easier to apply to asteroids
   * Don't reset cargo if not space worthy when reloading
   * Truly fix the negative mass exploit
   * Made miners less bad at mining, their only passion
   * Slim GUI set formation button is no longer clickable when invisible
   * Removed outdated tip from NPC messages
   * Round faction reputation at hypergates
   * Hypergates no longer spoil system names for you
   * Fixed description of the Squadron Synchronizer Module
   * Deployed fighters are always aggressive (for now)
   * Player can't make own escorts hostile with AoE weapons
   * Fuel usage is a negative is better stat
   * Added faction.areNeutral to get true neutral state of factions
   * Ammo can not become negative anymore
   * Made Za'lek drone weapons builtin
   * Be more restrictive on which factions give waste dump missions
   * Added the Admonisher ΩIIa for sale
   * Reputation can't go above +100 or below -100
   * Made ship buying reputation requirements more lax, using maximum of local and global reputation
   * Fix overlay map not updating after obtaining map while open
   * Stealth Discovered Speed should be Stealth Discovered Rate
   * Fixed mass being displayed twice for outfits
   * Don't have player.teleport break the game while the player is landing
   * Modified condition of many neutral missions so they don't appear in the wrong places
   * Dvaered ships are now also sold in more accessible locations
   * FLF should not cause reputation chains making other factions hostile
   * Fixed the ship_buy hook referring to the ship sold when trading ships
   * Fixed captured ships having inconsistent load outs and not spawning near the pilot
   * Fixed zebra losing cylinders when thrusting
   * Don't remove builtin weapons when spawning pilots naked
   * Fixed pilot.distress() not sending signals to spobs
   * lovebiz01: fixed condition allowing it to appear anywhere
   * dv_goddard: fixed spawning of Silent Death
   * harjas_vengeance: avoid certain system to make the mission easier to do.
   * minerva missions: fixed a ship not spawning correctly
   * Large cargo hulls now match the cargo difference of the small and medium hulls
   * Minor typo fixes and translation updates

* 0.12.1
   * Fixed psychic orbs having trails
   * Crop selected spob name if it goes out of bounds in the GUI
   * Fix obelisk tests not setting properly the primary weapons of the player
   * Fleet members don't try to investigate, only leaders do
   * More lenient update checks when updating saves
   * Pilots should no longer see through stealth when attacked from stealth
   * Fixed sometimes full map being partially displayed
   * Don't show the "didn't play in a while" message every time a save is loaded
   * Difficulty modifiers extend to the player's escorts as well
   * Boarding bonus affects outfit / ship capture costs
   * Lowered the cost of capturing ships
   * Minor typo fixes and translation updates

* 0.12.0
   * Don't play wormhole sound on main menu
   * Don't allow the player to sell unique ships
   * Fixed corner cases where destroyed player ships would not properly be updated
   * Fixed Sirius Providence flow absorption bonus
   * Fixed positioning of a certain blockade
   * Fleshed out API for player.missions() to be as documentation indicates
   * Fixed some visual aberrations when forcing the player to land or jump
   * Prioritize pilots and other objects over uninhabited planets when clicking
   * Fixed bug in rehab missions causing them to get stuck
   * Trading in a ship triggers both ship_sell and ship_buy hooks
   * Disabled Nasin campaign and Defend the System missions
   * Fixed weird commodity global average values
   * Fixed how Lua environments were being stored and referenced
   * Can always bribe your way to pirate's clansworlds
   * Fixed weapon sets getting reset on game load
   * Don't remove hooks on failure, which should make rehab missions a tad more robust
   * Fixed exploit allowing the player to ignore cargo limits
   * Consistently colour the ShipAI messages in the tutorial
   * Made max_fps actually get respected
   * Fixed nebula trails on the Virtuosity
   * Bumped tracy wrap to 0.11.1
   * fw03_sirius: fixed Lua error
   * fw05_triathlon: fixed acquired information of ships the player can obtain
   * nelly02: don't have nelly tell you about disable weapons after disabling her ship
   * Carried fighters don't investigate
   * Minor typo fixes and translation updates

* 0.12.0-beta.3
   * Fixed collisions for some ships at certain angles
   * Changed mouse click selection priority, it prefers spobs/jumps and will ignore clicks reselecting the same object
   * Fixed map decorators not shown in editor
   * Centered buttons at the top of the holo-archives
   * Show if a system has a bar in the map
   * Fixed conf.mouse_doubleclick not disabling when set to 0
   * Fixed crashes when a faction is assigned a non-existent colour
   * Update the overlay scaling given the player's position
   * Fixed population not being updated by universe diffs
   * Fixed date acquired being wrong on some platforms
   * Round reputation values when displaying standing text for consistency
   * Display local standing in the information window
   * Fixed certain combination of opening menus locking up
   * Fixed fmt.number displaying wrong values when negative
   * Fixed spoiling of system names on the map
   * Improved pilot facing corrections when jumping
   * Can no longer abort missions during landing animation
   * Fixed editor crash with empty descriptions
   * Fixed editor crash when making links to systems with no presence
   * Fixed rehabilitation missions
   * Fixed escorts not using special outfits and abilities
   * Fixed escort fighters existing after undeploying escort
   * Fixed Certitude trails
   * Pirate ambush derelict events break stealth
   * Mining minigame result affects yield more
   * Absorption is no longer limited to the 0% to 100% range
   * derelict_rescue: only allow generic target space objects
   * onion04: don't fail if something happens to the gawain after taking the cargo
   * traffic_01: don't use hardcoded systems
   * bounty: fixed error with deadlines in certain cases
   * neburesearch04: don't let the drones see through stealth and disable the player from relanding to skip stage
   * minerva/judugement: fixed error in VN flow
   * Minor typo fixes and translation updates
   * Increased maxmimum reputation for a certain hidden faction to 70
   * Restored portable installs with the Windows installer
   * Workaround MESA driver bug that causes dark or invisible ships on AMD hardware
   * Documentation fixes
   * Minor typo fixes and translation updates

* 0.12.0-beta.2
   * Fallback for missing holo-archives ship entries
   * Reset proteron reputation more aggressively
   * Fixed overlap in VN logs
   * Show intrinsic outfits in the "Other" tab
   * Shooting weapons no longer resets autonav speed up
   * Fixed plural form of 0 items in many cases
   * Made pilots in formation less prone to spinning
   * Ships significantly past the mass limit are no longer space worthy
   * Lowered the price of a certain map
   * Lowered presence of a certain faction
   * Prevent changing autonav target via Lua when jumping
   * Disable jettisoning cargo when landing
   * Removed overlap in the options menu
   * Don't allow ship shield/energy to go negative
   * Don't show stealth circles during cinematics
   * Jumping through a one-way normal / hidden jump reveals the hidden side
   * Escorts will try to respect player's autonav rules by default
   * Increased nebula visibility by 400 km
   * Fixed text overlap in the holo-archives for certain languages
   * Fixed reputation changes not working on dynamic factions
   * Fixed text overlap if ship name is too long
   * Fixed automatic weapon sets behaving oddly with multiple ships
   * Fixed rare crash when setting hook on non-existent pilot
   * Fixed map thresholds for interference
   * Fixed some reputation values not being correctly rounded
   * Fixed OSD not advancing in a certain mission
   * Fixed Sirius Divinity collisions
   * Fixed beam weapons in "in range" mode not respecting range bonus
   * Fixed hiding mission OSDs and changing priority being reset on take off or jump
   * Fixed asking your ship AI for advice
   * Fixed point defense requiring toggling thrice to turn off in some cases
   * sensor anomaly: Nelly will no longer appear in too dangerous or risky systems
   * mephisto type v: lowered heat generation
   * seek_n_destroy: fixed hints breaking in certain cases
   * pir_hit_intro: fixed OSD being displayed wrong
   * taiomi04: update OSD after boarding ship
   * bounty: fixed OSD getting reset after killing/capturing target
   * ant_supplies: fixed hostility after jumping into system again
   * Editor now shows dialogues on errors and allows user to choose directory to save data to
   * Minor typo fixes and translation updates

* 0.12.0-beta.1
   * Gameplay
      * Ability to capture disabled ships
      * Faction reputation is no longer universal, but varies on systems
         * Direct faction hit changes are shown as messages
         * Your actions will more directly affect ships in the system
      * Significantly increase maximum potential fleet capacity
      * Excess energy to battery recharge efficiency is now a flat instead of varying based on charge level
      * Gave the Za'lek sting a slight detection buff
      * Can only have a single patrol mission active at a given time
      * Pirates are less numerous during Chapter 0
      * Dvaered Arsenal has no fighter bays and fewer slots
      * Lowered CPU cost of some fighter bays
      * Decreased CPU and energy provided by large core slots
      * Pillaging ships affects reputation
      * Significantly increased the amount of fuel provided by outfits
      * Camouflage burster gives a speed bonus while active and disables when out of stealth
      * Can scan ships with 'u' key
      * Gave the Quicksilver another medium structural slot
      * Beam weapons have minimum delays instead of minimum durations
      * Can stealth when missiles are locked on
      * Deployed fighters take stress and damage over time when their mother ship is destroyed
      * Electron Burst Cannons and Za'lek Heavy Drones have had their damage per second lowered
      * Improved point defense
         * Spittle Tubuloid Cluster is now a utility and does more damage
         * Guardian Interception System does double damage
         * Missiles explode when intercepted
      * Bounties have explicit time limits
      * Derelicts should appear in remote systems
   * Quality of Life
      * Added colourblind correction mode
      * Exposed more colourblind options to the user
      * Can modify game speed directly instead of using a slow mode difficulty for accessibility
      * Messages get folded instead of repeating
      * Asteroids no longer fade out if close to or targeted by the player
      * Display fuel consumption for ships in the equipment overlay
      * Added option to match speed with the slowest ship in the fleet (on by default)
      * Made it so ships in the equipment screen do not change order based on value
      * Mark spaceport bar tab when there is an important NPC
      * Weapon set keybindings change window tabs
      * Use short outfit names when displaying groups of outfits
      * Shown more useful things you have when buying outfits with things other than credits
      * Can sort and filter the mission computer
      * Added small optional bounce to NPCs when they start talking
      * Inform the player when they don't meet mission requirements for some important missions
      * Can add new plugins directly from the options menu
      * Can toggle whether autonav stops when missile lock-ons are detected
      * Added colour coded factional backgrounds in the shipyard
      * Can rotate shipyard image for ships with 3D graphics
      * Prompt when deleting notes
      * Added accessibility option that allows skipping story minigames
      * Can view and change all your ships in the equipment tab when there is refuelling
      * Reduced space dust size by 50%
   * Content
      * New in-game wiki with explanation on gameplay mechanics and lots of lore
      * 8 new missions
         * The Onions call
      * 4 new ships
      * 13 new ship variants
         * Give a new twist to existing ships
      * 6 new outfits
      * New area with unique challenges
      * New events
         * Get more Sirius abilities
         * Find the dark side of the Nebula
      * New NPC portraits
      * New generic NPC and News messages
      * Reworked trails to make ships feel more speedy
   * Engine
      * Support for 3D models
         * Lighting is based on system stars
         * Fancy effects for special systems
         * Ships tilt slightly when rotating
         * Simple animations are supported and used when applicable
      * Support for an in-game wiki
         * Can process YAML, Lua, and markdown
         * Cross-link support
         * Support for custom widgets
      * Stats (except inverted stats) are now additive instead of multiplicative
      * Try to merge saves if multiple directories correspond to the same player
      * More robust weapon set support that can handle multiple overlapping weapon sets
      * Faster handling of asteroids with large exclusion areas
      * Added fuel_usage_mod ship stat
      * Fixed player losing navigation targets when unidiff is applied
      * Fixed ai.idir giving wrong answer by M_PI_2 in some cases
      * Threaded more loading components
      * Lua require now caches chunks
      * Dropped SDL_image fallback
      * Use higher internal timer for all platforms
      * Support for Tracy
      * Spobs that are not landable yet generate presence will be shown on the map
      * Warn the player if they try to use a name with all space characters
      * Decoupled the collision system from the rendering system
      * Added a low memory mode to use fewer and smaller textures with 3D
      * Lazy load ship and outfit graphics to reduce memory usage and decrease load time
      * Use clang-format to format all the C code
      * Use enums internally to represent keybindings instead of strings
      * Always use replaygain information when available when loading vorbis files
      * Stop repeating the same warning after a fixed amount of times
      * Support for outfits that don't break stealth
      * Editor has partial support for universe diffs
      * Editor has separate configuration and file dialogues
      * New ship stats
         * Global weapon range, damage, fire-rate and energy usage
         * Range ship stat for all specific weapon types
         * Turn, speed, and accel for launchers
         * Shield downtime modifier
      * Deprecated old faction API in favour of the new one for local / global standings
      * Added support for temporarily overriding faction standings
   * Fixes
      * PSO and Mizar nebulas have trails again
      * Removed fancy background mode
      * Can remove fighter bays with deployed fighters
      * Sol is less friendly
      * Fixed rare cases where fighters would not be able to dock
      * Fixed hypergate and wormhole effects getting stuck
      * Obelisks tell if you have completed them already
      * Fixed space dust disappearing with certain jump abilities
      * Boarded pilots become permanently disabled if they lose space-worthiness
      * Double tap will activate feather drive like blink engines
      * Fixed camouflage burster not activating stealth
      * Fixed bug where beams were counted as giving energy in the equipment optimizer
      * shadowvigil: claim entire route
      * sh01_corvette: should be completable on easy difficulties now
      * patrol: fixed escorts and fighters becoming hostile if hostile to the mission giving faction
      * Fixed debugging paranoid builds under Windows
      * Fixed autonav not respecting shield thresholds
      * zbh10: Godheart and friends get at most 1 fighter bay per ship now
      * Fixed ESS Trinity being bribeable
      * Cargo on fleets with be displayed to make room for mission cargo when necessary
      * Made it so Shadow Vigil doesn't try to go through Surano system for reasons
      * `blackhole/zbh09`: fixed softlock during a cutscene under certain conditions

* 0.11.5
   * Fixed FLF-Pirate map not providing jump information
   * Fixed the combat hologram projector making escorts hostile
   * Build system no longer libdl on platforms such as BSD

* 0.11.4
   * More guards against divides by zero in autonav
   * Fixed warnings on certain OpenGL drivers
   * Fixed toolkit not rerendering when right-clicking on tabbed windows
   * Fixed Marius enclave description
   * Tweaked Za'lek Diablo and Mephisto stats so that they are better suited to their respective roles
   * Updated flicker drive, blink drive, and hyperbolic blink engine descriptions to be more complete and correct
   * Initialize outfit Lua scripts when added in the equipment view so that flicker drive signature gets properly computed
   * Flicker drive no longer displays -10% signature range bonus twice when equipped
   * Fixed crash when selling deployed ship
   * Gave the Dvaered warlord event better criteria so they don't attack the hypergate
   * `shark/sh01_corvette`: have the pilot jump in from the same system as the player
   * `minerva/kex03`: have mission claim the crimson gauntlet to prevent unwanted spawns
   * `dvaered/gauntlet`: have mission claim the system if it can, but not fail if it can't
   * `trader/trader_escort`: player can only escort one group of traders at a time
   * `neburesearch/neburesearch_01`: use the correct faction when complaining
   * Fixed some typos and revised writing
   * Translation updates

* 0.11.3
   * Don't run discovery event when in cinematic mode
   * Do a better job of updating old save autonav settings
   * Added more checks so tutorial messages don't appear in claimed systems
   * Fixed blinking not breaking stealth
   * Fixed auto-hail message colouring
   * Only do updates with positive delta ticks
   * Fixed cargo disappearing when buying a ship when over the cargo limit
   * Don't let the player trade ships when they have mission cargo
   * Fixed not being able to turn off point defense weapons
   * Fixed Za'lek drone bay being cheaper than the mini-bay
   * Flicker drives can not be stacked and are mutually exclusive with other blink drives
   * Decreased Nexus Drill Lance mining malus from -80% to -15%
   * Increased all mining yields by roughly 5 times
   * `sciencegonewrong/02_sciwrong`: make the drones not hostile to other factions
   * `neutral/baron_comm`: fixed trivial warning when trying to clean up baron comm event
   * `neutral/wastedump`: fixed getting rid of cargo while landed
   * Translation updates

* 0.11.2
   * Stopped autonav from preventing wobble and overshooting by crashing the entire game

* 0.11.1
   * Give all ammo back to player after doing obelisk
   * Fixed player being invincible after completing an obelisk
   * Fixed a crash when loading games while a landing hook was running
   * Fixed race condition in threadpool
   * Fixed asteroids spawning in not proper shapes
   * Fixed autonav wobble and overshooting
   * Point defense won't shoot at disabled pilots anymore
   * Fixed battery descriptions
   * Discovering a hidden jump will make both directions known
   * Fixed AI trying to scan hostile targets they lost track of
   * Properly save and load reward_value to and from saves
   * Fixed events and missions being able to trigger in obelisk tests
   * Fixed beam weapons not hitting asteroids
   * Properly compute weapon range with launch_range modifiers
   * Fixed some range checks with inrange weapon sets
   * Fixed Empire Pacifier mass being too low
   * Fixed warning when looking at internal flow amplifier descriptions
   * Removed Soromid Ira turret and forward weapon stats
   * Fixed reality rip and avatar of sirichana abilities giving errors when the AI tries to use them
   * Fixed issue on some systems with indexed images
   * Fixed pirates and pilots that don't care being able to disable the fake transponder
   * Can now see and target allies that are stealthed
   * Pheromone emitter won't do anything in exclusively claimed systems
   * Fixed some weapons such as beams not hitting targets other than selected one
   * Fixed rendering order making it so most effects were below the player
   * Fixed fallback switch weapon sets not being found properly
   * Fixed bioship "Wanderer" perk giving absolute accel bonus instead of relative
   * Increased Neural Accelerator Interface energy regen malus to -100%
   * `zalek/blackhole/zbh09`: don't error out when a bioship ceases to exist
   * `kidnapped/traffic_00`: fixed formatting string telling the player what system to go to
   * `kidnapped/traffic_01`: ship should spawn if taking off in the same system, not just jumping in
   * `tutorial/nelly01`: fixed derelict message not appearing
   * `minerva/pirate4`: fixed save me spam only being print once
   * `neutral/seek_n_destroy`: fixed warnings when taking off in the same system
   * `sirius/achack/achack01`: fixed not being able to accept mission
   * `dvaered/dv_diversion`: fixed not being able to accept mission
   * `dvaered/dv_bikers`: don't allow the player to use escorts and properly update mission TODO
   * `sirius/achack03`: fixed not being able to complete the mission
   * `neutral/kidnapped`: fixed inconsistency in the name of the system to go to
   * `shadow/shadowrun`: fixed VN issues not allowing mission completion
   * `shadow/shadowrun`: changed locations to make it possible to do in the allotted time-frame
   * `shadow/shadowvigil`: fixed Seiryuu not appearing
   * `shiplover`: don't ask the player about ships they can't obtain
   * Fixed many typos
   * Translation updates

* 0.11.0
   * Fixed beams only showing hit explosions on one target being hit instead of all
   * Consider beam width when computing collisions
   * Made beam effects a bit thinner
   * Point defense weapons should track fighters much better now
   * Fixed point defense weapons not firing properly
   * Approach no longer instantly starts autonav unless a space object or derelict is already targeted
   * Tweaked the approach logic to prefer planets over pilots when only planet is selected
   * Approach should no longer play extraneous target sounds
   * Stores now show amount for unique outfits, while equipment windows shall not
   * Fixed POI missions having markers say 'Point of Interest' instead of 'Sensor Anomaly'
   * Most consistent texture interpolation when using mipmaps
   * Pilots will do their first distress somewhat sooner
   * Can only start to afterburn with enough energy for 0.5 seconds of afterburning
   * Updated meson.build to require SDL 2.0.26 which seems to be minimum supported version now
   * Fixed a certain faction being enemies with wild ones when they shouldn't necessarily be
   * Soromid Arx now has one non-exclusive heavy non-bio slot
   * Buffed Scanning Combat AI to have an additional +15% tracking
   * Pirates should no longer have presence in Sol under certain conditions
   * Buffed weapon ionizer to only -50% damage from -70% damage
   * Made weapon sets more robust to changes
   * Fixed some pirate checks in dominated systems
   * Clear weapon sets when doing active cooldown
   * Run ship / outfit code Lua code when disabled or cooling down
   * Increased maximum standing cap with pirates
   * Allow marauders to become friendly
   * Fixed gamma correction / colourblind shaders not being run on top of everything
   * Fixed damage sometimes causing pilots to instantly become undisabled
   * Fixed Sirius ships acquired before 0.11.0 not being able to use flow
   * Fixed Cleansing Flames shader
   * Gave some flow abilities custom sound effects
   * `srs_ferry`: fixed marker not updating for alternative delivery locations
   * `nelly01`: fixed giving the player twice as much money as needed for an ion cannon
   * `nelly03`: guard against the player changing systems in the middle of mining
   * `zbh06`: made mission easier for the player
   * `seek_n_destroy`: fixed mission being failable after the player takes out the target
   * `preach`: don't try to claim the system twice
   * Fixed many typos
   * Translation updates

* 0.11.0-beta.3
   * Differentiated more significantly the energy / kinetic / plasma weapon types
   * Fixed hard crash when loading when approaching certain NPCs
   * Fixed crash when change tab triggers a takeoff
   * Fixed Naev not starting on Mac OS
   * Fixed beam collisions (again)
   * Fixed rare hard crash when beams are being fired
   * 'in range' option for weapon sets now takes into account weapon arcs
   * Buffed Targeting Conduit
   * Renamed 'Point of Interest' to 'Sensor Anomaly'
   * Double-tap activating outfits breaks stealth
   * Nerfed Sirius Fidelity so it can no longer get ludicrous levels of action speed
   * Map's discovery mode shows system features
   * Removed enemies from a certain hidden faction so the player won't have standing issues with them
   * Non-weapon outfits no longer show switch groups they are in as hot keys
   * Turn off weapon sets when changing type
   * Fixed toggle weapon sets not triggering outfits over and over as expected
   * Turn off all weapon sets when entering stealth
   * Fixed resizing not working on the background and toolkit in some cases
   * Added pilot.weapsetAddType and pilot.weapsetSetActive
   * Gave unicorp storm launchers a rarity of 2 and made it more available
   * Have ships be a little less spammy distressing
   * Centered tracking icon in slim GUI
   * Show tracking icons for non-turret bolt weapons too
   * More short names for weapon outfits
   * Fixed pilot.setSpeedLimit not working
   * Added tutorial message when player acquires first point defense weapon
   * `test_of_renewal`: fixed weapon set defaults being incorrect and increased enemy damage
   * `seek_n_destroy`: missions should work properly when boarding the target
   * `flf_diversion`, `flf_rogue`: Missions should no longer be able to have ridiculously low credit rewards
   * `ec00`: changed it so you can't hail the collective drone
   * `escort`: fixed pilots not flying in formation
   * Fixed many typos
   * Translation updates

* 0.11.0-beta.2
   * Slim GUI now shows activated outfits and all weapons all the time
   * Collision system reworked (again) to take into account fast moving particles
   * Fixed collision polygons not properly being used
   * Added short names to some outfits such that they are easier to distinguish in the GUI
   * Allied factions won't help out the player against neutral targets
   * Added missing graphics for meditation chambers
   * Don't allow giving the player names that can't be saved
   * Updated love.filesystem to 0.11 spec renaming mkdir to createDirectory, enumerate to getDirectoryItems, and adding remove
   * Fixed toggle weapon sets not turning off with only bolt weapons
   * Hardened physics engine a bit to overflow that happens in 49 days of straight game time
   * Fixed trivial memory leak in vpool
   * Allow buying local maps where they are not sold
   * Buffed Hunting Combat AI to 15% bonus
   * Made Weakness Harmonizer AI not appear as an active outfit
   * Outfit Lua function onshoot has been renamed onshootany
   * Can toggle point defense weapons on and off
   * AI will turn off weapons ionizer when going for a kill
   * Player's new ships should start will all the default outfits, which fixes the some Sirius psychic tests
   * pilot.weapsetAdd follows the same logic as the normal equipping functions
   * slim GUI uses primary/secondary colours like the info menu
   * AI should be less prone to jump before their leader
   * Fixed cargo being lost when swapping ships in missions and events
   * `chapter1`: event claims all the systems just in case
   * `poi`: renamed 'Pristine Derelict' to 'Unusual Derelict'
   * `poi_intro`: fixed typo
   * `achack03`: fixed mission not being acceptable and harja spawning forever
   * `achack04`: fixed missing formatting string
   * `dv_bikers`: made missiles significantly more dodgeable and changed location
   * Translation updates

* 0.11.0 (beta)
   * Gameplay Changes
      * Universe significantly overworked to be more consistent with lore
         * More landable uninhabited spobs, unique locations, and things to discover
         * Reviewed and corrected many descriptions and placement of spobs and systems
         * More in-depth and fleshed out tag system for locations
      * Ship slots and mass limits reworked such that smaller ships get more utility/structural slots to work with
      * Point defense systems that can shoot down missiles and torpedoes
      * Space object (planets, stations, etc.) properties affect quantity of missions available
      * Moved many missions and events to the vn system
      * Can sometimes find POI events with a pulse scanner equipped when entering systems
      * Changed the visuals for some of the nebulas (PSO, Mizar)
      * Pirate bribes cost more depending on your fleet and are based on points not mass
      * Missions are introduced less all at once to the player
      * Blink drives are more flexible but use energy and generate heat
      * Razor class weapons have been completely reworked
      * Can steal more than one outfit from a ship with high boarding bonus
      * diy-nerds: improved reward
   * Quality of Life
      * Significantly improved autonav
         * Configurable and can use lanes
         * More efficient at reaching target locations
         * New option like follow pilots through jumps or brake when going to positions
      * Make it explicit when all the escorts have jumped or landed
      * Escorts will keep their same loadout until the game restarts
      * Player ship is no longer translucent when in stealth as it is redundant with the stealth icon
      * Show enemy/ally factions in the faction standing info window
      * Space dust is properly anti-aliased
      * Minor speed ups to patrol lane computations
      * Try to enforce minimum number of articles in the news
      * Independent patrol and bounty missions can be completed on more planets and stations
      * Can hide or prioritize missions from the info menu
      * Manual aiming model aims at the mouse location when the mouse is visible
      * Travelling merchant tells you when new wares are available and should be easier to find
      * Lua Love API should be better at handling input and not apply keys held before started
      * Increase time compression when disabled
      * Inverted how hide, evasion, and stealth value percent bonuses work. Now lower is better
      * Hide locked slots without outfits as the player can't do anything with them
      * Added volley mode to weapon sets that makes weapons fire as fast as possible, instead of staggered
      * Autonav options are now player-specific and accessible via the info menu settings button
      * Travelling merchant gives full details of the intrinsic outfits they provide
      * Selected slots in the equipment window will only show outfits that fit
      * Autonav routes consider distance travelled in-system
      * Made stress more visible in the slim GUI
      * Reworked how stats are displayed to be more visible and intuitive
      * Can show all known outfits or ships in with the map find functionality
      * Weapon sets much more flexible, verbose, and easy to use
      * Weapon sets remember slots, not outfits
      * Route is visible on all map modes now
      * Blink and flicker drives can use double tap arrow keys to move around
      * Toolkit is cached in a framebuffer for much faster rendering
      * Intrinsic outfit details now visible from the equipment menu
      * Visually indicate which pilots are scanning the player on the overlay and radars
      * Can sell all outfits on any spob with an outfitter
      * Enemies in patrol missions should not run away
      * Changed the faction standing caps to allow the player to get all ships when maxed out. Will be decreased in the future as missions are added
      * Slot icons to make it more clear what special slots a ship has
      * System markers and autonav TARGET marker will try to not overlap with jumps and spob names
   * New Content
      * New mechanic for House Sirius called flow to unlock psychic powers
         * Gives passive bonuses to Sirius ships
         * Outfits allow use on non-Sirius ships
      * 8 new missions
         * Finish the Minerva campaign
         * Nebula refugees
      * Many new events
         * Abandoned stations with secrets
         * Greedy pirates looking for domination
         * Challenges of the mind
         * Mysterious signals
         * More points of interest
      * Many, many new systems and space objects
         * 67 new star systems with 123 new space objects
         * New graphics for space objects
      * Tons of new outfits
         * Sirius flow outfits
         * Completely reworked Sirius weapons too
         * Point defense systems
         * New accessories
         * Intrinsic outfits
         * and more!
      * Many new outfit graphics
      * New NPC graphics
      * More NPC and news messages
      * Added the Space Trader Society faction
      * Custom death animations for many ships
      * More ways to increase fleet capacity
      * The pirate clans are now more differentiated in terms of AI behaviour and taunts
      * More factional landing messages
      * Rehabilitation missions have been made more factional and a new rehabilitation mission for the FLF is now available
   * Engine
      * Map system viewer is more compact
      * Added hook.hail_spob
      * Events support tags
      * Editor supports tags
      * Library to handle conditionals for mission computer missions
      * Added support for disabling specific patrol lanes from being generated
      * Support for Lua scripting for ships
      * Changed api of evt.claim and misn.claim
      * Missions/events load Lua as chunks instead of compiling each time
      * Significant speed-ups in collision detection with quadtrees
      * Hooks "outfit_buy", "outfit_sell", "ship_sell", and "ship_swap" pass Lua objects instead of strings
      * Ships can have extra descriptions that show up on mouse over
      * More Lua API added such as pilot.armour, pilot.shield, or naev.missionList
      * Soromid NPCs can have custom descriptions based on genetics
      * Improved VN API with vn.move, vn.musicVolume, etc.
      * Improved VN handling of non-ascii fonts
      * Support for generating munitions from outfits
      * Improved derelict script to handle custom derelicts better
      * Removed some custom environment and string handling functions for standard SDL ones (requires 2.0.18 now)
      * Better handling of user locales
      * Weaker effects shouldn't overwrite stronger ones anymore
      * Spobs can use communication graphics
      * Require OpenGL 3.2 for geometry shaders now
      * Support for advanced collisions such as weapon on weapon, allowing for point defense weapons
      * Renamed thrust to accel for more consistency and simplifications
      * Support for buying intrinsic outfits
      * Ship distress moved to the message framework
      * Outfits have support for double tapping accel/left/right triggers
      * Removed toolkit fading effects
      * Support for rendering images as SDFs
      * Significant loading time speed-up with multithreading
   * Fixes
      * Main menu more responsive when changing windows
      * Typo and wording fixes
      * Fixed many corner case crashes in the editor
      * Fixed cargo missions not being generated in some parts of the universe
      * Game no longer crashes when loading save with persisted Lua pointing to nonexistent systems/spobs
      * Minor improvements to many existing missions
      * Fixed crash when events trigger other events on creation
      * Fixed autonav sometimes having trouble landing with reverse thrusters
      * Qex races should be much less laggy now
      * Fixed some outfits using the wrong store images
      * Fixed system viewer not being consistent with map
      * Player's escort damage is counted towards players damage
      * Avoid having missions duplicates for cases where they can significantly stack such as patrol missions
      * Fire rate and action speed should affect damage and disable of beam weapons
      * Fixed some outfits not having "Activated Outfit" in their description
      * Fixed ships offering 100 fuel refuels twice
      * Fixed some ships having trouble equipping because of stacking engine reroutes and such
      * Improved AI's scanning behaviour to be more robust to stealth pulsing
      * Fixed POI generating in extremely volatile systems
      * Fixed tutorial running during cinematics
      * Fixed active outfits not showing "activated outfit" in their summary sometimes
      * FLF no longer become true allies of the Dreamer Clan to not limit the players actions
      * Made audio system more robust to running out of source errors

* 0.10.6
   * Fixed potential segfault with invalid semver strings
   * Fixed sign error when buying artifacts in the Baron Prince mission (sorry)
   * Fixed behaviour of naev.trigger with parameters
   * Fixed Lua spfx volume changing with game speed
   * Fixed memory leak in luaspfx trails
   * Fixed missions doing things in systems they should not
   * Fixed Adrenal Gland III's time speed up effect
   * Fixed Misi giving upgrades for free
   * Fixed minor planet check in frontier war missions
   * Fixed silent installs on windows
   * Fixed typos

* 0.10.5
   * Start counting effect stacks from 1 not 2
   * Fixed launcher weapons using outfit mass instead of ammo mass
   * taiomi: fixed claim check for last mission
   * Fixed some typos
   * Fixed equipment of Lancelot in "Sharkman Is Back" mission
   * Fixed clicking on jump points also selecting planets in some cases
   * nelly02: Nelly now stops recommending stuff that only does a little disable
   * shadowvigil: Fixed mission not spawning escorts
   * flf_patrol: Missions should no longer be able to have ridiculously low credit rewards
   * Fixed some events not claiming systems that could interfere with other missions
   * hypergate_construction: should actually claim the system
   * Fixed some formatting in the alt text when hovering over outfits in the equipment window
   * ec06: refuel tanker should provide as much fuel as possible
   * taiomi09: fixed smugglers becoming hostile in some cases
   * Changed music.stop() API to stop music from continuing by default
   * Fixed potential memory issues on some platforms
   * Fixed crash when changing to Japanese language on Windows using Japanese locale

* 0.10.4
   * Fixed crashes related to multiple effects being active at once
   * Fixed multiple mission_done hooks not passing parameter correctly
   * Fixed plugin strings not being initialized with mismatched saves
   * ec06: made the final battle work much better

* 0.10.3
   * Fixed crash when using fits currently selected ship outfit filter
   * Fixed escorts always being set to aggressive when loading a save
   * Fixed Dvaered standing cap increase being lost after loading game
   * Made space dust a bit less bright when it starts turning into lines
   * derelict_rescue: play money sound instead of victory sound on completion
   * rehab: fixed crash when aborting rehabilitation missions
   * foundation station, efferey: fixed not using pirate landing script

* 0.10.2
   * Fixed escorts sometimes not following their leader and landing
   * Fixed autonav always wanting to go to the edge of jump points
   * Fixed crash when causing multiple dialogues to run in the background
   * Fixed outfit lua being called before initialization
   * Fixed not giving the AI a name when updating a save breaking the updater script
   * Fixed deleting last snapshot of a save switching to another pilot's saves
   * Fixed saves and snapshots not displaying correct name with version mismatch
   * Fixed crash when deleting Lua-side fonts, should fix crash with POI
   * Fixed swapping ships with mission cargo sharing name with other cargo can lead to wrong cargo getting duplicated
   * Fixed original music at Research Post Sigma-13
   * Fixed music stopping after playing once in new games
   * Change music API to make it explicit you can temporarily disable the music engine
   * Set windows compatibility mode to Windows 7 when cross-compiling
   * legacy gui: fixed line artefacts near fuel / energy bars
   * pulse_scanner: fix potential error on init
   * patrol: don't have an invisible time limit to reach the system anymore
   * taiomi: fixed some claims
   * zbh03: landing when hostiles spawned will fail the mission
   * bounties: mention there is a time limit to reach the system, not made explicit though
   * zpp01, zbh01: bumped chance to 30%
   * poi_intro: can't board nelly again

* 0.10.1
   * Fixed many stations not marked as stations
   * FLF combatants only appear on FLF spobs
   * Fixed cases where the player could be forced to take off when not spaceworthy
   * Show engine volume option same as other volume options
   * Use nearest neighbour interpolation for small resolution vn images
   * Fix engine sound being played at high time compression values
   * Try to fix issue where music stops playing
   * Statically link libenet on steam versions
   * diy-nerds: fixed reward and description not matching
   * deliverlove: fixed credit exploit
   * reynir: don't add 0 tonnes of hotdogs

* 0.10.0
   * Made slim the default GUI instead of brushed
   * Contraband missions use vntk instead of tk
   * Sightseeing missions mention explicitly how much you get paid when completed
   * Removed outfit name duplication in alt texts
   * Made outfit descriptions fit in the landing window for all outfits
   * Added sound effects to starting race
   * Fixed non-Lua active outfits (jammers, etc.)
   * Sort ship stats in outfit/ship descriptions
   * Fixed jammers and jamming
   * Buffed jamers and scramblers
   * Buffed evasion bonus of Red Star hulls to compensate for detection malus
   * Fix "Dead or Alive" and "Alive" being swapped in bounty mission descriptions
   * Lowered error in physics approximation (shouldn't be noticeable though)
   * Added particle beam and particle lance to Za'lek outfitters
   * Fixed escort ai not being properly applied to newly spawned escorts
   * Improved rendering of the map system information window
   * Improved minor artefacts in slim and slimv2 GUIs with scaling enabled
   * Engine sounds smoothly transition on/off
   * Fixed other minor issues

* 0.10.0-beta.2
   * Pirates should avoid attacking near safeish areas
   * Fixed crash on load when player has more than one ship
   * Fixed player.setSpeed() not resetting speed as intended
   * Fixed pilot.comm not showing messages
   * Fixed typo/grammar in sightseeing and dvaered census introductory mission
   * Don't display health bars with no player alive
   * Autonav doesn't go only to the center of spobs
   * Mention escort AI settings when buying a fighter bay tutorial plays

* 0.10.0 (beta)
   * New Mechanics
      * Support for setting ships as escorts and thus player fleets
      * Hypergates that allow for long distance travel
      * Asteroid rework
         * Asteroids no longer randomly explode
         * Asteroid scanning is no longer binary, but distance-based
         * New mini-game based mining
         * More diversity in types with different rarity
      * Support for restrictions for outfits and ships, such as minimum faction standing
      * Significantly improved how faction reputation caps are handled
      * Pilots can have intrinsic outfits
      * Bioships go rawr (new skill system)
      * Weapons and outfits can cause effects on ships
      * More complex space objects (spob)
      * Support for different difficulty settings
      * New exploration mechanic with points of interest
      * Unique ships to be found throughout the universe (pers)
      * Manual aiming mode for weapon sets
   * Gameplay Changes
      * Weapon types are more differentiated
      * Removed nearly redundant launchers
      * Nerfed beams
      * Factional ships are more widely sold
      * Schroedinger uses less fuel instead of getting a large bonus
      * Plasma has a burning effect
      * Changed spawning and behaviour of pirates to be less dangerous in populated systems
      * Fighters only attack enemies visible by their carrier
      * AI is better at choosing targets
      * More dump targets for waste dump mission and tweaked rewards
      * Removed escorts for hire in lieu of player fleets
   * New Content
      * Added a gigantic black hole
      * Added new space anomalies such as plasma storms
      * Lots of new asteroid types and commodities
      * More interesting places to visit and explore
      * More engine sounds
      * 45 New missions
         * More terraforming
         * Continuation of the Za'lek story
         * Help the Dvaered do some tasks
         * Tutorial for new mechanics
         * Secret system!
      * 14 New ships
         * Certain secret faction completely revamped
      * New spob graphics
      * Lots of new outfits and reworked old outfits
         * Use energy to avoid death
         * Create scanning pulses
         * Blinking has animations
         * Advanced mining techniques
         * Space mines
      * News revamped to be more flexible and relate more with current events
      * NPCs revamped to be more flexible with many new messages
      * New commodities that are only available from mining
      * Fancy racing mini-game that replaces old race missions
   * Quality of Life
      * Support for save snapshots for each pilot
      * Can ask pilots to refuel you more than 100 units at a time
      * Engine sound volume is configurable
      * Revamped the star map to be large and more useful
      * Can add notes to the star map
      * Autoscroll is now an option in the VN
      * Spob communication window has been redone
      * Limit sound output volume when lots of sounds are playing jointly
      * Redid the music engine to be less prone to play combat music
      * Hide radar when overlay is open (with option to revert to old behaviour)
      * Duplicate effects get collapsed into stacks in the GUI
      * Allowing exiting and reloading while love framework is open (VN, etc.)
      * Autonav is more flexible with positioning on jump points
      * Can customize jump flash brightness
      * Player will not be scanned immediately on jumping in or taking off
      * Show health bars near pilots in combat (can be disabled in options)
      * Escort AI is customizable
      * Ship AI reminds player about things when they haven't played in a while
   * Engine changes
      * Work has begun on a development manual
      * Plugin support with explicit support for total conversions
      * All monolithic files have been split up
      * Simplified terminology with spob (space objects) replacing planet/asset
      * Support for tags in missions
      * Player ships can store their own variables now
      * Weapon outfits support some Lua scripting
      * Ammunition/fighters merged into launchers/fighter bays
      * Support for "shotgun"-type weapons
      * Backgrounds no longer use an orthographic projection
      * Minor transitions added to the toolkit
      * Asteroids redone to be more flexible and easy to add using groups
      * Asteroid field support in the editor
      * Allow for soft claims instead of only hard claims
      * Unified the event and mission headers
      * Implemented per-pilot variables
      * Lua scripting for spob
      * AI can use special outfits
      * Lots of engine rewriting and modernization that should bring some speed improvements and more flexibility when modding
      * Added lua-enet library to allow for networking in plugins (off by default, requires setting in configuration file)
      * Can animate loading screen
   * Bug Fixes
      * Too many to list, but we'll try
      * Fixed pilots not getting equipped at all in some cases
      * Fixed looting cargo when boarding giving less than expected
      * Fixed all asteroid graphics being used as debris
      * Fixed some hooks not properly passing arguments
      * Block certain inputs during cinematics
      * Fixed disabling saving and forcing the pilot to take off not working as expected
      * Fixed sounds getting stopped in many cases due to garbage collection
      * Many typo fixes

* 0.9.4
   * Fix "No error." log spam with certain video card drivers
   * Fix Lua errors with tiny nebula such as Sarcophagus
   * Fix fake transponder cheesing rehabilitation missions
   * Fix errors in "Anxious Merchant", "Dead Or Alive Bounty", "Harja's Vengeance", and "The Lost Brother" missions
   * Fix the in-game screenshot feature, in case of odd window dimensions
   * Fix at least "Dvaered Diplomacy" glitching when the game is saved/reloaded (thanks to "Duke" on the Steam forums)
   * Update translations, including a new Spanish translation

* 0.9.3
   * Bug fix: if the German translation was active, casino minigames' explanation (Erklärung) didn't work
   * Fix errors/slowdown in Diversion from (...) missions
   * Fix bug in "Waste Collector" mission
   * Fixed a bug that allowed the player to get infinite escorts
   * Work around bugs in at least one OpenGL driver
   * Fix crash when unidiff changes assets that the player has targetted
   * Player actually has to pay for stealing outfits
   * Fixed game hanging when entering some volatile nebula systems

* 0.9.2
   * Fix reward messages in the Particle Physics campaign
   * Can no longer steal a certain Soromid ship
   * Enhanced the logic for deciding whether it's safe to save the game after landing
   * Fix mission bugs: "Assault on Unicorn", "Emergency of Immediate Inspiration", "The Search for Cynthia"
   * Fix zombie autonav toward deselected targets

* 0.9.1
   * Minor countermeasures for long player ship names
   * Fix mission breakage in "Minerva Pirates 4", "Runaway Search", "Particle Physics 3", "Shadow Vigil", "Baron Prince", and "Dvaered Ballet"
   * Fix exploit in "Travelling Merchant" event (mission prize for sale that shouldn't have been)
   * Fix many missions that explicitly attack the player overriding stealth and visibility mechanics
   * Fix some text labels that couldn't be translated from English
   * Fix equipment slot information displaying over filter widget
   * Fix phantom acceleration after an auto-board and undock sequence
   * Darkened nebulas and lowered default background darkness
   * Improved upstream metainfo for packagers
   * Can no longer steal a certain Za'lek ship
   * Fix crash under certain conditions when using the console
   * Masochists and LTS distro packagers may build with Meson 0.54 (no subproject fallbacks) or 0.53 (also no "meson compile", only "ninja")
   * Slightly reduced rendered nebula quality to stop breakage on some intel GPUs
   * VN music uses logarithmic scale like internal music
   * Fixed some offset issues with the slim GUI

* 0.9.0
   * Fixed glitchy appearance of the map's mode menu
   * Map mode is remembered throughout the gaming session
   * Music transitions better for impatient players
   * Tighten up alt-text
   * Don't show aiming helper in cinematic mode
   * A busy volunteer proofreader kept editing almost as quickly as we could add errores
   * Some more outfit graphics
   * Pilots should be a bit less trigger happy when jumping in
   * Fixed minor visual artefacts with pirate trails
   * Centered the bottom bar (Brushed GUI)
   * FPS and Time Compression factors are monospaced when displayed
   * Added option for disabling resizing of window
   * Stealthed pilots don't affect autonav
   * Meow meow

* 0.9.0-beta.3
   * Fixed warning about cargo rush deliveries when you don't know the best route
   * Fixed another crash related to pilot removal
   * Fixed wonky backgrounds during death cutscenes, for the sake of *other* players of course
   * Fixed crash when techs are first patched to planets through unidiff
   * Fixed potential spurious warnings about incomplete translations, even when running in English
   * Fixed failure to resolve regional translations (like pt_BT or pt_PT) from the locale
   * Fixed VN log text overlap issues
   * Fixed commodities not being added through unidiff
   * Fixed safe lane rendering alpha being wrong
   * Fixed misbehaviours with Maikki, Nelly 2, Shark 3, Shipwreck, Travelling Merchant, Warlords Battle, and Particle Physics 2
   * Fixed backgrounds accumulating when messing with options
   * Fixed issues with board scripts getting deferred with respect to boarding script
   * Fixed some instances of background text interfering with how foreground text was drawn
   * Fixed some missions causing trouble when saved/reloaded (due to dynamic factions)
   * Fixed minor Ship AI issues (rename at game start)
   * Fixed autonav via the map during a landing sequence
   * Fixed autonav giving away autofollowed pilots and unknown destination systems
   * Improved speed and accuracy of autonav stopping
   * Improved mission marker behavior (show planets more, always clean up at end of mission)
   * Kicked Empire patrols out of the Arandon system
   * Gave pirate ships dodgier outfits
   * Proofread too many parts of the game to mention
   * AI should only try to jump to systems with their faction presence
   * Wrap OSD titles as necessary
   * Don't allow illegal characters in pilot name
   * Be kinder to old video drivers
   * More music
   * More meow

* 0.9.0-beta.2
   * Prevented Naev from losing the player's (pre-0.9.0-beta) licenses on first load
   * Fixed missing credits and translation coverage data
   * Improved phrasing
   * Prevented players from getting stranded without access to fuel
   * Mission script fixes for "Helping Nelly" and "The one with the Visit"
   * Outfit script fix for "Weapons Ionizer"
   * Fixed issues impacting at least some Windows / Intel graphics combinations
   * Hulls are more widely available
   * Improved some of the map outfits
   * Do not render systems with unknown assets as restricted
   * Added gamma correction to Options
   * Fixed reproducible crash when boarded pilots get removed
   * Added counterfeit licenses to pirate worlds
   * Remove minor energy malus from sensor array and jump detector
   * Electron burst cannon is no longer widely available

* 0.9.0 (beta)
   * New mechanics
      * Added new utility outfits with complex effects
      * Changed ship classification, removing rare classes while adding Interceptor and Battleship classes
      * Illegal cargo and ship-to-ship detection
      * Pilots can now go into stealth mode
      * Systems have "safe lanes" patrolled by the governing faction
      * Electronic warfare parameters are simplified and visible
      * Added escorts for hire
      * Some simple minigames have been added
      * Scramblers and jammers have fixed chance to mess up missiles depending on their resistance
      * Restricted systems where dominant faction will attack on sight
      * Some bulk freighter-class ships added
      * Systems can have different effects on all ships in them
      * Fake transponder replaces fake id
   * Visual improvements
      * New fancy system rendering effects
      * Ships and rockets now have engine trails
      * Beam visuals have been made more flexible and pretty
      * Jumping visuals improved
      * Redid the shake visuals and added a small damage visual
      * Most special effects implemented as shaders
      * Most small visuals redone to be more visible and clean
      * Similar presences are now merged in map
      * Overhauled all the backgrounds
   * Gameplay changes
      * Pirates split into multiple clans and marauders
      * Added discovery messages as you explore the universe
      * Overhauled NPC AI
      * Overhaul and rebalance of most outfits
      * Wanted ships no longer aggro defense forces (bounties)
      * Bribed pilots don't become hostile again unless attacked
      * Stress now decreases based on ship mass
      * Merged the Independent and Civilian factions
      * Game now tracks meta-data like ships destroyed and time played
      * Trade lane routes made explicit
      * More common and useful derelict ships
      * Missiles have lock-on reduced and in-flight calibration added
      * Tutorial redone with Ship AI that is also accessible from the info menu
      * New ships including the Starbridge
   * Quality of Life
      * Autonav supports landing and boarding
      * Comm window reworked and you can bribe multiple pilots at once
      * Possible to change or unequip ships with deployed fighters
      * More fine-grained autonav reset control by setting enemy distance
      * Added autoequip functionality
      * Able to filter equipable outfits
      * Minimal view mode for the map
      * More visible map markers
      * More in-game tutorial-ish explanations for new mechanics as you encounter them
      * You can now favourite your ships to help with sorting
      * Redid boarding window to be more intuitive and easier to loot what you want
      * Paste support for input stuff
      * Translation completion status is shown in the options
   * New locations
      * Added gambling resort "Minerva Station"
      * Revamped and improved some existing locations
      * Several new planets and systems
   * 40 New missions
      * Challenge adversaries in the Crimson Gauntlet
      * Follow happenings on "Minerva Station"
      * Invade the frontier with the Dvaered
      * Ship enthusiast quiz
      * Deliver fancy contraband all over the universe
      * Raid trader convoys
      * Rescue derelict crew
      * Small early game tutorial-ish campaign
      * Neutral campaign to transform the universe
      * Help the Za'lek do particle physics
      * Meow
   * New translation(s) in progress: Czech, French, Korean, Portuguese, and Japanese
   * Engine Changes
      * Added an optimizer to improve automatic outfitting choices
      * A ton of new ship stat attributes have been added
      * Support for Lua-based hooks in Outfits for complex behaviours
      * Support for post-processing shaders
      * Added rendering and update hooks in the Lua API
      * Added image format support beyond PNG (notably WebP)
      * Support for arbitrary ship display classes
      * Game data now handled by PhysicsFS, allowing for multiple sources and easier modding
      * Meson is now the only build system, and development builds can integrate all assets/translations without being installed
      * Fonts now use distance fields and much better in many cases
      * Improved how Lua was being loaded
      * Added library that supports lots of Love2D API in Naev
      * Added Visual Novel library
      * Added card games
      * Added dynamic factions
      * Added dynamic commodities
      * Lua support for advanced sound effects
      * Most markers and indicators use signed distance functions now
      * Internally using linear colourspace
      * Faction presence computed with base and bonus values
      * Virtual assets have been redone and are more flexible than before
      * Point value system for ships to help with presence and other things
      * Support for shipstats at a system level
      * Initial support for 3D models
      * Proper support for line breaks in most languages
      * Most objects (ships, planets, etc.) have tags that can be used from Lua
      * Lots of optimization

* 0.8.2
   * Gameplay
      * Fixed duplicate rewards from pirate ship-stealing missions. (Sorry.)
      * Fixed the Advanced Nebula Research mission's failure condition in case you don't stick with the transport ship. (Sorry.)
      * Fixed the "The one with the Runaway" mission so the captured drone doesn't appear back in space
   * Engine
      * Fixed a bug loading games with short (1-character) names
      * Tweaked chances of seeing Spaceport Bar missions
      * Updated German translation
      * Fixed "configure" script when the system has a "cxsparse" library and no "csparse"
      * Fixed source .tar.gz so ./configure is immediately usable again. (Note: 0.9.x will use Meson for builds.)

* 0.8.1
   * Gameplay
      * Lowered large ships' time constant (renamed from time dilation) by 50% of the deviation from 100%
      * Tweaked Za'lek ships' stats and outfit slot behavior to match expectations
   * Engine
      * Restored macOS support. (Catalina users will have to bypass Gatekeeper: See https://github.com/naev/naev/wiki/FAQ for details.)
      * Fixed a crash-loop when the "saves" folder gets populated by Steam data (or other files) and no Naev save files
      * Fixed intermittent error messages about the "Lua Spawn script for faction 'Trader'"
      * Fixed rare/potential bugs in font and save-file code
      * Fixed crash when navigating landing screens with the tab key
      * Updated German translation
      * Improved text in minor ways

* 0.8.0
   * Gameplay
      * Overhaul of the interface to be more sleek and functional
         * Interface is much more slick
         * Dark theme to be more consistent with space
         * Font uses outlines to be more readable
      * New map overlay with adjustable opacity
      * Added rarity indicator to ships and outfits
      * Changed fonts
      * Indicate non-common NPC with exclamation marks
      * Added accessory slot and unique accessory outfits as mission rewards
      * Simple economy model implemented with map visualizations
      * Added travelling merchant who sells unique items
      * Made missiles and fighter bays reload while in space
      * Modified the balancing of missiles
      * Added asteroids and mining
      * Improved player GUI
      * Brushed GUI is now the default
      * Improved and fixed escort system
      * Made Pirates and FLF spawn in a fairer way
      * Made time pass at different rates for different ships ("Time Dilation")
      * Made piracy missions available from any Independent or black market planet
      * Substantially increased pay for unique missions (10x in most cases)
      * Made references to the player gender-neutral
      * Made combat music vary from faction to faction
      * Made it so AI ships spawn with cargo
      * Improved AI behaviours
      * Nerfed Quicksilver
      * Added the ability to buy "fake IDs" from pirate strongholds
      * Made jammers into activated outfits that increase cloaking
      * Added Soromid organic ships that level up organs
      * Improved and expanded NPC portraits
      * Commodities can be sold/bought everywhere
      * Added a "slow mode", which runs the game at half speed (like an easy mode)
      * Added a ship log which records events
      * Added a "system map" which displays information about known remote planets
      * Added support for giving commands to individual escorts
      * New intro images replacing old placeholders
      * Increased pirate name variety for bounty missions
      * Ships now travel with you automatically for free, as with outfits
      * Added map decorators showing locations of factions and the Nebula
      * Added a dogfight aiming helper
      * More music
      * New and/or improved missions
         * New Za'lek mini-campaign
         * Completed the FLF campaign
         * Fixed up the Collective campaign
         * Improved the Shark (Nexus Shipyards) campaign
         * Improved the Dvaered anti-FLF campaign
         * Added and improved piracy missions
         * New minor Soromid campaign, "Coming Out"
         * New tutorial mission at the start of a new game
         * Various newly added and improved generic missions
   * Engine
      * Support for compilation with Meson
      * HiDPI-awareness
      * Support for translations
      * Added shaders to speed up and improve graphics
      * Added support for non-ascii direct character input
      * Added support for map decorators
      * Removed support for Lua 5.0
      * Removed support for SDL 1, only SDL 2 is supported
      * Added support for translating
      * Made the OSD compact itself to avoid showing redundant information
      * Made Autonav able to follow ships
      * Consolidated the effects of cloaking and jammers under cloaking
      * Added workaround for ALSOFT buggy version that crashes
      * Added a polygon-based collision algorithm
      * Added some symbols for partial colorblind accessibility
      * Support #include in shaders
      * Multiple font support
      * Many bugfixes<|MERGE_RESOLUTION|>--- conflicted
+++ resolved
@@ -1,4 +1,3 @@
-<<<<<<< HEAD
 * 0.13.0 (unreleased)
    * Gameplay
       * Removed heat mechanic (to be readded as a new mechanic in the future)
@@ -62,10 +61,9 @@
       * Mass modifiers now affect outfit mass too
       * Ships will no longer appear tilted in the equipment view
       * dv_antiflf02: Make the vigilances less pathetic
-=======
+
 * 0.12.5 (unreleased)
    * Fixed bug causing lower diversity in ship spawning
->>>>>>> eea01ab4
 
 * 0.12.4
    * More robust jump check to fix crash when creating new systems
