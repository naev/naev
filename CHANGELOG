--- conflicted
+++ resolved
@@ -6,15 +6,11 @@
       * Fuel from outfits has been tweaked a bit
       * NPCs now have skill levels that can affect their targeting and fighting ability
       * Bioships have had their skills and modifiers slightly reworked to be better balanced
-<<<<<<< HEAD
-      * Improved autonav behaviour when losing a followed ship
-=======
    * Quality of Life
       * Autonav improvements
          * Can automatically land when following a ship
          * Improved autonav behaviour when losing a followed ship
          * Disables afterburner when getting ready to land or jump
->>>>>>> 5c4f368d
    * Content
       * 2 new missions
       * 6 new ship variants
