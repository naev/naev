<<<<<<< HEAD
* 0.13.0 (unreleased)
   * Gameplay
      * Removed heat mechanic (to be readded as a new mechanic in the future)
      * Made pirates less aggressive
      * Change pirate spawning so hyenas are less dominant and deadly to new players
      * Fuel from outfits has been tweaked a bit
      * NPCs now have skill levels that can affect their targetting and fighting ability
   * Content
      * 2 new missions
      * 6 new ship variants
      * 3 new outfits
      * Two new intertwined minor houses of the Empire
      * More space objects
      * New portraits
      * Significant changes in jumps (hidden and otherwise)
   * Engine
      * Use instancing instead of geometry shaders for space dust
      * Ship Lua scripting supports "onshootany" now
      * Support for price_mod on tech group commodities
      * Mission and Event NPC's priority default to the priority of the parent
   * Fixes
      * Hiding on screen display information for missions also hides system markers
      * Sensor anomalies now appear in the on-screen display
      * Fixed texture interpolation when alpha is 0 for pixels
      * Fixed adding commodities to space objects via tech groups
      * Action speed can no longer be negative and disables space worthiness
      * Don't show OSD frame when not visible
      * Can't stack Sirius ferry pilgrim missions
      * Add marker mission to help the player find wild space

* 0.12.3 (unreleased)
=======
* 0.12.3
>>>>>>> 4115127a
   * Sirius preacher gives +4% shield regeneration, not +4 GW shield regeneration
   * Largus Gene Drive (Nyx) has a max speed of 175, not 275
   * Tweaked Melendez Mammoth XL and Eagle 6500 top speeds
   * Fixed not being able to stealth with active point defense
   * Fixed being able to complete the test of purification after failing
   * Fixed GUI getting weirdly offset in some cases
   * Cannibalize button doesn't overlap with capture anymore
   * Don't crash if loading a save where the player's current ship doesn't exist
   * Gauss has a reputation requirement
   * Derelicts are no longer space-worthy
   * Fixed Tartarus landing graphics
   * Fried now shows the stellar winds on the map
   * Reworked aggressivity on distress signals to be more consistent
   * Try to fix trails not appearing on variant ships
   * dv_goddard: The Siren of Halir no longer fails the mission after you get the commandos
   * dv_shopping: Fixed not giving the player the Fancy Key Chain
   * Misi will sell the Fancy Key Chain for those affected by the dv_shopping bug
   * oldwoman: The old woman complains again
   * shadowvigil: seiryuu doesn't disappear if you land
   * darkshadow: four wind fighters can hurt the player
   * kex3: made it completable by making it much easier to dodge and have a fairer fight
   * Fixed stealth circles not appearing on hostile pilots if their faction is friendly
   * Fixed some date-related mission information not being updated
   * Fixed landing music playing with VN music in some situations
   * Significantly buffed point defense damage
   * Story mode gives an additional -50% fuel usage modifier
   * Minor typo fixes and translation updates

* 0.12.2
   * Made plasma drill much easier to apply to asteroids
   * Don't reset cargo if not space worthy when reloading
   * Truly fix the negative mass exploit
   * Made miners less bad at mining, their only passion
   * Slim GUI set formation button is no longer clickable when invisible
   * Removed outdated tip from NPC messages
   * Round faction reputation at hypergates
   * Hypergates no longer spoil system names for you
   * Fixed description of the Squadron Synchronizer Module
   * Deployed fighters are always aggressive (for now)
   * Player can't make own escorts hostile with AoE weapons
   * Fuel usage is a negative is better stat
   * Added faction.areNeutral to get true neutral state of factions
   * Ammo can not become negative anymore
   * Made Za'lek drone weapons builtin
   * Be more restrictive on which factions give waste dump missions
   * Added the Admonisher ΩIIa for sale
   * Reputation can't go above +100 or below -100
   * Made ship buying reputation requirements more lax, using maximum of local and global reputation
   * Fix overlay map not updating after obtaining map while open
   * Stealth Discovered Speed should be Stealth Discovered Rate
   * Fixed mass being displayed twice for outfits
   * Don't have player.teleport break the game while the player is landing
   * Modified condition of many neutral missions so they don't appear in the wrong places
   * Dvaered ships are now also sold in more accessible locations
   * FLF should not cause reputation chains making other factions hostile
   * Fixed the ship_buy hook referring to the ship sold when trading ships
   * Fixed captured ships having inconsistent load outs and not spawning near the pilot
   * Fixed zebra losing cylinders when thrusting
   * Don't remove builtin weapons when spawning pilots naked
   * Fixed pilot.distress() not sending signals to spobs
   * lovebiz01: fixed condition allowing it to appear anywhere
   * dv_goddard: fixed spawning of Silent Death
   * harjas_vengeance: avoid certain system to make the mission easier to do.
   * minerva missions: fixed a ship not spawning correctly
   * Large cargo hulls now match the cargo difference of the small and medium hulls
   * Minor typo fixes and translation updates

* 0.12.1
   * Fixed psychic orbs having trails
   * Crop selected spob name if it goes out of bounds in the GUI
   * Fix obelisk tests not setting properly the primary weapons of the player
   * Fleet members don't try to investigate, only leaders do
   * More lenient update checks when updating saves
   * Pilots should no longer see through stealth when attacked from stealth
   * Fixed sometimes full map being partially displayed
   * Don't show the "didn't play in a while" message every time a save is loaded
   * Difficulty modifiers extend to the player's escorts as well
   * Boarding bonus affects outfit / ship capture costs
   * Lowered the cost of capturing ships
   * Minor typo fixes and translation updates

* 0.12.0
   * Don't play wormhole sound on main menu
   * Don't allow the player to sell unique ships
   * Fixed corner cases where destroyed player ships would not properly be updated
   * Fixed Sirius Providence flow absorption bonus
   * Fixed positioning of a certain blockade
   * Fleshed out API for player.missions() to be as documentation indicates
   * Fixed some visual aberrations when forcing the player to land or jump
   * Prioritize pilots and other objects over uninhabited planets when clicking
   * Fixed bug in rehab missions causing them to get stuck
   * Trading in a ship triggers both ship_sell and ship_buy hooks
   * Disabled Nasin campaign and Defend the System missions
   * Fixed weird commodity global average values
   * Fixed how Lua environments were being stored and referenced
   * Can always bribe your way to pirate's clansworlds
   * Fixed weapon sets getting reset on game load
   * Don't remove hooks on failure, which should make rehab missions a tad more robust
   * Fixed exploit allowing the player to ignore cargo limits
   * Consistently colour the ShipAI messages in the tutorial
   * Made max_fps actually get respected
   * Fixed nebula trails on the Virtuosity
   * Bumped tracy wrap to 0.11.1
   * fw03_sirius: fixed Lua error
   * fw05_triathlon: fixed acquired information of ships the player can obtain
   * nelly02: don't have nelly tell you about disable weapons after disabling her ship
   * Carried fighters don't investigate
   * Minor typo fixes and translation updates

* 0.12.0-beta.3
   * Fixed collisions for some ships at certain angles
   * Changed mouse click selection priority, it prefers spobs/jumps and will ignore clicks reselecting the same object
   * Fixed map decorators not shown in editor
   * Centered buttons at the top of the holo-archives
   * Show if a system has a bar in the map
   * Fixed conf.mouse_doubleclick not disabling when set to 0
   * Fixed crashes when a faction is assigned a non-existent colour
   * Update the overlay scaling given the player's position
   * Fixed population not being updated by universe diffs
   * Fixed date acquired being wrong on some platforms
   * Round reputation values when displaying standing text for consistency
   * Display local standing in the information window
   * Fixed certain combination of opening menus locking up
   * Fixed fmt.number displaying wrong values when negative
   * Fixed spoiling of system names on the map
   * Improved pilot facing corrections when jumping
   * Can no longer abort missions during landing animation
   * Fixed editor crash with empty descriptions
   * Fixed editor crash when making links to systems with no presence
   * Fixed rehabilitation missions
   * Fixed escorts not using special outfits and abilities
   * Fixed escort fighters existing after undeploying escort
   * Fixed Certitude trails
   * Pirate ambush derelict events break stealth
   * Mining minigame result affects yield more
   * Absorption is no longer limited to the 0% to 100% range
   * derelict_rescue: only allow generic target space objects
   * onion04: don't fail if something happens to the gawain after taking the cargo
   * traffic_01: don't use hardcoded systems
   * bounty: fixed error with deadlines in certain cases
   * neburesearch04: don't let the drones see through stealth and disable the player from relanding to skip stage
   * minerva/judugement: fixed error in VN flow
   * Minor typo fixes and translation updates
   * Increased maxmimum reputation for a certain hidden faction to 70
   * Restored portable installs with the Windows installer
   * Workaround MESA driver bug that causes dark or invisible ships on AMD hardware
   * Documentation fixes
   * Minor typo fixes and translation updates

* 0.12.0-beta.2
   * Fallback for missing holo-archives ship entries
   * Reset proteron reputation more aggressively
   * Fixed overlap in VN logs
   * Show intrinsic outfits in the "Other" tab
   * Shooting weapons no longer resets autonav speed up
   * Fixed plural form of 0 items in many cases
   * Made pilots in formation less prone to spinning
   * Ships significantly past the mass limit are no longer space worthy
   * Lowered the price of a certain map
   * Lowered presence of a certain faction
   * Prevent changing autonav target via Lua when jumping
   * Disable jettisoning cargo when landing
   * Removed overlap in the options menu
   * Don't allow ship shield/energy to go negative
   * Don't show stealth circles during cinematics
   * Jumping through a one-way normal / hidden jump reveals the hidden side
   * Escorts will try to respect player's autonav rules by default
   * Increased nebula visibility by 400 km
   * Fixed text overlap in the holo-archives for certain languages
   * Fixed reputation changes not working on dynamic factions
   * Fixed text overlap if ship name is too long
   * Fixed automatic weapon sets behaving oddly with multiple ships
   * Fixed rare crash when setting hook on non-existent pilot
   * Fixed map thresholds for interference
   * Fixed some reputation values not being correctly rounded
   * Fixed OSD not advancing in a certain mission
   * Fixed Sirius Divinity collisions
   * Fixed beam weapons in "in range" mode not respecting range bonus
   * Fixed hiding mission OSDs and changing priority being reset on take off or jump
   * Fixed asking your ship AI for advice
   * Fixed point defense requiring toggling thrice to turn off in some cases
   * sensor anomaly: Nelly will no longer appear in too dangerous or risky systems
   * mephisto type v: lowered heat generation
   * seek_n_destroy: fixed hints breaking in certain cases
   * pir_hit_intro: fixed OSD being displayed wrong
   * taiomi04: update OSD after boarding ship
   * bounty: fixed OSD getting reset after killing/capturing target
   * ant_supplies: fixed hostility after jumping into system again
   * Editor now shows dialogues on errors and allows user to choose directory to save data to
   * Minor typo fixes and translation updates

* 0.12.0-beta.1
   * Gameplay
      * Ability to capture disabled ships
      * Faction reputation is no longer universal, but varies on systems
         * Direct faction hit changes are shown as messages
         * Your actions will more directly affect ships in the system
      * Significantly increase maximum potential fleet capacity
      * Excess energy to battery recharge efficiency is now a flat instead of varying based on charge level
      * Gave the Za'lek sting a slight detection buff
      * Can only have a single patrol mission active at a given time
      * Pirates are less numerous during Chapter 0
      * Dvaered Arsenal has no fighter bays and fewer slots
      * Lowered CPU cost of some fighter bays
      * Decreased CPU and energy provided by large core slots
      * Pillaging ships affects reputation
      * Significantly increased the amount of fuel provided by outfits
      * Camouflage burster gives a speed bonus while active and disables when out of stealth
      * Can scan ships with 'u' key
      * Gave the Quicksilver another medium structural slot
      * Beam weapons have minimum delays instead of minimum durations
      * Can stealth when missiles are locked on
      * Deployed fighters take stress and damage over time when their mother ship is destroyed
      * Electron Burst Cannons and Za'lek Heavy Drones have had their damage per second lowered
      * Improved point defense
         * Spittle Tubuloid Cluster is now a utility and does more damage
         * Guardian Interception System does double damage
         * Missiles explode when intercepted
      * Bounties have explicit time limits
      * Derelicts should appear in remote systems
   * Quality of Life
      * Added colourblind correction mode
      * Exposed more colourblind options to the user
      * Can modify game speed directly instead of using a slow mode difficulty for accessibility
      * Messages get folded instead of repeating
      * Asteroids no longer fade out if close to or targeted by the player
      * Display fuel consumption for ships in the equipment overlay
      * Added option to match speed with the slowest ship in the fleet (on by default)
      * Made it so ships in the equipment screen do not change order based on value
      * Mark spaceport bar tab when there is an important NPC
      * Weapon set keybindings change window tabs
      * Use short outfit names when displaying groups of outfits
      * Shown more useful things you have when buying outfits with things other than credits
      * Can sort and filter the mission computer
      * Added small optional bounce to NPCs when they start talking
      * Inform the player when they don't meet mission requirements for some important missions
      * Can add new plugins directly from the options menu
      * Can toggle whether autonav stops when missile lock-ons are detected
      * Added colour coded factional backgrounds in the shipyard
      * Can rotate shipyard image for ships with 3D graphics
      * Prompt when deleting notes
      * Added accessibility option that allows skipping story minigames
      * Can view and change all your ships in the equipment tab when there is refuelling
      * Reduced space dust size by 50%
   * Content
      * New in-game wiki with explanation on gameplay mechanics and lots of lore
      * 8 new missions
         * The Onions call
      * 4 new ships
      * 13 new ship variants
         * Give a new twist to existing ships
      * 6 new outfits
      * New area with unique challenges
      * New events
         * Get more Sirius abilities
         * Find the dark side of the Nebula
      * New NPC portraits
      * New generic NPC and News messages
      * Reworked trails to make ships feel more speedy
   * Engine
      * Support for 3D models
         * Lighting is based on system stars
         * Fancy effects for special systems
         * Ships tilt slightly when rotating
         * Simple animations are supported and used when applicable
      * Support for an in-game wiki
         * Can process YAML, Lua, and markdown
         * Cross-link support
         * Support for custom widgets
      * Stats (except inverted stats) are now additive instead of multiplicative
      * Try to merge saves if multiple directories correspond to the same player
      * More robust weapon set support that can handle multiple overlapping weapon sets
      * Faster handling of asteroids with large exclusion areas
      * Added fuel_usage_mod ship stat
      * Fixed player losing navigation targets when unidiff is applied
      * Fixed ai.idir giving wrong answer by M_PI_2 in some cases
      * Threaded more loading components
      * Lua require now caches chunks
      * Dropped SDL_image fallback
      * Use higher internal timer for all platforms
      * Support for Tracy
      * Spobs that are not landable yet generate presence will be shown on the map
      * Warn the player if they try to use a name with all space characters
      * Decoupled the collision system from the rendering system
      * Added a low memory mode to use fewer and smaller textures with 3D
      * Lazy load ship and outfit graphics to reduce memory usage and decrease load time
      * Use clang-format to format all the C code
      * Use enums internally to represent keybindings instead of strings
      * Always use replaygain information when available when loading vorbis files
      * Stop repeating the same warning after a fixed amount of times
      * Support for outfits that don't break stealth
      * Editor has partial support for universe diffs
      * Editor has separate configuration and file dialogues
      * New ship stats
         * Global weapon range, damage, fire-rate and energy usage
         * Range ship stat for all specific weapon types
         * Turn, speed, and accel for launchers
         * Shield downtime modifier
      * Deprecated old faction API in favour of the new one for local / global standings
      * Added support for temporarily overriding faction standings
   * Fixes
      * PSO and Mizar nebulas have trails again
      * Removed fancy background mode
      * Can remove fighter bays with deployed fighters
      * Sol is less friendly
      * Fixed rare cases where fighters would not be able to dock
      * Fixed hypergate and wormhole effects getting stuck
      * Obelisks tell if you have completed them already
      * Fixed space dust disappearing with certain jump abilities
      * Boarded pilots become permanently disabled if they lose space-worthiness
      * Double tap will activate feather drive like blink engines
      * Fixed camouflage burster not activating stealth
      * Fixed bug where beams were counted as giving energy in the equipment optimizer
      * shadowvigil: claim entire route
      * sh01_corvette: should be completable on easy difficulties now
      * patrol: fixed escorts and fighters becoming hostile if hostile to the mission giving faction
      * Fixed debugging paranoid builds under Windows
      * Fixed autonav not respecting shield thresholds
      * zbh10: Godheart and friends get at most 1 fighter bay per ship now
      * Fixed ESS Trinity being bribeable
      * Cargo on fleets with be displayed to make room for mission cargo when necessary
      * Made it so Shadow Vigil doesn't try to go through Surano system for reasons
      * `blackhole/zbh09`: fixed softlock during a cutscene under certain conditions

* 0.11.5
   * Fixed FLF-Pirate map not providing jump information
   * Fixed the combat hologram projector making escorts hostile
   * Build system no longer libdl on platforms such as BSD

* 0.11.4
   * More guards against divides by zero in autonav
   * Fixed warnings on certain OpenGL drivers
   * Fixed toolkit not rerendering when right-clicking on tabbed windows
   * Fixed Marius enclave description
   * Tweaked Za'lek Diablo and Mephisto stats so that they are better suited to their respective roles
   * Updated flicker drive, blink drive, and hyperbolic blink engine descriptions to be more complete and correct
   * Initialize outfit Lua scripts when added in the equipment view so that flicker drive signature gets properly computed
   * Flicker drive no longer displays -10% signature range bonus twice when equipped
   * Fixed crash when selling deployed ship
   * Gave the Dvaered warlord event better criteria so they don't attack the hypergate
   * `shark/sh01_corvette`: have the pilot jump in from the same system as the player
   * `minerva/kex03`: have mission claim the crimson gauntlet to prevent unwanted spawns
   * `dvaered/gauntlet`: have mission claim the system if it can, but not fail if it can't
   * `trader/trader_escort`: player can only escort one group of traders at a time
   * `neburesearch/neburesearch_01`: use the correct faction when complaining
   * Fixed some typos and revised writing
   * Translation updates

* 0.11.3
   * Don't run discovery event when in cinematic mode
   * Do a better job of updating old save autonav settings
   * Added more checks so tutorial messages don't appear in claimed systems
   * Fixed blinking not breaking stealth
   * Fixed auto-hail message colouring
   * Only do updates with positive delta ticks
   * Fixed cargo disappearing when buying a ship when over the cargo limit
   * Don't let the player trade ships when they have mission cargo
   * Fixed not being able to turn off point defense weapons
   * Fixed Za'lek drone bay being cheaper than the mini-bay
   * Flicker drives can not be stacked and are mutually exclusive with other blink drives
   * Decreased Nexus Drill Lance mining malus from -80% to -15%
   * Increased all mining yields by roughly 5 times
   * `sciencegonewrong/02_sciwrong`: make the drones not hostile to other factions
   * `neutral/baron_comm`: fixed trivial warning when trying to clean up baron comm event
   * `neutral/wastedump`: fixed getting rid of cargo while landed
   * Translation updates

* 0.11.2
   * Stopped autonav from preventing wobble and overshooting by crashing the entire game

* 0.11.1
   * Give all ammo back to player after doing obelisk
   * Fixed player being invincible after completing an obelisk
   * Fixed a crash when loading games while a landing hook was running
   * Fixed race condition in threadpool
   * Fixed asteroids spawning in not proper shapes
   * Fixed autonav wobble and overshooting
   * Point defense won't shoot at disabled pilots anymore
   * Fixed battery descriptions
   * Discovering a hidden jump will make both directions known
   * Fixed AI trying to scan hostile targets they lost track of
   * Properly save and load reward_value to and from saves
   * Fixed events and missions being able to trigger in obelisk tests
   * Fixed beam weapons not hitting asteroids
   * Properly compute weapon range with launch_range modifiers
   * Fixed some range checks with inrange weapon sets
   * Fixed Empire Pacifier mass being too low
   * Fixed warning when looking at internal flow amplifier descriptions
   * Removed Soromid Ira turret and forward weapon stats
   * Fixed reality rip and avatar of sirichana abilities giving errors when the AI tries to use them
   * Fixed issue on some systems with indexed images
   * Fixed pirates and pilots that don't care being able to disable the fake transponder
   * Can now see and target allies that are stealthed
   * Pheromone emitter won't do anything in exclusively claimed systems
   * Fixed some weapons such as beams not hitting targets other than selected one
   * Fixed rendering order making it so most effects were below the player
   * Fixed fallback switch weapon sets not being found properly
   * Fixed bioship "Wanderer" perk giving absolute accel bonus instead of relative
   * Increased Neural Accelerator Interface energy regen malus to -100%
   * `zalek/blackhole/zbh09`: don't error out when a bioship ceases to exist
   * `kidnapped/traffic_00`: fixed formatting string telling the player what system to go to
   * `kidnapped/traffic_01`: ship should spawn if taking off in the same system, not just jumping in
   * `tutorial/nelly01`: fixed derelict message not appearing
   * `minerva/pirate4`: fixed save me spam only being print once
   * `neutral/seek_n_destroy`: fixed warnings when taking off in the same system
   * `sirius/achack/achack01`: fixed not being able to accept mission
   * `dvaered/dv_diversion`: fixed not being able to accept mission
   * `dvaered/dv_bikers`: don't allow the player to use escorts and properly update mission TODO
   * `sirius/achack03`: fixed not being able to complete the mission
   * `neutral/kidnapped`: fixed inconsistency in the name of the system to go to
   * `shadow/shadowrun`: fixed VN issues not allowing mission completion
   * `shadow/shadowrun`: changed locations to make it possible to do in the allotted time-frame
   * `shadow/shadowvigil`: fixed Seiryuu not appearing
   * `shiplover`: don't ask the player about ships they can't obtain
   * Fixed many typos
   * Translation updates

* 0.11.0
   * Fixed beams only showing hit explosions on one target being hit instead of all
   * Consider beam width when computing collisions
   * Made beam effects a bit thinner
   * Point defense weapons should track fighters much better now
   * Fixed point defense weapons not firing properly
   * Approach no longer instantly starts autonav unless a space object or derelict is already targeted
   * Tweaked the approach logic to prefer planets over pilots when only planet is selected
   * Approach should no longer play extraneous target sounds
   * Stores now show amount for unique outfits, while equipment windows shall not
   * Fixed POI missions having markers say 'Point of Interest' instead of 'Sensor Anomaly'
   * Most consistent texture interpolation when using mipmaps
   * Pilots will do their first distress somewhat sooner
   * Can only start to afterburn with enough energy for 0.5 seconds of afterburning
   * Updated meson.build to require SDL 2.0.26 which seems to be minimum supported version now
   * Fixed a certain faction being enemies with wild ones when they shouldn't necessarily be
   * Soromid Arx now has one non-exclusive heavy non-bio slot
   * Buffed Scanning Combat AI to have an additional +15% tracking
   * Pirates should no longer have presence in Sol under certain conditions
   * Buffed weapon ionizer to only -50% damage from -70% damage
   * Made weapon sets more robust to changes
   * Fixed some pirate checks in dominated systems
   * Clear weapon sets when doing active cooldown
   * Run ship / outfit code Lua code when disabled or cooling down
   * Increased maximum standing cap with pirates
   * Allow marauders to become friendly
   * Fixed gamma correction / colourblind shaders not being run on top of everything
   * Fixed damage sometimes causing pilots to instantly become undisabled
   * Fixed Sirius ships acquired before 0.11.0 not being able to use flow
   * Fixed Cleansing Flames shader
   * Gave some flow abilities custom sound effects
   * `srs_ferry`: fixed marker not updating for alternative delivery locations
   * `nelly01`: fixed giving the player twice as much money as needed for an ion cannon
   * `nelly03`: guard against the player changing systems in the middle of mining
   * `zbh06`: made mission easier for the player
   * `seek_n_destroy`: fixed mission being failable after the player takes out the target
   * `preach`: don't try to claim the system twice
   * Fixed many typos
   * Translation updates

* 0.11.0-beta.3
   * Differentiated more significantly the energy / kinetic / plasma weapon types
   * Fixed hard crash when loading when approaching certain NPCs
   * Fixed crash when change tab triggers a takeoff
   * Fixed Naev not starting on Mac OS
   * Fixed beam collisions (again)
   * Fixed rare hard crash when beams are being fired
   * 'in range' option for weapon sets now takes into account weapon arcs
   * Buffed Targeting Conduit
   * Renamed 'Point of Interest' to 'Sensor Anomaly'
   * Double-tap activating outfits breaks stealth
   * Nerfed Sirius Fidelity so it can no longer get ludicrous levels of action speed
   * Map's discovery mode shows system features
   * Removed enemies from a certain hidden faction so the player won't have standing issues with them
   * Non-weapon outfits no longer show switch groups they are in as hot keys
   * Turn off weapon sets when changing type
   * Fixed toggle weapon sets not triggering outfits over and over as expected
   * Turn off all weapon sets when entering stealth
   * Fixed resizing not working on the background and toolkit in some cases
   * Added pilot.weapsetAddType and pilot.weapsetSetActive
   * Gave unicorp storm launchers a rarity of 2 and made it more available
   * Have ships be a little less spammy distressing
   * Centered tracking icon in slim GUI
   * Show tracking icons for non-turret bolt weapons too
   * More short names for weapon outfits
   * Fixed pilot.setSpeedLimit not working
   * Added tutorial message when player acquires first point defense weapon
   * `test_of_renewal`: fixed weapon set defaults being incorrect and increased enemy damage
   * `seek_n_destroy`: missions should work properly when boarding the target
   * `flf_diversion`, `flf_rogue`: Missions should no longer be able to have ridiculously low credit rewards
   * `ec00`: changed it so you can't hail the collective drone
   * `escort`: fixed pilots not flying in formation
   * Fixed many typos
   * Translation updates

* 0.11.0-beta.2
   * Slim GUI now shows activated outfits and all weapons all the time
   * Collision system reworked (again) to take into account fast moving particles
   * Fixed collision polygons not properly being used
   * Added short names to some outfits such that they are easier to distinguish in the GUI
   * Allied factions won't help out the player against neutral targets
   * Added missing graphics for meditation chambers
   * Don't allow giving the player names that can't be saved
   * Updated love.filesystem to 0.11 spec renaming mkdir to createDirectory, enumerate to getDirectoryItems, and adding remove
   * Fixed toggle weapon sets not turning off with only bolt weapons
   * Hardened physics engine a bit to overflow that happens in 49 days of straight game time
   * Fixed trivial memory leak in vpool
   * Allow buying local maps where they are not sold
   * Buffed Hunting Combat AI to 15% bonus
   * Made Weakness Harmonizer AI not appear as an active outfit
   * Outfit Lua function onshoot has been renamed onshootany
   * Can toggle point defense weapons on and off
   * AI will turn off weapons ionizer when going for a kill
   * Player's new ships should start will all the default outfits, which fixes the some Sirius psychic tests
   * pilot.weapsetAdd follows the same logic as the normal equipping functions
   * slim GUI uses primary/secondary colours like the info menu
   * AI should be less prone to jump before their leader
   * Fixed cargo being lost when swapping ships in missions and events
   * `chapter1`: event claims all the systems just in case
   * `poi`: renamed 'Pristine Derelict' to 'Unusual Derelict'
   * `poi_intro`: fixed typo
   * `achack03`: fixed mission not being acceptable and harja spawning forever
   * `achack04`: fixed missing formatting string
   * `dv_bikers`: made missiles significantly more dodgeable and changed location
   * Translation updates

* 0.11.0 (beta)
   * Gameplay Changes
      * Universe significantly overworked to be more consistent with lore
         * More landable uninhabited spobs, unique locations, and things to discover
         * Reviewed and corrected many descriptions and placement of spobs and systems
         * More in-depth and fleshed out tag system for locations
      * Ship slots and mass limits reworked such that smaller ships get more utility/structural slots to work with
      * Point defense systems that can shoot down missiles and torpedoes
      * Space object (planets, stations, etc.) properties affect quantity of missions available
      * Moved many missions and events to the vn system
      * Can sometimes find POI events with a pulse scanner equipped when entering systems
      * Changed the visuals for some of the nebulas (PSO, Mizar)
      * Pirate bribes cost more depending on your fleet and are based on points not mass
      * Missions are introduced less all at once to the player
      * Blink drives are more flexible but use energy and generate heat
      * Razor class weapons have been completely reworked
      * Can steal more than one outfit from a ship with high boarding bonus
      * diy-nerds: improved reward
   * Quality of Life
      * Significantly improved autonav
         * Configurable and can use lanes
         * More efficient at reaching target locations
         * New option like follow pilots through jumps or brake when going to positions
      * Make it explicit when all the escorts have jumped or landed
      * Escorts will keep their same loadout until the game restarts
      * Player ship is no longer translucent when in stealth as it is redundant with the stealth icon
      * Show enemy/ally factions in the faction standing info window
      * Space dust is properly anti-aliased
      * Minor speed ups to patrol lane computations
      * Try to enforce minimum number of articles in the news
      * Independent patrol and bounty missions can be completed on more planets and stations
      * Can hide or prioritize missions from the info menu
      * Manual aiming model aims at the mouse location when the mouse is visible
      * Travelling merchant tells you when new wares are available and should be easier to find
      * Lua Love API should be better at handling input and not apply keys held before started
      * Increase time compression when disabled
      * Inverted how hide, evasion, and stealth value percent bonuses work. Now lower is better
      * Hide locked slots without outfits as the player can't do anything with them
      * Added volley mode to weapon sets that makes weapons fire as fast as possible, instead of staggered
      * Autonav options are now player-specific and accessible via the info menu settings button
      * Travelling merchant gives full details of the intrinsic outfits they provide
      * Selected slots in the equipment window will only show outfits that fit
      * Autonav routes consider distance travelled in-system
      * Made stress more visible in the slim GUI
      * Reworked how stats are displayed to be more visible and intuitive
      * Can show all known outfits or ships in with the map find functionality
      * Weapon sets much more flexible, verbose, and easy to use
      * Weapon sets remember slots, not outfits
      * Route is visible on all map modes now
      * Blink and flicker drives can use double tap arrow keys to move around
      * Toolkit is cached in a framebuffer for much faster rendering
      * Intrinsic outfit details now visible from the equipment menu
      * Visually indicate which pilots are scanning the player on the overlay and radars
      * Can sell all outfits on any spob with an outfitter
      * Enemies in patrol missions should not run away
      * Changed the faction standing caps to allow the player to get all ships when maxed out. Will be decreased in the future as missions are added
      * Slot icons to make it more clear what special slots a ship has
      * System markers and autonav TARGET marker will try to not overlap with jumps and spob names
   * New Content
      * New mechanic for House Sirius called flow to unlock psychic powers
         * Gives passive bonuses to Sirius ships
         * Outfits allow use on non-Sirius ships
      * 8 new missions
         * Finish the Minerva campaign
         * Nebula refugees
      * Many new events
         * Abandoned stations with secrets
         * Greedy pirates looking for domination
         * Challenges of the mind
         * Mysterious signals
         * More points of interest
      * Many, many new systems and space objects
         * 67 new star systems with 123 new space objects
         * New graphics for space objects
      * Tons of new outfits
         * Sirius flow outfits
         * Completely reworked Sirius weapons too
         * Point defense systems
         * New accessories
         * Intrinsic outfits
         * and more!
      * Many new outfit graphics
      * New NPC graphics
      * More NPC and news messages
      * Added the Space Trader Society faction
      * Custom death animations for many ships
      * More ways to increase fleet capacity
      * The pirate clans are now more differentiated in terms of AI behaviour and taunts
      * More factional landing messages
      * Rehabilitation missions have been made more factional and a new rehabilitation mission for the FLF is now available
   * Engine
      * Map system viewer is more compact
      * Added hook.hail_spob
      * Events support tags
      * Editor supports tags
      * Library to handle conditionals for mission computer missions
      * Added support for disabling specific patrol lanes from being generated
      * Support for Lua scripting for ships
      * Changed api of evt.claim and misn.claim
      * Missions/events load Lua as chunks instead of compiling each time
      * Significant speed-ups in collision detection with quadtrees
      * Hooks "outfit_buy", "outfit_sell", "ship_sell", and "ship_swap" pass Lua objects instead of strings
      * Ships can have extra descriptions that show up on mouse over
      * More Lua API added such as pilot.armour, pilot.shield, or naev.missionList
      * Soromid NPCs can have custom descriptions based on genetics
      * Improved VN API with vn.move, vn.musicVolume, etc.
      * Improved VN handling of non-ascii fonts
      * Support for generating munitions from outfits
      * Improved derelict script to handle custom derelicts better
      * Removed some custom environment and string handling functions for standard SDL ones (requires 2.0.18 now)
      * Better handling of user locales
      * Weaker effects shouldn't overwrite stronger ones anymore
      * Spobs can use communication graphics
      * Require OpenGL 3.2 for geometry shaders now
      * Support for advanced collisions such as weapon on weapon, allowing for point defense weapons
      * Renamed thrust to accel for more consistency and simplifications
      * Support for buying intrinsic outfits
      * Ship distress moved to the message framework
      * Outfits have support for double tapping accel/left/right triggers
      * Removed toolkit fading effects
      * Support for rendering images as SDFs
      * Significant loading time speed-up with multithreading
   * Fixes
      * Main menu more responsive when changing windows
      * Typo and wording fixes
      * Fixed many corner case crashes in the editor
      * Fixed cargo missions not being generated in some parts of the universe
      * Game no longer crashes when loading save with persisted Lua pointing to nonexistent systems/spobs
      * Minor improvements to many existing missions
      * Fixed crash when events trigger other events on creation
      * Fixed autonav sometimes having trouble landing with reverse thrusters
      * Qex races should be much less laggy now
      * Fixed some outfits using the wrong store images
      * Fixed system viewer not being consistent with map
      * Player's escort damage is counted towards players damage
      * Avoid having missions duplicates for cases where they can significantly stack such as patrol missions
      * Fire rate and action speed should affect damage and disable of beam weapons
      * Fixed some outfits not having "Activated Outfit" in their description
      * Fixed ships offering 100 fuel refuels twice
      * Fixed some ships having trouble equipping because of stacking engine reroutes and such
      * Improved AI's scanning behaviour to be more robust to stealth pulsing
      * Fixed POI generating in extremely volatile systems
      * Fixed tutorial running during cinematics
      * Fixed active outfits not showing "activated outfit" in their summary sometimes
      * FLF no longer become true allies of the Dreamer Clan to not limit the players actions
      * Made audio system more robust to running out of source errors

* 0.10.6
   * Fixed potential segfault with invalid semver strings
   * Fixed sign error when buying artifacts in the Baron Prince mission (sorry)
   * Fixed behaviour of naev.trigger with parameters
   * Fixed Lua spfx volume changing with game speed
   * Fixed memory leak in luaspfx trails
   * Fixed missions doing things in systems they should not
   * Fixed Adrenal Gland III's time speed up effect
   * Fixed Misi giving upgrades for free
   * Fixed minor planet check in frontier war missions
   * Fixed silent installs on windows
   * Fixed typos

* 0.10.5
   * Start counting effect stacks from 1 not 2
   * Fixed launcher weapons using outfit mass instead of ammo mass
   * taiomi: fixed claim check for last mission
   * Fixed some typos
   * Fixed equipment of Lancelot in "Sharkman Is Back" mission
   * Fixed clicking on jump points also selecting planets in some cases
   * nelly02: Nelly now stops recommending stuff that only does a little disable
   * shadowvigil: Fixed mission not spawning escorts
   * flf_patrol: Missions should no longer be able to have ridiculously low credit rewards
   * Fixed some events not claiming systems that could interfere with other missions
   * hypergate_construction: should actually claim the system
   * Fixed some formatting in the alt text when hovering over outfits in the equipment window
   * ec06: refuel tanker should provide as much fuel as possible
   * taiomi09: fixed smugglers becoming hostile in some cases
   * Changed music.stop() API to stop music from continuing by default
   * Fixed potential memory issues on some platforms
   * Fixed crash when changing to Japanese language on Windows using Japanese locale

* 0.10.4
   * Fixed crashes related to multiple effects being active at once
   * Fixed multiple mission_done hooks not passing parameter correctly
   * Fixed plugin strings not being initialized with mismatched saves
   * ec06: made the final battle work much better

* 0.10.3
   * Fixed crash when using fits currently selected ship outfit filter
   * Fixed escorts always being set to aggressive when loading a save
   * Fixed Dvaered standing cap increase being lost after loading game
   * Made space dust a bit less bright when it starts turning into lines
   * derelict_rescue: play money sound instead of victory sound on completion
   * rehab: fixed crash when aborting rehabilitation missions
   * foundation station, efferey: fixed not using pirate landing script

* 0.10.2
   * Fixed escorts sometimes not following their leader and landing
   * Fixed autonav always wanting to go to the edge of jump points
   * Fixed crash when causing multiple dialogues to run in the background
   * Fixed outfit lua being called before initialization
   * Fixed not giving the AI a name when updating a save breaking the updater script
   * Fixed deleting last snapshot of a save switching to another pilot's saves
   * Fixed saves and snapshots not displaying correct name with version mismatch
   * Fixed crash when deleting Lua-side fonts, should fix crash with POI
   * Fixed swapping ships with mission cargo sharing name with other cargo can lead to wrong cargo getting duplicated
   * Fixed original music at Research Post Sigma-13
   * Fixed music stopping after playing once in new games
   * Change music API to make it explicit you can temporarily disable the music engine
   * Set windows compatibility mode to Windows 7 when cross-compiling
   * legacy gui: fixed line artefacts near fuel / energy bars
   * pulse_scanner: fix potential error on init
   * patrol: don't have an invisible time limit to reach the system anymore
   * taiomi: fixed some claims
   * zbh03: landing when hostiles spawned will fail the mission
   * bounties: mention there is a time limit to reach the system, not made explicit though
   * zpp01, zbh01: bumped chance to 30%
   * poi_intro: can't board nelly again

* 0.10.1
   * Fixed many stations not marked as stations
   * FLF combatants only appear on FLF spobs
   * Fixed cases where the player could be forced to take off when not spaceworthy
   * Show engine volume option same as other volume options
   * Use nearest neighbour interpolation for small resolution vn images
   * Fix engine sound being played at high time compression values
   * Try to fix issue where music stops playing
   * Statically link libenet on steam versions
   * diy-nerds: fixed reward and description not matching
   * deliverlove: fixed credit exploit
   * reynir: don't add 0 tonnes of hotdogs

* 0.10.0
   * Made slim the default GUI instead of brushed
   * Contraband missions use vntk instead of tk
   * Sightseeing missions mention explicitly how much you get paid when completed
   * Removed outfit name duplication in alt texts
   * Made outfit descriptions fit in the landing window for all outfits
   * Added sound effects to starting race
   * Fixed non-Lua active outfits (jammers, etc.)
   * Sort ship stats in outfit/ship descriptions
   * Fixed jammers and jamming
   * Buffed jamers and scramblers
   * Buffed evasion bonus of Red Star hulls to compensate for detection malus
   * Fix "Dead or Alive" and "Alive" being swapped in bounty mission descriptions
   * Lowered error in physics approximation (shouldn't be noticeable though)
   * Added particle beam and particle lance to Za'lek outfitters
   * Fixed escort ai not being properly applied to newly spawned escorts
   * Improved rendering of the map system information window
   * Improved minor artefacts in slim and slimv2 GUIs with scaling enabled
   * Engine sounds smoothly transition on/off
   * Fixed other minor issues

* 0.10.0-beta.2
   * Pirates should avoid attacking near safeish areas
   * Fixed crash on load when player has more than one ship
   * Fixed player.setSpeed() not resetting speed as intended
   * Fixed pilot.comm not showing messages
   * Fixed typo/grammar in sightseeing and dvaered census introductory mission
   * Don't display health bars with no player alive
   * Autonav doesn't go only to the center of spobs
   * Mention escort AI settings when buying a fighter bay tutorial plays

* 0.10.0 (beta)
   * New Mechanics
      * Support for setting ships as escorts and thus player fleets
      * Hypergates that allow for long distance travel
      * Asteroid rework
         * Asteroids no longer randomly explode
         * Asteroid scanning is no longer binary, but distance-based
         * New mini-game based mining
         * More diversity in types with different rarity
      * Support for restrictions for outfits and ships, such as minimum faction standing
      * Significantly improved how faction reputation caps are handled
      * Pilots can have intrinsic outfits
      * Bioships go rawr (new skill system)
      * Weapons and outfits can cause effects on ships
      * More complex space objects (spob)
      * Support for different difficulty settings
      * New exploration mechanic with points of interest
      * Unique ships to be found throughout the universe (pers)
      * Manual aiming mode for weapon sets
   * Gameplay Changes
      * Weapon types are more differentiated
      * Removed nearly redundant launchers
      * Nerfed beams
      * Factional ships are more widely sold
      * Schroedinger uses less fuel instead of getting a large bonus
      * Plasma has a burning effect
      * Changed spawning and behaviour of pirates to be less dangerous in populated systems
      * Fighters only attack enemies visible by their carrier
      * AI is better at choosing targets
      * More dump targets for waste dump mission and tweaked rewards
      * Removed escorts for hire in lieu of player fleets
   * New Content
      * Added a gigantic black hole
      * Added new space anomalies such as plasma storms
      * Lots of new asteroid types and commodities
      * More interesting places to visit and explore
      * More engine sounds
      * 45 New missions
         * More terraforming
         * Continuation of the Za'lek story
         * Help the Dvaered do some tasks
         * Tutorial for new mechanics
         * Secret system!
      * 14 New ships
         * Certain secret faction completely revamped
      * New spob graphics
      * Lots of new outfits and reworked old outfits
         * Use energy to avoid death
         * Create scanning pulses
         * Blinking has animations
         * Advanced mining techniques
         * Space mines
      * News revamped to be more flexible and relate more with current events
      * NPCs revamped to be more flexible with many new messages
      * New commodities that are only available from mining
      * Fancy racing mini-game that replaces old race missions
   * Quality of Life
      * Support for save snapshots for each pilot
      * Can ask pilots to refuel you more than 100 units at a time
      * Engine sound volume is configurable
      * Revamped the star map to be large and more useful
      * Can add notes to the star map
      * Autoscroll is now an option in the VN
      * Spob communication window has been redone
      * Limit sound output volume when lots of sounds are playing jointly
      * Redid the music engine to be less prone to play combat music
      * Hide radar when overlay is open (with option to revert to old behaviour)
      * Duplicate effects get collapsed into stacks in the GUI
      * Allowing exiting and reloading while love framework is open (VN, etc.)
      * Autonav is more flexible with positioning on jump points
      * Can customize jump flash brightness
      * Player will not be scanned immediately on jumping in or taking off
      * Show health bars near pilots in combat (can be disabled in options)
      * Escort AI is customizable
      * Ship AI reminds player about things when they haven't played in a while
   * Engine changes
      * Work has begun on a development manual
      * Plugin support with explicit support for total conversions
      * All monolithic files have been split up
      * Simplified terminology with spob (space objects) replacing planet/asset
      * Support for tags in missions
      * Player ships can store their own variables now
      * Weapon outfits support some Lua scripting
      * Ammunition/fighters merged into launchers/fighter bays
      * Support for "shotgun"-type weapons
      * Backgrounds no longer use an orthographic projection
      * Minor transitions added to the toolkit
      * Asteroids redone to be more flexible and easy to add using groups
      * Asteroid field support in the editor
      * Allow for soft claims instead of only hard claims
      * Unified the event and mission headers
      * Implemented per-pilot variables
      * Lua scripting for spob
      * AI can use special outfits
      * Lots of engine rewriting and modernization that should bring some speed improvements and more flexibility when modding
      * Added lua-enet library to allow for networking in plugins (off by default, requires setting in configuration file)
      * Can animate loading screen
   * Bug Fixes
      * Too many to list, but we'll try
      * Fixed pilots not getting equipped at all in some cases
      * Fixed looting cargo when boarding giving less than expected
      * Fixed all asteroid graphics being used as debris
      * Fixed some hooks not properly passing arguments
      * Block certain inputs during cinematics
      * Fixed disabling saving and forcing the pilot to take off not working as expected
      * Fixed sounds getting stopped in many cases due to garbage collection
      * Many typo fixes

* 0.9.4
   * Fix "No error." log spam with certain video card drivers
   * Fix Lua errors with tiny nebula such as Sarcophagus
   * Fix fake transponder cheesing rehabilitation missions
   * Fix errors in "Anxious Merchant", "Dead Or Alive Bounty", "Harja's Vengeance", and "The Lost Brother" missions
   * Fix the in-game screenshot feature, in case of odd window dimensions
   * Fix at least "Dvaered Diplomacy" glitching when the game is saved/reloaded (thanks to "Duke" on the Steam forums)
   * Update translations, including a new Spanish translation

* 0.9.3
   * Bug fix: if the German translation was active, casino minigames' explanation (Erklärung) didn't work
   * Fix errors/slowdown in Diversion from (...) missions
   * Fix bug in "Waste Collector" mission
   * Fixed a bug that allowed the player to get infinite escorts
   * Work around bugs in at least one OpenGL driver
   * Fix crash when unidiff changes assets that the player has targetted
   * Player actually has to pay for stealing outfits
   * Fixed game hanging when entering some volatile nebula systems

* 0.9.2
   * Fix reward messages in the Particle Physics campaign
   * Can no longer steal a certain Soromid ship
   * Enhanced the logic for deciding whether it's safe to save the game after landing
   * Fix mission bugs: "Assault on Unicorn", "Emergency of Immediate Inspiration", "The Search for Cynthia"
   * Fix zombie autonav toward deselected targets

* 0.9.1
   * Minor countermeasures for long player ship names
   * Fix mission breakage in "Minerva Pirates 4", "Runaway Search", "Particle Physics 3", "Shadow Vigil", "Baron Prince", and "Dvaered Ballet"
   * Fix exploit in "Travelling Merchant" event (mission prize for sale that shouldn't have been)
   * Fix many missions that explicitly attack the player overriding stealth and visibility mechanics
   * Fix some text labels that couldn't be translated from English
   * Fix equipment slot information displaying over filter widget
   * Fix phantom acceleration after an auto-board and undock sequence
   * Darkened nebulas and lowered default background darkness
   * Improved upstream metainfo for packagers
   * Can no longer steal a certain Za'lek ship
   * Fix crash under certain conditions when using the console
   * Masochists and LTS distro packagers may build with Meson 0.54 (no subproject fallbacks) or 0.53 (also no "meson compile", only "ninja")
   * Slightly reduced rendered nebula quality to stop breakage on some intel GPUs
   * VN music uses logarithmic scale like internal music
   * Fixed some offset issues with the slim GUI

* 0.9.0
   * Fixed glitchy appearance of the map's mode menu
   * Map mode is remembered throughout the gaming session
   * Music transitions better for impatient players
   * Tighten up alt-text
   * Don't show aiming helper in cinematic mode
   * A busy volunteer proofreader kept editing almost as quickly as we could add errores
   * Some more outfit graphics
   * Pilots should be a bit less trigger happy when jumping in
   * Fixed minor visual artefacts with pirate trails
   * Centered the bottom bar (Brushed GUI)
   * FPS and Time Compression factors are monospaced when displayed
   * Added option for disabling resizing of window
   * Stealthed pilots don't affect autonav
   * Meow meow

* 0.9.0-beta.3
   * Fixed warning about cargo rush deliveries when you don't know the best route
   * Fixed another crash related to pilot removal
   * Fixed wonky backgrounds during death cutscenes, for the sake of *other* players of course
   * Fixed crash when techs are first patched to planets through unidiff
   * Fixed potential spurious warnings about incomplete translations, even when running in English
   * Fixed failure to resolve regional translations (like pt_BT or pt_PT) from the locale
   * Fixed VN log text overlap issues
   * Fixed commodities not being added through unidiff
   * Fixed safe lane rendering alpha being wrong
   * Fixed misbehaviours with Maikki, Nelly 2, Shark 3, Shipwreck, Travelling Merchant, Warlords Battle, and Particle Physics 2
   * Fixed backgrounds accumulating when messing with options
   * Fixed issues with board scripts getting deferred with respect to boarding script
   * Fixed some instances of background text interfering with how foreground text was drawn
   * Fixed some missions causing trouble when saved/reloaded (due to dynamic factions)
   * Fixed minor Ship AI issues (rename at game start)
   * Fixed autonav via the map during a landing sequence
   * Fixed autonav giving away autofollowed pilots and unknown destination systems
   * Improved speed and accuracy of autonav stopping
   * Improved mission marker behavior (show planets more, always clean up at end of mission)
   * Kicked Empire patrols out of the Arandon system
   * Gave pirate ships dodgier outfits
   * Proofread too many parts of the game to mention
   * AI should only try to jump to systems with their faction presence
   * Wrap OSD titles as necessary
   * Don't allow illegal characters in pilot name
   * Be kinder to old video drivers
   * More music
   * More meow

* 0.9.0-beta.2
   * Prevented Naev from losing the player's (pre-0.9.0-beta) licenses on first load
   * Fixed missing credits and translation coverage data
   * Improved phrasing
   * Prevented players from getting stranded without access to fuel
   * Mission script fixes for "Helping Nelly" and "The one with the Visit"
   * Outfit script fix for "Weapons Ionizer"
   * Fixed issues impacting at least some Windows / Intel graphics combinations
   * Hulls are more widely available
   * Improved some of the map outfits
   * Do not render systems with unknown assets as restricted
   * Added gamma correction to Options
   * Fixed reproducible crash when boarded pilots get removed
   * Added counterfeit licenses to pirate worlds
   * Remove minor energy malus from sensor array and jump detector
   * Electron burst cannon is no longer widely available

* 0.9.0 (beta)
   * New mechanics
      * Added new utility outfits with complex effects
      * Changed ship classification, removing rare classes while adding Interceptor and Battleship classes
      * Illegal cargo and ship-to-ship detection
      * Pilots can now go into stealth mode
      * Systems have "safe lanes" patrolled by the governing faction
      * Electronic warfare parameters are simplified and visible
      * Added escorts for hire
      * Some simple minigames have been added
      * Scramblers and jammers have fixed chance to mess up missiles depending on their resistance
      * Restricted systems where dominant faction will attack on sight
      * Some bulk freighter-class ships added
      * Systems can have different effects on all ships in them
      * Fake transponder replaces fake id
   * Visual improvements
      * New fancy system rendering effects
      * Ships and rockets now have engine trails
      * Beam visuals have been made more flexible and pretty
      * Jumping visuals improved
      * Redid the shake visuals and added a small damage visual
      * Most special effects implemented as shaders
      * Most small visuals redone to be more visible and clean
      * Similar presences are now merged in map
      * Overhauled all the backgrounds
   * Gameplay changes
      * Pirates split into multiple clans and marauders
      * Added discovery messages as you explore the universe
      * Overhauled NPC AI
      * Overhaul and rebalance of most outfits
      * Wanted ships no longer aggro defense forces (bounties)
      * Bribed pilots don't become hostile again unless attacked
      * Stress now decreases based on ship mass
      * Merged the Independent and Civilian factions
      * Game now tracks meta-data like ships destroyed and time played
      * Trade lane routes made explicit
      * More common and useful derelict ships
      * Missiles have lock-on reduced and in-flight calibration added
      * Tutorial redone with Ship AI that is also accessible from the info menu
      * New ships including the Starbridge
   * Quality of Life
      * Autonav supports landing and boarding
      * Comm window reworked and you can bribe multiple pilots at once
      * Possible to change or unequip ships with deployed fighters
      * More fine-grained autonav reset control by setting enemy distance
      * Added autoequip functionality
      * Able to filter equipable outfits
      * Minimal view mode for the map
      * More visible map markers
      * More in-game tutorial-ish explanations for new mechanics as you encounter them
      * You can now favourite your ships to help with sorting
      * Redid boarding window to be more intuitive and easier to loot what you want
      * Paste support for input stuff
      * Translation completion status is shown in the options
   * New locations
      * Added gambling resort "Minerva Station"
      * Revamped and improved some existing locations
      * Several new planets and systems
   * 40 New missions
      * Challenge adversaries in the Crimson Gauntlet
      * Follow happenings on "Minerva Station"
      * Invade the frontier with the Dvaered
      * Ship enthusiast quiz
      * Deliver fancy contraband all over the universe
      * Raid trader convoys
      * Rescue derelict crew
      * Small early game tutorial-ish campaign
      * Neutral campaign to transform the universe
      * Help the Za'lek do particle physics
      * Meow
   * New translation(s) in progress: Czech, French, Korean, Portuguese, and Japanese
   * Engine Changes
      * Added an optimizer to improve automatic outfitting choices
      * A ton of new ship stat attributes have been added
      * Support for Lua-based hooks in Outfits for complex behaviours
      * Support for post-processing shaders
      * Added rendering and update hooks in the Lua API
      * Added image format support beyond PNG (notably WebP)
      * Support for arbitrary ship display classes
      * Game data now handled by PhysicsFS, allowing for multiple sources and easier modding
      * Meson is now the only build system, and development builds can integrate all assets/translations without being installed
      * Fonts now use distance fields and much better in many cases
      * Improved how Lua was being loaded
      * Added library that supports lots of Love2D API in Naev
      * Added Visual Novel library
      * Added card games
      * Added dynamic factions
      * Added dynamic commodities
      * Lua support for advanced sound effects
      * Most markers and indicators use signed distance functions now
      * Internally using linear colourspace
      * Faction presence computed with base and bonus values
      * Virtual assets have been redone and are more flexible than before
      * Point value system for ships to help with presence and other things
      * Support for shipstats at a system level
      * Initial support for 3D models
      * Proper support for line breaks in most languages
      * Most objects (ships, planets, etc.) have tags that can be used from Lua
      * Lots of optimization

* 0.8.2
   * Gameplay
      * Fixed duplicate rewards from pirate ship-stealing missions. (Sorry.)
      * Fixed the Advanced Nebula Research mission's failure condition in case you don't stick with the transport ship. (Sorry.)
      * Fixed the "The one with the Runaway" mission so the captured drone doesn't appear back in space
   * Engine
      * Fixed a bug loading games with short (1-character) names
      * Tweaked chances of seeing Spaceport Bar missions
      * Updated German translation
      * Fixed "configure" script when the system has a "cxsparse" library and no "csparse"
      * Fixed source .tar.gz so ./configure is immediately usable again. (Note: 0.9.x will use Meson for builds.)

* 0.8.1
   * Gameplay
      * Lowered large ships' time constant (renamed from time dilation) by 50% of the deviation from 100%
      * Tweaked Za'lek ships' stats and outfit slot behavior to match expectations
   * Engine
      * Restored macOS support. (Catalina users will have to bypass Gatekeeper: See https://github.com/naev/naev/wiki/FAQ for details.)
      * Fixed a crash-loop when the "saves" folder gets populated by Steam data (or other files) and no Naev save files
      * Fixed intermittent error messages about the "Lua Spawn script for faction 'Trader'"
      * Fixed rare/potential bugs in font and save-file code
      * Fixed crash when navigating landing screens with the tab key
      * Updated German translation
      * Improved text in minor ways

* 0.8.0
   * Gameplay
      * Overhaul of the interface to be more sleek and functional
         * Interface is much more slick
         * Dark theme to be more consistent with space
         * Font uses outlines to be more readable
      * New map overlay with adjustable opacity
      * Added rarity indicator to ships and outfits
      * Changed fonts
      * Indicate non-common NPC with exclamation marks
      * Added accessory slot and unique accessory outfits as mission rewards
      * Simple economy model implemented with map visualizations
      * Added travelling merchant who sells unique items
      * Made missiles and fighter bays reload while in space
      * Modified the balancing of missiles
      * Added asteroids and mining
      * Improved player GUI
      * Brushed GUI is now the default
      * Improved and fixed escort system
      * Made Pirates and FLF spawn in a fairer way
      * Made time pass at different rates for different ships ("Time Dilation")
      * Made piracy missions available from any Independent or black market planet
      * Substantially increased pay for unique missions (10x in most cases)
      * Made references to the player gender-neutral
      * Made combat music vary from faction to faction
      * Made it so AI ships spawn with cargo
      * Improved AI behaviours
      * Nerfed Quicksilver
      * Added the ability to buy "fake IDs" from pirate strongholds
      * Made jammers into activated outfits that increase cloaking
      * Added Soromid organic ships that level up organs
      * Improved and expanded NPC portraits
      * Commodities can be sold/bought everywhere
      * Added a "slow mode", which runs the game at half speed (like an easy mode)
      * Added a ship log which records events
      * Added a "system map" which displays information about known remote planets
      * Added support for giving commands to individual escorts
      * New intro images replacing old placeholders
      * Increased pirate name variety for bounty missions
      * Ships now travel with you automatically for free, as with outfits
      * Added map decorators showing locations of factions and the Nebula
      * Added a dogfight aiming helper
      * More music
      * New and/or improved missions
         * New Za'lek mini-campaign
         * Completed the FLF campaign
         * Fixed up the Collective campaign
         * Improved the Shark (Nexus Shipyards) campaign
         * Improved the Dvaered anti-FLF campaign
         * Added and improved piracy missions
         * New minor Soromid campaign, "Coming Out"
         * New tutorial mission at the start of a new game
         * Various newly added and improved generic missions
   * Engine
      * Support for compilation with Meson
      * HiDPI-awareness
      * Support for translations
      * Added shaders to speed up and improve graphics
      * Added support for non-ascii direct character input
      * Added support for map decorators
      * Removed support for Lua 5.0
      * Removed support for SDL 1, only SDL 2 is supported
      * Added support for translating
      * Made the OSD compact itself to avoid showing redundant information
      * Made Autonav able to follow ships
      * Consolidated the effects of cloaking and jammers under cloaking
      * Added workaround for ALSOFT buggy version that crashes
      * Added a polygon-based collision algorithm
      * Added some symbols for partial colorblind accessibility
      * Support #include in shaders
      * Multiple font support
      * Many bugfixes<|MERGE_RESOLUTION|>--- conflicted
+++ resolved
@@ -1,4 +1,3 @@
-<<<<<<< HEAD
 * 0.13.0 (unreleased)
    * Gameplay
       * Removed heat mechanic (to be readded as a new mechanic in the future)
@@ -29,10 +28,7 @@
       * Can't stack Sirius ferry pilgrim missions
       * Add marker mission to help the player find wild space
 
-* 0.12.3 (unreleased)
-=======
 * 0.12.3
->>>>>>> 4115127a
    * Sirius preacher gives +4% shield regeneration, not +4 GW shield regeneration
    * Largus Gene Drive (Nyx) has a max speed of 175, not 275
    * Tweaked Melendez Mammoth XL and Eagle 6500 top speeds
