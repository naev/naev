--- conflicted
+++ resolved
@@ -28,12 +28,8 @@
    * Fixed several missions using inexistent audio.soundPlay function
    * Fixed black cat's gift
    * Fixed weapons not being scaled logarithmically on the radar
-<<<<<<< HEAD
    * Point defence will no longer fire when stealthed
-   * Explicitly set gl_PointSize in the points shader
-=======
    * Explicitly set `gl_PointSize` in the points shader
->>>>>>> 3662fa4a
    * Spelling and grammar fixes.
    * Translation updates.
 
