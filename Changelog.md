<<<<<<< HEAD
## v0.14.0 (unreleased)

 ### TODO

   * Allow quick abort for special missions #3106
   * The +1 reputation from derelict and Dvaered dogfight contest causes
     reputation maluses with pirates #3110
   * Warnings for unreachable delivery times should take `follow lane` into
     account #2989
   * Update dat/rescue.lua for the multicore #2931
   * Fix Dvaered scenario `antiflf03` #2746

 ### Content

   * 2 new events
   * 3 new outfits
   * Made NGC-11718 a bit more interesting

 ### Quality of Life

   * Default to using lanes when traveling

 ### Engine

   * Added weapon and launcher damage as disable ship stats.
   * Rewrote the following in rust
       - Lua Transform/Texture/Data/File modules
   * Lua outfit scripting changes:
       - "onhit" reports disable damage too [breaking change!!]
       - "onanyimpact" reports armour, shield, and disable damage done
       - "onimpact" reports armour, shield, and disable damage done
=======
## v0.13.2 (unreleased)

   * Fixed some NPCs spawning with missing core outfits
   * Fixed space mines bugging out if they have no velocity
>>>>>>> c10c77f1


## v0.13.1

   * Fixed audio volume being reset on load every time
   * Fixed player escorts trying to respond to distress signals against the
     player
   * Fixed several missions using nonexistent audio.soundPlay function
   * Fixed black cat's gift
   * Fixed weapons not being scaled logarithmically on the radar
   * Point defence will no longer fire when stealthed
<<<<<<< HEAD
   * Explicitly set `gl_PointSize` in the points shader
=======
   * Explicitly set gl_PointSize in the points shader
>>>>>>> c10c77f1
   * Spelling and grammar fixes
   * Translation updates


## v0.13.0

   * Lots of fixes relating audio spatialization
   * Change and exposed intrinsic audio spatialization settings
   * Mass of batteries has been decreased
   * More guards against NULL dereferences
   * Adaptive camouflage plating got a bit of jamming
   * Fixed Lua SPFX erroring out when SFX are omitted
   * Fixed creating Audio objects when they should be AudioData in several
     places in the code
   * NPCs using "The Bite" will no longer turn off the player's afterburner
   * Allow passing Audio to LuaSpfx although warn
   * `02_sciwrong`: simplified logic a bit
   * Fixed Taiomi intro event
   * Fixed game freezing when finishing race with too many owned ships
   * taiomi10: fixed final cutscene
   * nelly01/02: minor fixes and streamlining


## v0.13.0-beta.5

   * Introduce start.toml to replace start.xml
   * Implemented Audio system in Rust
   * Restore music after a certain boss fight event ends
   * Systems with spobs will now have circles again in the editor
   * Plugin manager also sorts by compatibility
   * Fixed waste dumping in REDACTED
   * Added some new portraits
   * Fixed some Soromid portrait generation
   * New engine sound effects for different ship makers with more diversity
   * Hide faction hit message when capturing if nothing happens
   * Spellchecking and translation updates


## v0.13.0-beta.4

   * Fix Mac OS X not finding old saves
   * Don't reset escort AI when they are already landing or jumping at the
     right place


## v0.13.0-beta.3

   * Make sure Reynir only appears when you have free cargo space (reynir.lua)
   * Fix loading fonts in the plugin manager on platforms like macOS
   * Fix handling the --pluginmanager flag on platforms like macOS
   * Replaced a bunch of placeholder outfit graphics
   * Uninstalling a plugin will reset its disabled state
   * Move config file with rest of files and unified code handling local files
   * Added fallback server for plugin manager
   * Increased the distance threshold for escorts to automatically jump
   * Escorts spam less messages when trying to land or jump
   * NPCs should now use beam weapons properly instead of turning them off
     right away
   * Fixed mercenaries attacking the player when fighting pirates
   * Fixed bioship outfit graphics being broken
   * Fixed stations not having collision polygons
   * Fixed some generic NPCs not talking


## v0.13.0-beta.2

   * Fixed crash with appimage on certain systems
   * Fixed game not saving when exiting while landed via the small menu
   * Use lossy compression to significantly decrease the size of the game
   * Right-clicking on a spob or jump point will both select it and take you
     there
   * Fixed VN not looking up images with explicit file extensions
   * Properly define cargo dependency patches
   * Don't specify webp for PSO-2434
   * maikki1: fixed warning when player boards the ship fast
   * Fixed new svg-based portrait generator breaking with some API usage
   * Fixed some strings and updated translations


## v0.13.0-beta.1

 ### Gameplay

   * Removed heat mechanic (to be re-added as a new mechanic in the future)
   * Made pirates less dangerous to new players
       - Marauders are now intrinsically weaker than other pirates, especially
         with low pirate presence
       - Made pirates less aggressive
       - Change pirate spawning to be mainly marauders in low presence areas
   * Fuel from outfits has been tweaked a bit
   * NPCs now have skill levels that can affect their targeting and fighting
     ability
   * Bioships have had their skills and modifiers slightly reworked to be
     better balanced
   * Light, medium-heavy and ultra-heavy ship now have two core
     hull/systems/engine slots, one main and one secondary
       - Effects of heavier cores can be obtained by stacking smaller ones
   * Engines have been reworked to be more coherent and consistent
       - Tricon engines have much higher acceleration to max speed ratio
       - Melendez engines have higher speed, but low acceleration and turn
       - More consistency across lines
   * Gauntlet intrinsics are stronger and now mutually exclusive
   * Intrinsics from a certain trader are now stronger
   * Ships now disabled below a certain armour threshold regardless of stress
   * AI is less susceptible to stealth bomber cheese
   * Point defence now shoots at all ships prioritizing smaller ones after
     missiles
   * Cargo delivery missions have increased cargo amounts
   * Minimum stealth range also affects detection and signature
   * Ships can have a minimum cargo-less mass of 50% of the ship base mass
   * Damage over time effects now can cause faction loss and other effects
   * New harder difficulty
   * Gauntlet negative bonuses are now multiplicative
   * Stealthing will temporarily jam locked on munitions
   * Changed forward weapon aiming algorithm for the player so it is easier to
     shoot small ships with skill
   * Reflective shell now shoots thorns

 ### Quality of Life

   * Plugin manager built directly into Naev
       - Access to the online plugin repository
       - Can easily add or remove plugins from local or online sources
   * Autonav improvements
       - Can automatically land when following a ship
       - Improved autonav behaviour when losing a followed ship
       - Disables afterburner when getting ready to land or jump
       - Shooting *non-point defence* weapons resets autonav speed up
   * Combat and ambient music tries to play from where it was last stopped when
     applicable
   * Gave small untargetable time to player when using hypergates and wormholes
   * Ships that are scanning you use a different colour highlight
   * Landable but uninhabited space objects use a different icon
   * Deployed fighter equipment is no longer random
   * Added support for multiple automatic backups with 5 by default
   * Game will prompt if exiting the game when save data loss can occur
   * Escort mission revamp
       - Escorts now follow the player
       - Autonav will warn the player if jumping or landing will fail the
         mission
       - Autonav will wait for escorts when landing or taking off
   * Radar now has a linear area and a logarithmic area (outside the circle) to
     show more regional information
   * Support for automatically restarting Naev when changing options that
     require it
   * Systems with uninhabited but landable space objects will have smaller
     inner circles

 ### Contents

   * 28 new missions and events
       - Go treasure hunting
   * 27 new outfits and reworked cores
       - Outfit sets that gain bonuses as more elements of the set are equipped
   * 11 new ship variants
   * New sensor anomalies
   * Two new intertwined minor houses of the Empire with new systems and lore
   * More space objects with new things to explore
   * New portraits
   * Over 20 new songs
       - More variation in landing and situational music
   * Significant changes in jumps (hidden and otherwise)
   * Reworked the visuals for some weapons using shaders
   * Start to more strictly enforce Oxford spelling
   * Racing reward system reworked
   * Reworked escort missions so that escorts follow the player and improved
     how it interacts with autonav

 ### Engine

   * Began porting to Rust
   * Engine now uses SDL3 instead of SDL2
   * Camera is isometric-ish instead of using top-view game play (can be
     modified by plugins)
   * Engine supports modifying some important constants such as those related
     to the physics model for use in plugins
   * Use instancing instead of geometry shaders for space dust
   * Ship Lua scripting supports "onshootany" now
   * Support for `price_mod` on tech group commodities
   * Mission and Event NPC's priority default to the priority of the parent
   * Local maps can have a range parameter now
   * Intrinsic outfits for ships are defined in \<intrinsics\> instead of
     \<slots\> now
   * Systems can have waypoints that are accessible from missions
   * Fixed some flickering at the end of ship trails
   * Diff mode in the editor remembers filenames and diff names
   * Slots can have tags
   * Outfits can fit an additional slot property
   * Support for hiding dynamic ship stats from outfits in the equipment
     support
   * Outfits support inline Lua definitions
   * Can override long class names of spobs
   * Changed how ship statistics are computed: those from same source will be
     additive, while different sources will be multiplicative
   * New ship stats and changes
       - Weapon speed with variants for cannons and turrets
       - Minimum Stealth Range
       - Absolute Mass
       - Absolute CPU
       - Temporary Invincibility
       - Detection Range only affects 'Detected at:' range
       - Ship Visibility that affects detection, signature, and stealth ranges
   * Intro text is no longer hard-coded and is handled via Lua
   * SVG image support
   * WGSL shader support
   * trigger library to handle commonly mission code
   * Game will automatically try to detect extensions for image files

 ### Fixes

   * The Bite turns off afterburners
   * Hiding on screen display information for missions also hides system
     markers
   * Sensor anomalies now appear in the on-screen display
   * Fixed texture interpolation when alpha is 0 for pixels
   * Fixed adding commodities to space objects via tech groups
   * Engine glow decay is less ridiculous on ships with really weird
     acceleration / speed ratios
   * Only try to load missions and events with file names that end in .lua
   * Action speed can no longer be negative and disables space worthiness
   * Don't show OSD frame when not visible
   * Can't stack Sirius ferry pilgrim missions anymore
   * Add marker mission to help the player find wild space
   * Bioships will reset their locked slots when swapping ship and loading
   * `jump_delay` was being applied instead of `jump_warmup` to the engine warm
     up animation
   * Mass modifiers now affect outfit mass too
   * Ships will no longer appear tilted in the equipment view
   * `dv_antiflf02`: Make the vigilances less pathetic
   * Gauntlet properly resets outfit cooldowns
   * Saves try to save outfits by slot name to be more robust to changes in the
     future
   * Player can't stealth while disabled
   * Getting disabled turns off stealth
   * Carried fighters don't carry commodities
   * darkshadow: enemies shouldn't see through stealth
   * Cryogenic Nanobots no longer restore health to 100% on completing cooldown
     regardless of damage taken
   * Improved AI braking skills
   * Game will not save in certain cases like loading the game and immediately
     being forced to take off by a load hook
   * Improved handling of full screen toggling and resolution changes
   * Faction ships no longer show up as "Unknown" when you first discover a
     faction
   * Space mines in restricted systems have infinite duration
   * Made Love framework ignore events that were queued before opening
   * Lowered reputation gains from aiding hypergate construction sites
   * Use higher resolution icon
   * Lots of spelling and grammar fixes
   * Translation updates


## v0.12.6

   * Dvaered Negotiation 1: update the location of the target on the map
   * Dvaered Sabotage: no longer fail the mission if the target jumps out after
     boarding
   * Fixed point defence turning off all the time
   * Minor typo fixes and translation updates


## v0.12.5

   * Fixed bug causing lower diversity in ship spawning
   * Fixed autonav not respecting shield thresholds
   * Fixed AI spamming afterburners in an unhealthy way
   * Removed support for save game compression as libxml 2.14 disable
     compression by default
   * minerva/pirate3: fixed dialogue being weird if paying with tokens
   * Minor typo fixes and translation updates


## v0.12.4

   * More robust jump check to fix crash when creating new systems
   * Gave Pacifier +400 fuel bonus to match description
   * Made the baron comm event respect system claims
   * Shaky swan no longer gets killed by patrols
   * Fixed crash when shooting asteroids with explosive weapons
   * Disallow cooling down while jumping
   * Fixed crash with pilot.navJumpSet
   * Remove all pirate presence within 2 jumps of the starting system
   * Minor typo fixes and translation updates


## v0.12.3

   * Sirius preacher gives +4% shield regeneration, not +4 GW shield
     regeneration
   * Largus Gene Drive (Nyx) has a max speed of 175, not 275
   * Tweaked Melendez Mammoth XL and Eagle 6500 top speeds
   * Fixed not being able to stealth with active point defence
   * Fixed being able to complete the test of purification after failing
   * Fixed GUI getting weirdly offset in some cases
   * Cannibalize button doesn't overlap with capture anymore
   * Don't crash if loading a save where the player's current ship doesn't
     exist
   * Gauss has a reputation requirement
   * Derelicts are no longer space-worthy
   * Fixed Tartarus landing graphics
   * Fried now shows the stellar winds on the map
   * Reworked aggressivity on distress signals to be more consistent
   * Try to fix trails not appearing on variant ships
   * `dv_goddard`: The Siren of Halir no longer fails the mission after you get
     the commandos
   * `dv_shopping`: Fixed not giving the player the Fancy Key Chain
   * Misi will sell the Fancy Key Chain for those affected by the `dv_shopping`
     bug
   * oldwoman: The old woman complains again
   * shadowvigil: seiryuu doesn't disappear if you land
   * darkshadow: four wind fighters can hurt the player
   * kex3: made it completable by making it much easier to dodge and have a
     fairer fight
   * Fixed stealth circles not appearing on hostile pilots if their faction is
     friendly
   * Fixed some date-related mission information not being updated
   * Fixed landing music playing with VN music in some situations
   * Significantly buffed point defence damage
   * Story mode gives an additional -50% fuel usage modifier
   * Minor typo fixes and translation updates


## v0.12.2

   * Made plasma drill much easier to apply to asteroids
   * Don't reset cargo if not space worthy when reloading
   * Truly fix the negative mass exploit
   * Made miners less bad at mining, their only passion
   * Slim GUI set formation button is no longer clickable when invisible
   * Removed outdated tip from NPC messages
   * Round faction reputation at hypergates
   * Hypergates no longer spoil system names for you
   * Fixed description of the Squadron Synchronizer Module
   * Deployed fighters are always aggressive (for now)
   * Player can't make own escorts hostile with AoE weapons
   * Fuel usage is a negative is better stat
   * Added faction.areNeutral to get true neutral state of factions
   * Ammo can not become negative anymore
   * Made Za'lek drone weapons builtin
   * Be more restrictive on which factions give waste dump missions
   * Added the Admonisher ΩIIa for sale
   * Reputation can't go above +100 or below -100
   * Made ship buying reputation requirements more lax, using maximum of local
     and global reputation
   * Fix overlay map not updating after obtaining map while open
   * Stealth Discovered Speed should be Stealth Discovered Rate
   * Fixed mass being displayed twice for outfits
   * Don't have player.teleport break the game while the player is landing
   * Modified condition of many neutral missions so they don't appear in the
     wrong places
   * Dvaered ships are now also sold in more accessible locations
   * FLF should not cause reputation chains making other factions hostile
   * Fixed the `ship_buy` hook referring to the ship sold when trading ships
   * Fixed captured ships having inconsistent load outs and not spawning near
     the pilot
   * Fixed zebra losing cylinders when thrusting
   * Don't remove builtin weapons when spawning pilots naked
   * Fixed pilot.distress() not sending signals to spobs
   * lovebiz01: fixed condition allowing it to appear anywhere
   * `dv_goddard`: fixed spawning of Silent Death
   * `harjas_vengeance`: avoid certain system to make the mission easier to do
   * minerva missions: fixed a ship not spawning correctly
   * Large cargo hulls now match the cargo difference of the small and medium
     hulls
   * Minor typo fixes and translation updates


## v0.12.1

   * Fixed psychic orbs having trails
   * Crop selected spob name if it goes out of bounds in the GUI
   * Fix obelisk tests not setting properly the primary weapons of the player
   * Fleet members don't try to investigate, only leaders do
   * More lenient update checks when updating saves
   * Pilots should no longer see through stealth when attacked from stealth
   * Fixed sometimes full map being partially displayed
   * Don't show the "didn't play in a while" message every time a save is
     loaded
   * Difficulty modifiers extend to the player's escorts as well
   * Boarding bonus affects outfit / ship capture costs
   * Lowered the cost of capturing ships
   * Minor typo fixes and translation updates


## v0.12.0

   * Don't play wormhole sound on main menu
   * Don't allow the player to sell unique ships
   * Fixed corner cases where destroyed player ships would not properly be
     updated
   * Fixed Sirius Providence flow absorption bonus
   * Fixed positioning of a certain blockade
   * Fleshed out API for player.missions() to be as documentation indicates
   * Fixed some visual aberrations when forcing the player to land or jump
   * Prioritize pilots and other objects over uninhabited planets when clicking
   * Fixed bug in rehab missions causing them to get stuck
   * Trading in a ship triggers both `ship_sell` and `ship_buy` hooks
   * Disabled Nasin campaign and Defend the System missions
   * Fixed weird commodity global average values
   * Fixed how Lua environments were being stored and referenced
   * Can always bribe your way to pirate's clansworlds
   * Fixed weapon sets getting reset on game load
   * Don't remove hooks on failure, which should make rehab missions a tad more
     robust
   * Fixed exploit allowing the player to ignore cargo limits
   * Consistently colour the ShipAI messages in the tutorial
   * Made `max_fps` actually get respected
   * Fixed nebula trails on the Virtuosity
   * Bumped tracy wrap to 0.11.1
   * `fw03_sirius`: fixed Lua error
   * `fw05_triathlon`: fixed acquired information of ships the player can
     obtain
   * nelly02: don't have Nelly tell you about disable weapons after disabling
     her ship
   * Carried fighters don't investigate
   * Minor typo fixes and translation updates


## v0.12.0-beta.3

   * Fixed collisions for some ships at certain angles
   * Changed mouse click selection priority, it prefers spobs/jumps and will
     ignore clicks reselecting the same object
   * Fixed map decorators not shown in editor
   * Centred buttons at the top of the holo-archives
   * Show if a system has a bar in the map
   * Fixed `conf.mouse_doubleclick` not disabling when set to 0
   * Fixed crashes when a faction is assigned a non-existent colour
   * Update the overlay scaling given the player's position
   * Fixed population not being updated by universe diffs
   * Fixed date acquired being wrong on some platforms
   * Round reputation values when displaying standing text for consistency
   * Display local standing in the information window
   * Fixed certain combination of opening menus locking up
   * Fixed fmt.number displaying wrong values when negative
   * Fixed spoiling of system names on the map
   * Improved pilot facing corrections when jumping
   * Can no longer abort missions during landing animation
   * Fixed editor crash with empty descriptions
   * Fixed editor crash when making links to systems with no presence
   * Fixed rehabilitation missions
   * Fixed escorts not using special outfits and abilities
   * Fixed escort fighters existing after undeploying escort
   * Fixed Certitude trails
   * Pirate ambush derelict events break stealth
   * Mining mini-game result affects yield more
   * Absorption is no longer limited to the 0% to 100% range
   * `derelict_rescue`: only allow generic target space objects
   * onion04: don't fail if something happens to the Gawain after taking the
     cargo
   * `traffic_01`: don't use hard-coded systems
   * bounty: fixed error with deadlines in certain cases
   * neburesearch04: don't let the drones see through stealth and disable the
     player from relanding to skip stage
   * minerva/judugement: fixed error in VN flow
   * Minor typo fixes and translation updates
   * Increased maximum reputation for a certain hidden faction to 70
   * Restored portable installs with the Windows installer
   * Workaround MESA driver bug that causes dark or invisible ships on AMD
     hardware
   * Documentation fixes
   * Minor typo fixes and translation updates


## v0.12.0-beta.2

   * Fallback for missing holo-archives ship entries
   * Reset proteron reputation more aggressively
   * Fixed overlap in VN logs
   * Show intrinsic outfits in the "Other" tab
   * Shooting weapons no longer resets autonav speed up
   * Fixed plural form of 0 items in many cases
   * Made pilots in formation less prone to spinning
   * Ships significantly past the mass limit are no longer space worthy
   * Lowered the price of a certain map
   * Lowered presence of a certain faction
   * Prevent changing autonav target via Lua when jumping
   * Disable jettisoning cargo when landing
   * Removed overlap in the options menu
   * Don't allow ship shield/energy to go negative
   * Don't show stealth circles during cinematics
   * Jumping through a one-way normal / hidden jump reveals the hidden side
   * Escorts will try to respect player's autonav rules by default
   * Increased nebula visibility by 400 km
   * Fixed text overlap in the holo-archives for certain languages
   * Fixed reputation changes not working on dynamic factions
   * Fixed text overlap if ship name is too long
   * Fixed automatic weapon sets behaving oddly with multiple ships
   * Fixed rare crash when setting hook on non-existent pilot
   * Fixed map thresholds for interference
   * Fixed some reputation values not being correctly rounded
   * Fixed OSD not advancing in a certain mission
   * Fixed Sirius Divinity collisions
   * Fixed beam weapons in "in range" mode not respecting range bonus
   * Fixed hiding mission OSDs and changing priority being reset on take off or
     jump
   * Fixed asking your ship AI for advice
   * Fixed point defence requiring toggling thrice to turn off in some cases
   * sensor anomaly: Nelly will no longer appear in too dangerous or risky
     systems
   * mephisto type v: lowered heat generation
   * `seek_n_destroy`: fixed hints breaking in certain cases
   * `pir_hit_intro`: fixed OSD being displayed wrong
   * taiomi04: update OSD after boarding ship
   * bounty: fixed OSD getting reset after killing/capturing target
   * `ant_supplies`: fixed hostility after jumping into system again
   * Editor now shows dialogues on errors and allows user to choose directory
     to save data to
   * Minor typo fixes and translation updates


## v0.12.0-beta.1

 ### Gameplay

   * Ability to capture disabled ships
   * Faction reputation is no longer universal, but varies on systems
       - Direct faction hit changes are shown as messages
       - Your actions will more directly affect ships in the system
   * Significantly increase maximum potential fleet capacity
   * Excess energy to battery recharge efficiency is now a flat instead of
     varying based on charge level
   * Gave the Za'lek sting a slight detection buff
   * Can only have a single patrol mission active at a given time
   * Pirates are less numerous during Chapter 0
   * Dvaered Arsenal has no fighter bays and fewer slots
   * Lowered CPU cost of some fighter bays
   * Decreased CPU and energy provided by large core slots
   * Pillaging ships affects reputation
   * Significantly increased the amount of fuel provided by outfits
   * Camouflage burster gives a speed bonus while active and disables when out
     of stealth
   * Can scan ships with 'u' key
   * Gave the Quicksilver another medium structural slot
   * Beam weapons have minimum delays instead of minimum durations
   * Can stealth when missiles are locked on
   * Deployed fighters take stress and damage over time when their mother ship
     is destroyed
   * Electron Burst Cannons and Za'lek Heavy Drones have had their damage per
     second lowered
   * Improved point defence
       - Spittle Tubuloid Cluster is now a utility and does more damage
       - Guardian Interception System does double damage
       - Missiles explode when intercepted
   * Bounties have explicit time limits
   * Derelicts should appear in remote systems

 ### Quality of Life

   * Added colourblind correction mode
   * Exposed more colourblind options to the user
   * Can modify game speed directly instead of using a slow mode difficulty for
     accessibility
   * Messages get folded instead of repeating
   * Asteroids no longer fade out if close to or targeted by the player
   * Display fuel consumption for ships in the equipment overlay
   * Added option to match speed with the slowest ship in the fleet (on by
     default)
   * Made it so ships in the equipment screen do not change order based on
     value
   * Mark spaceport bar tab when there is an important NPC
   * Weapon set keybindings change window tabs
   * Use short outfit names when displaying groups of outfits
   * Shown more useful things you have when buying outfits with things other
     than credits
   * Can sort and filter the mission computer
   * Added small optional bounce to NPCs when they start talking
   * Inform the player when they don't meet mission requirements for some
     important missions
   * Can add new plugins directly from the options menu
   * Can toggle whether autonav stops when missile lock-ons are detected
   * Added colour coded factional backgrounds in the shipyard
   * Can rotate shipyard image for ships with 3D graphics
   * Prompt when deleting notes
   * Added accessibility option that allows skipping story minigames
   * Can view and change all your ships in the equipment tab when there is
     refuelling
   * Reduced space dust size by 50%

 ### Content

   * New in-game wiki with explanation on gameplay mechanics and lots of lore
   * 8 new missions
       - The Onions call
   * 4 new ships
   * 13 new ship variants
       - Give a new twist to existing ships
   * 6 new outfits
   * New area with unique challenges
   * New events
       - Get more Sirius abilities
       - Find the dark side of the Nebula
   * New NPC portraits
   * New generic NPC and News messages
   * Reworked trails to make ships feel more speedy

 ### Engine

   * Support for 3D models
       - Lighting is based on system stars
       - Fancy effects for special systems
       - Ships tilt slightly when rotating
       - Simple animations are supported and used when applicable
   * Support for an in-game wiki
       - Can process YAML, Lua, and markdown
       - Cross-link support
       - Support for custom widgets
   * Stats (except inverted stats) are now additive instead of multiplicative
   * Try to merge saves if multiple directories correspond to the same player
   * More robust weapon set support that can handle multiple overlapping weapon
     sets
   * Faster handling of asteroids with large exclusion areas
   * Added `fuel_usage_mod` ship stat
   * Fixed player losing navigation targets when unidiff is applied
   * Fixed ai.idir giving wrong answer by `M_PI_2` in some cases
   * Threaded more loading components
   * Lua require now caches chunks
   * Dropped `SDL_image` fallback
   * Use higher internal timer for all platforms
   * Support for Tracy
   * Spobs that are not landable yet generate presence will be shown on the map
   * Warn the player if they try to use a name with all space characters
   * Decoupled the collision system from the rendering system
   * Added a low memory mode to use fewer and smaller textures with 3D
   * Lazy load ship and outfit graphics to reduce memory usage and decrease
     load time
   * Use clang-format to format all the C code
   * Use enums internally to represent keybindings instead of strings
   * Always use replaygain information when available when loading vorbis files
   * Stop repeating the same warning after a fixed amount of times
   * Support for outfits that don't break stealth
   * Editor has partial support for universe diffs
   * Editor has separate configuration and file dialogues
   * New ship stats
       - Global weapon range, damage, fire-rate and energy usage
       - Range ship stat for all specific weapon types
       - Turn, speed, and accel for launchers
       - Shield downtime modifier
   * Deprecated old faction API in favour of the new one for local / global
     standings
   * Added support for temporarily overriding faction standings

 ### Fixes

   * PSO and Mizar nebulas have trails again
   * Removed fancy background mode
   * Can remove fighter bays with deployed fighters
   * Sol is less friendly
   * Fixed rare cases where fighters would not be able to dock
   * Fixed hypergate and wormhole effects getting stuck
   * Obelisks tell if you have completed them already
   * Fixed space dust disappearing with certain jump abilities
   * Boarded pilots become permanently disabled if they lose space-worthiness
   * Double tap will activate feather drive like blink engines
   * Fixed camouflage burster not activating stealth
   * Fixed bug where beams were counted as giving energy in the equipment
     optimizer
   * shadowvigil: claim entire route
   * `sh01_corvette`: should be completable on easy difficulties now
   * patrol: fixed escorts and fighters becoming hostile if hostile to the
     mission giving faction
   * Fixed debugging paranoid builds under Windows
   * Fixed autonav not respecting shield thresholds
   * zbh10: Godheart and friends get at most 1 fighter bay per ship now
   * Fixed ESS Trinity being bribeable
   * Cargo on fleets with be displayed to make room for mission cargo when
     necessary
   * Made it so Shadow Vigil doesn't try to go through Surano system for
     reasons
   * `blackhole/zbh09`: fixed softlock during a cutscene under certain
     conditions


## v0.11.5

   * Fixed FLF-Pirate map not providing jump information
   * Fixed the combat hologram projector making escorts hostile
   * Build system no longer libdl on platforms such as BSD


## v0.11.4

   * More guards against divides by zero in autonav
   * Fixed warnings on certain OpenGL drivers
   * Fixed toolkit not rerendering when right-clicking on tabbed windows
   * Fixed Marius enclave description
   * Tweaked Za'lek Diablo and Mephisto stats so that they are better suited to
     their respective roles
   * Updated flicker drive, blink drive, and hyperbolic blink engine
     descriptions to be more complete and correct
   * Initialize outfit Lua scripts when added in the equipment view so that
     flicker drive signature gets properly computed
   * Flicker drive no longer displays -10% signature range bonus twice when
     equipped
   * Fixed crash when selling deployed ship
   * Gave the Dvaered warlord event better criteria so they don't attack the
     hypergate
   * `shark/sh01_corvette`: have the pilot jump in from the same system as the
     player
   * `minerva/kex03`: have mission claim the crimson gauntlet to prevent
     unwanted spawns
   * `dvaered/gauntlet`: have mission claim the system if it can, but not fail
     if it can't
   * `trader/trader_escort`: player can only escort one group of traders at a
     time
   * `neburesearch/neburesearch_01`: use the correct faction when complaining
   * Fixed some typos and revised writing
   * Translation updates


## v0.11.3

   * Don't run discovery event when in cinematic mode
   * Do a better job of updating old save autonav settings
   * Added more checks so tutorial messages don't appear in claimed systems
   * Fixed blinking not breaking stealth
   * Fixed auto-hail message colouring
   * Only do updates with positive delta ticks
   * Fixed cargo disappearing when buying a ship when over the cargo limit
   * Don't let the player trade ships when they have mission cargo
   * Fixed not being able to turn off point defence weapons
   * Fixed Za'lek drone bay being cheaper than the mini-bay
   * Flicker drives can not be stacked and are mutually exclusive with other
     blink drives
   * Decreased Nexus Drill Lance mining malus from -80% to -15%
   * Increased all mining yields by roughly 5 times
   * `sciencegonewrong/02_sciwrong`: make the drones not hostile to other
     factions
   * `neutral/baron_comm`: fixed trivial warning when trying to clean up baron
     comm event
   * `neutral/wastedump`: fixed getting rid of cargo while landed
   * Translation updates


## v0.11.2

   * Stopped autonav from preventing wobble and overshooting by crashing the
     entire game


## v0.11.1

   * Give all ammo back to player after doing obelisk
   * Fixed player being invincible after completing an obelisk
   * Fixed a crash when loading games while a landing hook was running
   * Fixed race condition in threadpool
   * Fixed asteroids spawning in not proper shapes
   * Fixed autonav wobble and overshooting
   * Point defence won't shoot at disabled pilots anymore
   * Fixed battery descriptions
   * Discovering a hidden jump will make both directions known
   * Fixed AI trying to scan hostile targets they lost track of
   * Properly save and load `reward_value` to and from saves
   * Fixed events and missions being able to trigger in obelisk tests
   * Fixed beam weapons not hitting asteroids
   * Properly compute weapon range with `launch_range` modifiers
   * Fixed some range checks with inrange weapon sets
   * Fixed Empire Pacifier mass being too low
   * Fixed warning when looking at internal flow amplifier descriptions
   * Removed Soromid Ira turret and forward weapon stats
   * Fixed reality rip and avatar of sirichana abilities giving errors when the
     AI tries to use them
   * Fixed issue on some systems with indexed images
   * Fixed pirates and pilots that don't care being able to disable the fake
     transponder
   * Can now see and target allies that are stealthed
   * Pheromone emitter won't do anything in exclusively claimed systems
   * Fixed some weapons such as beams not hitting targets other than selected
     one
   * Fixed rendering order making it so most effects were below the player
   * Fixed fallback switch weapon sets not being found properly
   * Fixed bioship "Wanderer" perk giving absolute accel bonus instead of
     relative
   * Increased Neural Accelerator Interface energy regen malus to -100%
   * `zalek/blackhole/zbh09`: don't error out when a bioship ceases to exist
   * `kidnapped/traffic_00`: fixed formatting string telling the player what
     system to go to
   * `kidnapped/traffic_01`: ship should spawn if taking off in the same
     system, not just jumping in
   * `tutorial/nelly01`: fixed derelict message not appearing
   * `minerva/pirate4`: fixed save me spam only being print once
   * `neutral/seek_n_destroy`: fixed warnings when taking off in the same
     system
   * `sirius/achack/achack01`: fixed not being able to accept mission
   * `dvaered/dv_diversion`: fixed not being able to accept mission
   * `dvaered/dv_bikers`: don't allow the player to use escorts and properly
     update mission TODO
   * `sirius/achack03`: fixed not being able to complete the mission
   * `neutral/kidnapped`: fixed inconsistency in the name of the system to go
     to
   * `shadow/shadowrun`: fixed VN issues not allowing mission completion
   * `shadow/shadowrun`: changed locations to make it possible to do in the
     allotted time-frame
   * `shadow/shadowvigil`: fixed Seiryuu not appearing
   * `shiplover`: don't ask the player about ships they can't obtain
   * Fixed many typos
   * Translation updates


## v0.11.0

   * Fixed beams only showing hit explosions on one target being hit instead of
     all
   * Consider beam width when computing collisions
   * Made beam effects a bit thinner
   * Point defence weapons should track fighters much better now
   * Fixed point defence weapons not firing properly
   * Approach no longer instantly starts autonav unless a space object or
     derelict is already targeted
   * Tweaked the approach logic to prefer planets over pilots when only planet
     is selected
   * Approach should no longer play extraneous target sounds
   * Stores now show amount for unique outfits, while equipment windows shall
     not
   * Fixed POI missions having markers say 'Point of Interest' instead of
     'Sensor Anomaly'
   * Most consistent texture interpolation when using mipmaps
   * Pilots will do their first distress somewhat sooner
   * Can only start to afterburn with enough energy for 0.5 seconds of
     afterburning
   * Updated meson.build to require SDL 2.0.26 which seems to be minimum
     supported version now
   * Fixed a certain faction being enemies with wild ones when they shouldn't
     necessarily be
   * Soromid Arx now has one non-exclusive heavy non-bio slot
   * Buffed Scanning Combat AI to have an additional +15% tracking
   * Pirates should no longer have presence in Sol under certain conditions
   * Buffed weapon ionizer to only -50% damage from -70% damage
   * Made weapon sets more robust to changes
   * Fixed some pirate checks in dominated systems
   * Clear weapon sets when doing active cooldown
   * Run ship / outfit code Lua code when disabled or cooling down
   * Increased maximum standing cap with pirates
   * Allow marauders to become friendly
   * Fixed gamma correction / colourblind shaders not being run on top of
     everything
   * Fixed damage sometimes causing pilots to instantly become undisabled
   * Fixed Sirius ships acquired before 0.11.0 not being able to use flow
   * Fixed Cleansing Flames shader
   * Gave some flow abilities custom sound effects
   * `srs_ferry`: fixed marker not updating for alternative delivery locations
   * `nelly01`: fixed giving the player twice as much money as needed for an
     ion cannon
   * `nelly03`: guard against the player changing systems in the middle of
     mining
   * `zbh06`: made mission easier for the player
   * `seek_n_destroy`: fixed mission being failable after the player takes out
     the target
   * `preach`: don't try to claim the system twice
   * Fixed many typos
   * Translation updates


## v0.11.0-beta.3

   * Differentiated more significantly the energy / kinetic / plasma weapon
     types
   * Fixed hard crash when loading when approaching certain NPCs
   * Fixed crash when change tab triggers a takeoff
   * Fixed Naev not starting on Mac OS
   * Fixed beam collisions (again)
   * Fixed rare hard crash when beams are being fired
   * 'in range' option for weapon sets now takes into account weapon arcs
   * Buffed Targeting Conduit
   * Renamed 'Point of Interest' to 'Sensor Anomaly'
   * Double-tap activating outfits breaks stealth
   * Nerfed Sirius Fidelity so it can no longer get ludicrous levels of action
     speed
   * Map's discovery mode shows system features
   * Removed enemies from a certain hidden faction so the player won't have
     standing issues with them
   * Non-weapon outfits no longer show switch groups they are in as hot keys
   * Turn off weapon sets when changing type
   * Fixed toggle weapon sets not triggering outfits over and over as expected
   * Turn off all weapon sets when entering stealth
   * Fixed resizing not working on the background and toolkit in some cases
   * Added pilot.weapsetAddType and pilot.weapsetSetActive
   * Gave unicorp storm launchers a rarity of 2 and made it more available
   * Have ships be a little less spammy distressing
   * Centred tracking icon in slim GUI
   * Show tracking icons for non-turret bolt weapons too
   * More short names for weapon outfits
   * Fixed pilot.setSpeedLimit not working
   * Added tutorial message when player acquires first point defence weapon
   * `test_of_renewal`: fixed weapon set defaults being incorrect and increased
     enemy damage
   * `seek_n_destroy`: missions should work properly when boarding the target
   * `flf_diversion`, `flf_rogue`: Missions should no longer be able to have
     ridiculously low credit rewards
   * `ec00`: changed it so you can't hail the collective drone
   * `escort`: fixed pilots not flying in formation
   * Fixed many typos
   * Translation updates


## v0.11.0-beta.2

   * Slim GUI now shows activated outfits and all weapons all the time
   * Collision system reworked (again) to take into account fast moving
     particles
   * Fixed collision polygons not properly being used
   * Added short names to some outfits such that they are easier to distinguish
     in the GUI
   * Allied factions won't help out the player against neutral targets
   * Added missing graphics for meditation chambers
   * Don't allow giving the player names that can't be saved
   * Updated love.filesystem to 0.11 spec renaming mkdir to createDirectory,
     enumerate to getDirectoryItems, and adding remove
   * Fixed toggle weapon sets not turning off with only bolt weapons
   * Hardened physics engine a bit to overflow that happens in 49 days of
     straight game time
   * Fixed trivial memory leak in vpool
   * Allow buying local maps where they are not sold
   * Buffed Hunting Combat AI to 15% bonus
   * Made Weakness Harmonizer AI not appear as an active outfit
   * Outfit Lua function onshoot has been renamed onshootany
   * Can toggle point defence weapons on and off
   * AI will turn off weapons ionizer when going for a kill
   * Player's new ships should start will all the default outfits, which fixes
     the some Sirius psychic tests
   * pilot.weapsetAdd follows the same logic as the normal equipping functions
   * slim GUI uses primary/secondary colours like the info menu
   * AI should be less prone to jump before their leader
   * Fixed cargo being lost when swapping ships in missions and events
   * `chapter1`: event claims all the systems just in case
   * `poi`: renamed 'Pristine Derelict' to 'Unusual Derelict'
   * `poi_intro`: fixed typo
   * `achack03`: fixed mission not being acceptable and harja spawning forever
   * `achack04`: fixed missing formatting string
   * `dv_bikers`: made missiles significantly more dodgeable and changed
     location
   * Translation updates


## v0.11.0 (beta)

 ### Gameplay Changes

   * Universe significantly overworked to be more consistent with lore
       - More landable uninhabited spobs, unique locations, and things to
         discover
       - Reviewed and corrected many descriptions and placement of spobs and
         systems
       - More in-depth and fleshed out tag system for locations
   * Ship slots and mass limits reworked such that smaller ships get more
     utility/structural slots to work with
   * Point defence systems that can shoot down missiles and torpedoes
   * Space object (planets, stations, etc.) properties affect quantity of
     missions available
   * Moved many missions and events to the vn system
   * Can sometimes find POI events with a pulse scanner equipped when entering
     systems
   * Changed the visuals for some of the nebulas (PSO, Mizar)
   * Pirate bribes cost more depending on your fleet and are based on points
     not mass
   * Missions are introduced less all at once to the player
   * Blink drives are more flexible but use energy and generate heat
   * Razor class weapons have been completely reworked
   * Can steal more than one outfit from a ship with high boarding bonus
   * diy-nerds: improved reward

 ### Quality of Life

   * Significantly improved autonav
       - Configurable and can use lanes
       - More efficient at reaching target locations
       - New option like follow pilots through jumps or brake when going to
         positions
   * Make it explicit when all the escorts have jumped or landed
   * Escorts will keep their same loadout until the game restarts
   * Player ship is no longer translucent when in stealth as it is redundant
     with the stealth icon
   * Show enemy/ally factions in the faction standing info window
   * Space dust is properly anti-aliased
   * Minor speed ups to patrol lane computations
   * Try to enforce minimum number of articles in the news
   * Independent patrol and bounty missions can be completed on more planets
     and stations
   * Can hide or prioritize missions from the info menu
   * Manual aiming model aims at the mouse location when the mouse is visible
   * Travelling merchant tells you when new wares are available and should be
     easier to find
   * Lua Love API should be better at handling input and not apply keys held
     before started
   * Increase time compression when disabled
   * Inverted how hide, evasion, and stealth value percent bonuses work. Now
     lower is better
   * Hide locked slots without outfits as the player can't do anything with
     them
   * Added volley mode to weapon sets that makes weapons fire as fast as
     possible, instead of staggered
   * Autonav options are now player-specific and accessible via the info menu
     settings button
   * Travelling merchant gives full details of the intrinsic outfits they
     provide
   * Selected slots in the equipment window will only show outfits that fit
   * Autonav routes consider distance travelled in-system
   * Made stress more visible in the slim GUI
   * Reworked how stats are displayed to be more visible and intuitive
   * Can show all known outfits or ships in with the map find functionality
   * Weapon sets much more flexible, verbose, and easy to use
   * Weapon sets remember slots, not outfits
   * Route is visible on all map modes now
   * Blink and flicker drives can use double tap arrow keys to move around
   * Toolkit is cached in a framebuffer for much faster rendering
   * Intrinsic outfit details now visible from the equipment menu
   * Visually indicate which pilots are scanning the player on the overlay and
     radars
   * Can sell all outfits on any spob with an outfitter
   * Enemies in patrol missions should not run away
   * Changed the faction standing caps to allow the player to get all ships
     when maxed out. Will be decreased in the future as missions are added
   * Slot icons to make it more clear what special slots a ship has
   * System markers and autonav TARGET marker will try to not overlap with
     jumps and spob names

 ### New Content

   * New mechanic for House Sirius called flow to unlock psychic powers
       - Gives passive bonuses to Sirius ships
       - Outfits allow use on non-Sirius ships
   * 8 new missions
       - Finish the Minerva campaign
       - Nebula refugees
   * Many new events
       - Abandoned stations with secrets
       - Greedy pirates looking for domination
       - Challenges of the mind
       - Mysterious signals
       - More points of interest
   * Many, many new systems and space objects
       - 67 new star systems with 123 new space objects
       - New graphics for space objects
   * Tons of new outfits
       - Sirius flow outfits
       - Completely reworked Sirius weapons too
       - Point defence systems
       - New accessories
       - Intrinsic outfits
       - and more!
   * Many new outfit graphics
   * New NPC graphics
   * More NPC and news messages
   * Added the Space Trader Society faction
   * Custom death animations for many ships
   * More ways to increase fleet capacity
   * The pirate clans are now more differentiated in terms of AI behaviour and
     taunts
   * More factional landing messages
   * Rehabilitation missions have been made more factional and a new
     rehabilitation mission for the FLF is now available

 ### Engine

   * Map system viewer is more compact
   * Added `hook.hail_spob`
   * Events support tags
   * Editor supports tags
   * Library to handle conditionals for mission computer missions
   * Added support for disabling specific patrol lanes from being generated
   * Support for Lua scripting for ships
   * Changed api of evt.claim and misn.claim
   * Missions/events load Lua as chunks instead of compiling each time
   * Significant speed-ups in collision detection with quadtrees
   * Hooks "`outfit_buy`", "`outfit_sell`", "`ship_sell`", and "`ship_swap`"
     pass Lua objects instead of strings
   * Ships can have extra descriptions that show up on mouse over
   * More Lua API added such as pilot.armour, pilot.shield, or naev.missionList
   * Soromid NPCs can have custom descriptions based on genetics
   * Improved VN API with vn.move, vn.musicVolume, etc.
   * Improved VN handling of non-ascii fonts
   * Support for generating munitions from outfits
   * Improved derelict script to handle custom derelicts better
   * Removed some custom environment and string handling functions for standard
     SDL ones (requires 2.0.18 now)
   * Better handling of user locales
   * Weaker effects shouldn't overwrite stronger ones anymore
   * Spobs can use communication graphics
   * Require OpenGL 3.2 for geometry shaders now
   * Support for advanced collisions such as weapon on weapon, allowing for
     point defence weapons
   * Renamed thrust to accel for more consistency and simplifications
   * Support for buying intrinsic outfits
   * Ship distress moved to the message framework
   * Outfits have support for double tapping accel/left/right triggers
   * Removed toolkit fading effects
   * Support for rendering images as SDFs
   * Significant loading time speed-up with multithreading

 ### Fixes

   * Main menu more responsive when changing windows
   * Typo and wording fixes
   * Fixed many corner case crashes in the editor
   * Fixed cargo missions not being generated in some parts of the universe
   * Game no longer crashes when loading save with persisted Lua pointing to
     nonexistent systems/spobs
   * Minor improvements to many existing missions
   * Fixed crash when events trigger other events on creation
   * Fixed autonav sometimes having trouble landing with reverse thrusters
   * Qex races should be much less laggy now
   * Fixed some outfits using the wrong store images
   * Fixed system viewer not being consistent with map
   * Player's escort damage is counted towards players damage
   * Avoid having missions duplicates for cases where they can significantly
     stack such as patrol missions
   * Fire rate and action speed should affect damage and disable of beam
     weapons
   * Fixed some outfits not having "Activated Outfit" in their description
   * Fixed ships offering 100 fuel refuels twice
   * Fixed some ships having trouble equipping because of stacking engine
     reroutes and such
   * Improved AI's scanning behaviour to be more robust to stealth pulsing
   * Fixed POI generating in extremely volatile systems
   * Fixed tutorial running during cinematics
   * Fixed active outfits not showing "activated outfit" in their summary
     sometimes
   * FLF no longer become true allies of the Dreamer Clan to not limit the
     players actions
   * Made audio system more robust to running out of source errors


## v0.10.6

 ### Fixed potential segfault with invalid semver strings

   * Fixed sign error when buying artefacts in the Baron Prince mission (sorry)
   * Fixed behaviour of naev.trigger with parameters
   * Fixed Lua spfx volume changing with game speed
   * Fixed memory leak in luaspfx trails
   * Fixed missions doing things in systems they should not
   * Fixed Adrenal Gland III's time speed up effect
   * Fixed Misi giving upgrades for free
   * Fixed minor planet check in frontier war missions
   * Fixed silent installs on windows
   * Fixed typos


## v0.10.5

   * Start counting effect stacks from 1 not 2
   * Fixed launcher weapons using outfit mass instead of ammo mass
   * taiomi: fixed claim check for last mission
   * Fixed some typos
   * Fixed equipment of Lancelot in "Sharkman Is Back" mission
   * Fixed clicking on jump points also selecting planets in some cases
   * nelly02: Nelly now stops recommending stuff that only does a little
     disable
   * shadowvigil: Fixed mission not spawning escorts
   * `flf_patrol`: Missions should no longer be able to have ridiculously low
     credit rewards
   * Fixed some events not claiming systems that could interfere with other
     missions
   * `hypergate_construction`: should actually claim the system
   * Fixed some formatting in the alt text when hovering over outfits in the
     equipment window
   * ec06: refuel tanker should provide as much fuel as possible
   * taiomi09: fixed smugglers becoming hostile in some cases
   * Changed music.stop() API to stop music from continuing by default
   * Fixed potential memory issues on some platforms
   * Fixed crash when changing to Japanese language on Windows using Japanese
     locale


## v0.10.4

   * Fixed crashes related to multiple effects being active at once
   * Fixed multiple `mission_done` hooks not passing parameter correctly
   * Fixed plugin strings not being initialized with mismatched saves
   * ec06: made the final battle work much better


## v0.10.3

   * Fixed crash when using fits currently selected ship outfit filter
   * Fixed escorts always being set to aggressive when loading a save
   * Fixed Dvaered standing cap increase being lost after loading game
   * Made space dust a bit less bright when it starts turning into lines
   * `derelict_rescue`: play money sound instead of victory sound on completion
   * rehab: fixed crash when aborting rehabilitation missions
   * foundation station, efferey: fixed not using pirate landing script


## v0.10.2

   * Fixed escorts sometimes not following their leader and landing
   * Fixed autonav always wanting to go to the edge of jump points
   * Fixed crash when causing multiple dialogues to run in the background
   * Fixed outfit lua being called before initialization
   * Fixed not giving the AI a name when updating a save breaking the updater
     script
   * Fixed deleting last snapshot of a save switching to another pilot's saves
   * Fixed saves and snapshots not displaying correct name with version
     mismatch
   * Fixed crash when deleting Lua-side fonts, should fix crash with POI
   * Fixed swapping ships with mission cargo sharing name with other cargo can
     lead to wrong cargo getting duplicated
   * Fixed original music at Research Post Sigma-13
   * Fixed music stopping after playing once in new games
   * Change music API to make it explicit you can temporarily disable the music
     engine
   * Set windows compatibility mode to Windows 7 when cross-compiling
   * legacy gui: fixed line artefacts near fuel / energy bars
   * `pulse_scanner`: fix potential error on init
   * patrol: don't have an invisible time limit to reach the system anymore
   * taiomi: fixed some claims
   * zbh03: landing when hostiles spawned will fail the mission
   * bounties: mention there is a time limit to reach the system, not made
     explicit though
   * zpp01, zbh01: bumped chance to 30%
   * `poi_intro`: can't board nelly again


## v0.10.1

   * Fixed many stations not marked as stations
   * FLF combatants only appear on FLF spobs
   * Fixed cases where the player could be forced to take off when not
     spaceworthy
   * Show engine volume option same as other volume options
   * Use nearest neighbour interpolation for small resolution vn images
   * Fix engine sound being played at high time compression values
   * Try to fix issue where music stops playing
   * Statically link libenet on steam versions
   * diy-nerds: fixed reward and description not matching
   * deliverlove: fixed credit exploit
   * reynir: don't add 0 tonnes of hotdogs


## v0.10.0

   * Made slim the default GUI instead of brushed
   * Contraband missions use vntk instead of tk
   * Sightseeing missions mention explicitly how much you get paid when
     completed
   * Removed outfit name duplication in alt texts
   * Made outfit descriptions fit in the landing window for all outfits
   * Added sound effects to starting race
   * Fixed non-Lua active outfits (jammers, etc.)
   * Sort ship stats in outfit/ship descriptions
   * Fixed jammers and jamming
   * Buffed jamers and scramblers
   * Buffed evasion bonus of Red Star hulls to compensate for detection malus
   * Fix "Dead or Alive" and "Alive" being swapped in bounty mission
     descriptions
   * Lowered error in physics approximation (shouldn't be noticeable though)
   * Added particle beam and particle lance to Za'lek outfitters
   * Fixed escort ai not being properly applied to newly spawned escorts
   * Improved rendering of the map system information window
   * Improved minor artefacts in slim and slimv2 GUIs with scaling enabled
   * Engine sounds smoothly transition on/off
   * Fixed other minor issues


## v0.10.0-beta.2

   * Pirates should avoid attacking near safeish areas
   * Fixed crash on load when player has more than one ship
   * Fixed player.setSpeed() not resetting speed as intended
   * Fixed pilot.comm not showing messages
   * Fixed typo/grammar in sightseeing and dvaered census introductory mission
   * Don't display health bars with no player alive
   * Autonav doesn't go only to the centre of spobs
   * Mention escort AI settings when buying a fighter bay tutorial plays


## v0.10.0 (beta)

 ### New Mechanics

   * Support for setting ships as escorts and thus player fleets
   * Hypergates that allow for long distance travel
   * Asteroid rework
       - Asteroids no longer randomly explode
       - Asteroid scanning is no longer binary, but distance-based
       - New mini-game based mining
       - More diversity in types with different rarity
   * Support for restrictions for outfits and ships, such as minimum faction
     standing
   * Significantly improved how faction reputation caps are handled
   * Pilots can have intrinsic outfits
   * Bioships go rawr (new skill system)
   * Weapons and outfits can cause effects on ships
   * More complex space objects (spob)
   * Support for different difficulty settings
   * New exploration mechanic with points of interest
   * Unique ships to be found throughout the universe (pers)
   * Manual aiming mode for weapon sets

 ### Gameplay Changes

   * Weapon types are more differentiated
   * Removed nearly redundant launchers
   * Nerfed beams
   * Factional ships are more widely sold
   * Schroedinger uses less fuel instead of getting a large bonus
   * Plasma has a burning effect
   * Changed spawning and behaviour of pirates to be less dangerous in
     populated systems
   * Fighters only attack enemies visible by their carrier
   * AI is better at choosing targets
   * More dump targets for waste dump mission and tweaked rewards
   * Removed escorts for hire in lieu of player fleets

 ### New Content

   * Added a gigantic black hole
   * Added new space anomalies such as plasma storms
   * Lots of new asteroid types and commodities
   * More interesting places to visit and explore
   * More engine sounds
   * 45 New missions
       - More terraforming
       - Continuation of the Za'lek story
       - Help the Dvaered do some tasks
       - Tutorial for new mechanics
       - Secret system!
   * 14 New ships
       - Certain secret faction completely revamped
   * New spob graphics
   * Lots of new outfits and reworked old outfits
       - Use energy to avoid death
       - Create scanning pulses
       - Blinking has animations
       - Advanced mining techniques
       - Space mines
   * News revamped to be more flexible and relate more with current events
   * NPCs revamped to be more flexible with many new messages
   * New commodities that are only available from mining
   * Fancy racing mini-game that replaces old race missions

 ### Quality of Life

   * Support for save snapshots for each pilot
   * Can ask pilots to refuel you more than 100 units at a time
   * Engine sound volume is configurable
   * Revamped the star map to be large and more useful
   * Can add notes to the star map
   * Autoscroll is now an option in the VN
   * Spob communication window has been redone
   * Limit sound output volume when lots of sounds are playing jointly
   * Redid the music engine to be less prone to play combat music
   * Hide radar when overlay is open (with option to revert to old behaviour)
   * Duplicate effects get collapsed into stacks in the GUI
   * Allowing exiting and reloading while love framework is open (VN, etc.)
   * Autonav is more flexible with positioning on jump points
   * Can customize jump flash brightness
   * Player will not be scanned immediately on jumping in or taking off
   * Show health bars near pilots in combat (can be disabled in options)
   * Escort AI is customizable
   * Ship AI reminds player about things when they haven't played in a while

 ### Engine changes

   * Work has begun on a development manual
   * Plugin support with explicit support for total conversions
   * All monolithic files have been split up
   * Simplified terminology with spob (space objects) replacing planet/asset
   * Support for tags in missions
   * Player ships can store their own variables now
   * Weapon outfits support some Lua scripting
   * Ammunition/fighters merged into launchers/fighter bays
   * Support for "shotgun"-type weapons
   * Backgrounds no longer use an orthographic projection
   * Minor transitions added to the toolkit
   * Asteroids redone to be more flexible and easy to add using groups
   * Asteroid field support in the editor
   * Allow for soft claims instead of only hard claims
   * Unified the event and mission headers
   * Implemented per-pilot variables
   * Lua scripting for spob
   * AI can use special outfits
   * Lots of engine rewriting and modernization that should bring some speed
     improvements and more flexibility when modding
   * Added lua-enet library to allow for networking in plugins (off by default,
     requires setting in configuration file)
   * Can animate loading screen

 ### Bug Fixes

   * Too many to list, but we'll try
   * Fixed pilots not getting equipped at all in some cases
   * Fixed looting cargo when boarding giving less than expected
   * Fixed all asteroid graphics being used as debris
   * Fixed some hooks not properly passing arguments
   * Block certain inputs during cinematics
   * Fixed disabling saving and forcing the pilot to take off not working as
     expected
   * Fixed sounds getting stopped in many cases due to garbage collection
   * Many typo fixes


## v0.9.4

   * Fix "No error." log spam with certain video card drivers
   * Fix Lua errors with tiny nebula such as Sarcophagus
   * Fix fake transponder cheesing rehabilitation missions
   * Fix errors in "Anxious Merchant", "Dead Or Alive Bounty", "Harja's
     Vengeance", and "The Lost Brother" missions
   * Fix the in-game screenshot feature, in case of odd window dimensions
   * Fix at least "Dvaered Diplomacy" glitching when the game is saved/reloaded
     (thanks to "Duke" on the Steam forums)
   * Update translations, including a new Spanish translation


## v0.9.3

   * Bug fix: if the German translation was active, casino minigames'
     explanation (Erklärung) didn't work
   * Fix errors/slowdown in Diversion from (...) missions
   * Fix bug in "Waste Collector" mission
   * Fixed a bug that allowed the player to get infinite escorts
   * Work around bugs in at least one OpenGL driver
   * Fix crash when unidiff changes assets that the player has targeted
   * Player actually has to pay for stealing outfits
   * Fixed game hanging when entering some volatile nebula systems


## v0.9.2

   * Fix reward messages in the Particle Physics campaign
   * Can no longer steal a certain Soromid ship
   * Enhanced the logic for deciding whether it's safe to save the game after
     landing
   * Fix mission bugs: "Assault on Unicorn", "Emergency of Immediate
     Inspiration", "The Search for Cynthia"
   * Fix zombie autonav toward deselected targets


## v0.9.1

   * Minor countermeasures for long player ship names
   * Fix mission breakage in "Minerva Pirates 4", "Runaway Search", "Particle
     Physics 3", "Shadow Vigil", "Baron Prince", and "Dvaered Ballet"
   * Fix exploit in "Travelling Merchant" event (mission prize for sale that
     shouldn't have been)
   * Fix many missions that explicitly attack the player overriding stealth and
     visibility mechanics
   * Fix some text labels that couldn't be translated from English
   * Fix equipment slot information displaying over filter widget
   * Fix phantom acceleration after an auto-board and undock sequence
   * Darkened nebulas and lowered default background darkness
   * Improved upstream metainfo for packagers
   * Can no longer steal a certain Za'lek ship
   * Fix crash under certain conditions when using the console
   * Masochists and LTS distro packagers may build with Meson 0.54 (no
     subproject fallbacks) or 0.53 (also no "meson compile", only "ninja")
   * Slightly reduced rendered nebula quality to stop breakage on some intel
     GPUs
   * VN music uses logarithmic scale like internal music
   * Fixed some offset issues with the slim GUI


## v0.9.0

   * Fixed glitchy appearance of the map's mode menu
   * Map mode is remembered throughout the gaming session
   * Music transitions better for impatient players
   * Tighten up alt-text
   * Don't show aiming helper in cinematic mode
   * A busy volunteer proofreader kept editing almost as quickly as we could
     add errores
   * Some more outfit graphics
   * Pilots should be a bit less trigger happy when jumping in
   * Fixed minor visual artefacts with pirate trails
   * Centred the bottom bar (Brushed GUI)
   * FPS and Time Compression factors are monospaced when displayed
   * Added option for disabling resizing of window
   * Stealthed pilots don't affect autonav
   * Meow meow


## v0.9.0-beta.3

   * Fixed warning about cargo rush deliveries when you don't know the best
     route
   * Fixed another crash related to pilot removal
   * Fixed wonky backgrounds during death cutscenes, for the sake of *other*
     players of course
   * Fixed crash when techs are first patched to planets through unidiff
   * Fixed potential spurious warnings about incomplete translations, even when
     running in English
   * Fixed failure to resolve regional translations (like `pt_BT` or `pt_PT`)
     from the locale
   * Fixed VN log text overlap issues
   * Fixed commodities not being added through unidiff
   * Fixed safe lane rendering alpha being wrong
   * Fixed misbehaviours with Maikki, Nelly 2, Shark 3, Shipwreck, Travelling
     Merchant, Warlords Battle, and Particle Physics 2
   * Fixed backgrounds accumulating when messing with options
   * Fixed issues with board scripts getting deferred with respect to boarding
     script
   * Fixed some instances of background text interfering with how foreground
     text was drawn
   * Fixed some missions causing trouble when saved/reloaded (due to dynamic
     factions)
   * Fixed minor Ship AI issues (rename at game start)
   * Fixed autonav via the map during a landing sequence
   * Fixed autonav giving away autofollowed pilots and unknown destination
     systems
   * Improved speed and accuracy of autonav stopping
   * Improved mission marker behaviour (show planets more, always clean up at
     end of mission)
   * Kicked Empire patrols out of the Arandon system
   * Gave pirate ships dodgier outfits
   * Proofread too many parts of the game to mention
   * AI should only try to jump to systems with their faction presence
   * Wrap OSD titles as necessary
   * Don't allow illegal characters in pilot name
   * Be kinder to old video drivers
   * More music
   * More meow


## v0.9.0-beta.2

   * Prevented Naev from losing the player's (pre-0.9.0-beta) licences on first
     load
   * Fixed missing credits and translation coverage data
   * Improved phrasing
   * Prevented players from getting stranded without access to fuel
   * Mission script fixes for "Helping Nelly" and "The one with the Visit"
   * Outfit script fix for "Weapons Ionizer"
   * Fixed issues impacting at least some Windows / Intel graphics combinations
   * Hulls are more widely available
   * Improved some of the map outfits
   * Do not render systems with unknown assets as restricted
   * Added gamma correction to Options
   * Fixed reproducible crash when boarded pilots get removed
   * Added counterfeit licences to pirate worlds
   * Remove minor energy malus from sensor array and jump detector
   * Electron burst cannon is no longer widely available


## v0.9.0 (beta)

 ### New mechanics

   * Added new utility outfits with complex effects
   * Changed ship classification, removing rare classes while adding
     Interceptor and Battleship classes
   * Illegal cargo and ship-to-ship detection
   * Pilots can now go into stealth mode
   * Systems have "safe lanes" patrolled by the governing faction
   * Electronic warfare parameters are simplified and visible
   * Added escorts for hire
   * Some simple minigames have been added
   * Scramblers and jammers have fixed chance to mess up missiles depending on
     their resistance
   * Restricted systems where dominant faction will attack on sight
   * Some bulk freighter-class ships added
   * Systems can have different effects on all ships in them
   * Fake transponder replaces fake id

 ### Visual improvements

   * New fancy system rendering effects
   * Ships and rockets now have engine trails
   * Beam visuals have been made more flexible and pretty
   * Jumping visuals improved
   * Redid the shake visuals and added a small damage visual
   * Most special effects implemented as shaders
   * Most small visuals redone to be more visible and clean
   * Similar presences are now merged in map
   * Overhauled all the backgrounds

 ### Gameplay changes

   * Pirates split into multiple clans and marauders
   * Added discovery messages as you explore the universe
   * Overhauled NPC AI
   * Overhaul and rebalance of most outfits
   * Wanted ships no longer aggro defence forces (bounties)
   * Bribed pilots don't become hostile again unless attacked
   * Stress now decreases based on ship mass
   * Merged the Independent and Civilian factions
   * Game now tracks meta-data like ships destroyed and time played
   * Trade lane routes made explicit
   * More common and useful derelict ships
   * Missiles have lock-on reduced and in-flight calibration added
   * Tutorial redone with Ship AI that is also accessible from the info menu
   * New ships including the Starbridge

 ### Quality of Life

   * Autonav supports landing and boarding
   * Comm window reworked and you can bribe multiple pilots at once
   * Possible to change or unequip ships with deployed fighters
   * More fine-grained autonav reset control by setting enemy distance
   * Added autoequip functionality
   * Able to filter equipable outfits
   * Minimal view mode for the map
   * More visible map markers
   * More in-game tutorial-ish explanations for new mechanics as you encounter
     them
   * You can now favourite your ships to help with sorting
   * Redid boarding window to be more intuitive and easier to loot what you
     want
   * Paste support for input stuff
   * Translation completion status is shown in the options

 ### New locations

   * Added gambling resort "Minerva Station"
   * Revamped and improved some existing locations
   * Several new planets and systems

 ### 1  New missions

   * Challenge adversaries in the Crimson Gauntlet
   * Follow happenings on "Minerva Station"
   * Invade the frontier with the Dvaered
   * Ship enthusiast quiz
   * Deliver fancy contraband all over the universe
   * Raid trader convoys
   * Rescue derelict crew
   * Small early game tutorial-ish campaign
   * Neutral campaign to transform the universe
   * Help the Za'lek do particle physics
   * Meow

 ### New translation(s) in progress:

   * Czech
   * French
   * Korean
   * Portuguese
   * Japanese

 ### Engine Changes

   * Added an optimizer to improve automatic outfitting choices
   * A ton of new ship stat attributes have been added
   * Support for Lua-based hooks in Outfits for complex behaviours
   * Support for post-processing shaders
   * Added rendering and update hooks in the Lua API
   * Added image format support beyond PNG (notably WebP)
   * Support for arbitrary ship display classes
   * Game data now handled by PhysicsFS, allowing for multiple sources and
     easier modding
   * Meson is now the only build system, and development builds can integrate
     all assets/translations without being installed
   * Fonts now use distance fields and much better in many cases
   * Improved how Lua was being loaded
   * Added library that supports lots of Love2D API in Naev
   * Added Visual Novel library
   * Added card games
   * Added dynamic factions
   * Added dynamic commodities
   * Lua support for advanced sound effects
   * Most markers and indicators use signed distance functions now
   * Internally using linear colourspace
   * Faction presence computed with base and bonus values
   * Virtual assets have been redone and are more flexible than before
   * Point value system for ships to help with presence and other things
   * Support for shipstats at a system level
   * Initial support for 3D models
   * Proper support for line breaks in most languages
   * Most objects (ships, planets, etc.) have tags that can be used from Lua
   * Lots of optimization


## v0.8.2

 ### Gameplay

   * Fixed duplicate rewards from pirate ship-stealing missions. (Sorry.)
   * Fixed the Advanced Nebula Research mission's failure condition in case you
     don't stick with the transport ship. (Sorry.)
   * Fixed the "The one with the Runaway" mission so the captured drone doesn't
     appear back in space

 ### Engine

   * Fixed a bug loading games with short (1-character) names
   * Tweaked chances of seeing Spaceport Bar missions
   * Updated German translation
   * Fixed "configure" script when the system has a "cxsparse" library and no
     "csparse"
   * Fixed source .tar.gz so ./configure is immediately usable again. (Note:
     0.9.x will use Meson for builds.)


## v0.8.1

 ### Gameplay

   * Lowered large ships' time constant (renamed from time dilation) by 50% of
     the deviation from 100%
   * Tweaked Za'lek ships' stats and outfit slot behaviour to match
     expectations

 ### Engine

   * Restored macOS support. (Catalina users will have to bypass Gatekeeper:
     See https://codeberg.org/naev/naev/wiki/FAQ for details.)
   * Fixed a crash-loop when the "saves" folder gets populated by Steam data
     (or other files) and no Naev save files
   * Fixed intermittent error messages about the "Lua Spawn script for faction
     'Trader'"
   * Fixed rare/potential bugs in font and save-file code
   * Fixed crash when navigating landing screens with the tab key
   * Updated German translation
   * Improved text in minor ways


## v0.8.0

 ### Gameplay

   * Overhaul of the interface to be more sleek and functional
       - Interface is much more slick
       - Dark theme to be more consistent with space
       - Font uses outlines to be more readable
   * New map overlay with adjustable opacity
   * Added rarity indicator to ships and outfits
   * Changed fonts
   * Indicate non-common NPC with exclamation marks
   * Added accessory slot and unique accessory outfits as mission rewards
   * Simple economy model implemented with map visualizations
   * Added travelling merchant who sells unique items
   * Made missiles and fighter bays reload while in space
   * Modified the balancing of missiles
   * Added asteroids and mining
   * Improved player GUI
   * Brushed GUI is now the default
   * Improved and fixed escort system
   * Made Pirates and FLF spawn in a fairer way
   * Made time pass at different rates for different ships ("Time Dilation")
   * Made piracy missions available from any Independent or black market planet
   * Substantially increased pay for unique missions (10x in most cases)
   * Made references to the player gender-neutral
   * Made combat music vary from faction to faction
   * Made it so AI ships spawn with cargo
   * Improved AI behaviours
   * Nerfed Quicksilver
   * Added the ability to buy "fake IDs" from pirate strongholds
   * Made jammers into activated outfits that increase cloaking
   * Added Soromid organic ships that level up organs
   * Improved and expanded NPC portraits
   * Commodities can be sold/bought everywhere
   * Added a "slow mode", which runs the game at half speed (like an easy mode)
   * Added a ship log which records events
   * Added a "system map" which displays information about known remote planets
   * Added support for giving commands to individual escorts
   * New intro images replacing old placeholders
   * Increased pirate name variety for bounty missions
   * Ships now travel with you automatically for free, as with outfits
   * Added map decorators showing locations of factions and the Nebula
   * Added a dogfight aiming helper
   * More music
   * New and/or improved missions
       - New Za'lek mini-campaign
       - Completed the FLF campaign
       - Fixed up the Collective campaign
       - Improved the Shark (Nexus Shipyards) campaign
       - Improved the Dvaered anti-FLF campaign
       - Added and improved piracy missions
       - New minor Soromid campaign, "Coming Out"
       - New tutorial mission at the start of a new game
       - Various newly added and improved generic missions

 ### Engine

   * Support for compilation with Meson
   * HiDPI-awareness
   * Support for translations
   * Added shaders to speed up and improve graphics
   * Added support for non-ascii direct character input
   * Added support for map decorators
   * Removed support for Lua 5.0
   * Removed support for SDL 1, only SDL 2 is supported
   * Added support for translating
   * Made the OSD compact itself to avoid showing redundant information
   * Made Autonav able to follow ships
   * Consolidated the effects of cloaking and jammers under cloaking
   * Added workaround for ALSOFT buggy version that crashes
   * Added a polygon-based collision algorithm
   * Added some symbols for partial colorblind accessibility
   * Support #include in shaders
   * Multiple font support
   * Many bugfixes<|MERGE_RESOLUTION|>--- conflicted
+++ resolved
@@ -1,4 +1,3 @@
-<<<<<<< HEAD
 ## v0.14.0 (unreleased)
 
  ### TODO
@@ -30,12 +29,12 @@
        - "onhit" reports disable damage too [breaking change!!]
        - "onanyimpact" reports armour, shield, and disable damage done
        - "onimpact" reports armour, shield, and disable damage done
-=======
+
+
 ## v0.13.2 (unreleased)
 
    * Fixed some NPCs spawning with missing core outfits
    * Fixed space mines bugging out if they have no velocity
->>>>>>> c10c77f1
 
 
 ## v0.13.1
@@ -47,11 +46,7 @@
    * Fixed black cat's gift
    * Fixed weapons not being scaled logarithmically on the radar
    * Point defence will no longer fire when stealthed
-<<<<<<< HEAD
    * Explicitly set `gl_PointSize` in the points shader
-=======
-   * Explicitly set gl_PointSize in the points shader
->>>>>>> c10c77f1
    * Spelling and grammar fixes
    * Translation updates
 
