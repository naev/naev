--- conflicted
+++ resolved
@@ -1,18 +1,12 @@
 ## 0.13.0-beta.3 (unreleased)
-<<<<<<< HEAD
- - Make sure reynir only appears when you have free cargo space (reynir.lua)
- - Fix loading fonts in the plugin manager on platforms like macOS
- - Fix handling the --pluginmanager flag on platforms like macOS
- - Replaced a bunch of placeholder outfit graphics
- - Uninstalling a plugin will reset its disabled state
- - Fixed some generic NPCs not talking
-=======
 
    * Make sure reynir only appears when you have free cargo space (reynir.lua)
    * Fix loading fonts in the plugin manager on platforms like macOS
    * Fix handling the --pluginmanager flag on platforms like macOS
-
->>>>>>> bcf23b07
+   * Replaced a bunch of placeholder outfit graphics
+   * Uninstalling a plugin will reset its disabled state
+   * Fixed some generic NPCs not talking
+
 
 ## 0.13.0-beta.2
 
