<<<<<<< HEAD
## v0.14.0 (unreleased)

 ### TODO

   * Allow quick abort for special missions #3106
   * The +1 reputation from derelict and Dvaered dogfight contest causes
     reputation maluses with pirates #3110
   * Warnings for unreachable delivery times should take `follow lane` into
     account #2989
   * Update dat/rescue.lua for the multicore #2931
   * Fix Dvaered scenario `antiflf03` #2746

 ### Content

   * 2 new events
   * 3 new outfits
   * Made NGC-11718 a bit more interesting

 ### Quality of Life

   * Default to using lanes when traveling

 ### Engine

   * Added weapon and launcher damage as disable ship stats.
   * Rewrote the following in rust
       - Lua Transform/Texture/Data/File modules
   * Lua outfit scripting changes:
       - "onhit" reports disable damage too [breaking change!!]
       - "onanyimpact" reports armour, shield, and disable damage done
       - "onimpact" reports armour, shield, and disable damage done


## v0.13.1 (unreleased)
=======
## v0.13.1
>>>>>>> 68bcba37

   * Fixed audio volume being reset on load every time
   * Fixed player escorts trying to respond to distress signals against the
     player
   * Fixed several missions using inexistent audio.soundPlay function
   * Fixed black cat's gift
   * Fixed weapons not being scaled logarithmically on the radar
   * Point defence will no longer fire when stealthed
   * Explicitly set `gl_PointSize` in the points shader
   * Spelling and grammar fixes.
   * Translation updates.


## v0.13.0

   * Lots of fixes relating audio spatialization
   * Change and exposed intrinsic audio spatialization settings
   * Mass of batteries has been decreased
   * More guards against NULL dereferences
   * Adaptive camouflage plating got a bit of jamming
   * Fixed Lua SPFX erroring out when SFX are omitted
   * Fixed creating Audio objects when they should be AudioData in several
     places in the code
   * NPCs using "The Bite" will no longer turn off the player's afterburner
   * Allow passing Audio to LuaSpfx although warn
   * `02_sciwrong`: simplified logic a bit
   * Fixed Taiomi intro event
   * Fixed game freezing when finishing race with too many owned ships
   * taiomi10: fixed final cutscene
   * nelly01/02: minor fixes and streamlining


## v0.13.0-beta.5

   * Introduce start.toml to replace start.xml
   * Implemented Audio system in Rust
   * Restore music after a certain boss fight event ends
   * Systems with spobs will now have circles again in the editor
   * Plugin manager also sorts by compatibility
   * Fixed waste dumping in REDACTED
   * Added some new portraits
   * Fixed some Soromid portrait generation
   * New engine sound effects for different ship makers with more diversity
   * Hide faction hit message when capturing if nothing happens
   * Spellchecking and translation updates


## v0.13.0-beta.4

   * Fix Mac OS X not finding old saves
   * Don't reset escort AI when they are already landing or jumping at the
     right place


## v0.13.0-beta.3

   * Make sure Reynir only appears when you have free cargo space (reynir.lua)
   * Fix loading fonts in the plugin manager on platforms like macOS
   * Fix handling the --pluginmanager flag on platforms like macOS
   * Replaced a bunch of placeholder outfit graphics
   * Uninstalling a plugin will reset its disabled state
   * Move config file with rest of files and unified code handling local files
   * Added fallback server for plugin manager
   * Increased the distance threshold for escorts to automatically jump
   * Escorts spam less messages when trying to land or jump
   * NPCs should now use beam weapons properly instead of turning them off
     right away
   * Fixed mercenaries attacking the player when fighting pirates
   * Fixed bioship outfit graphics being broken
   * Fixed stations not having collision polygons
   * Fixed some generic NPCs not talking


## v0.13.0-beta.2

   * Fixed crash with appimage on certain systems
   * Fixed game not saving when exiting while landed via the small menu
   * Use lossy compression to significantly decrease the size of the game
   * Right-clicking on a spob or jump point will both select it and take you
     there
   * Fixed VN not looking up images with explicit file extensions
   * Properly define cargo dependency patches
   * Don't specify webp for PSO-2434
   * maikki1: fixed warning when player boards the ship fast
   * Fixed new svg-based portrait generator breaking with some API usage
   * Fixed some strings and updated translations


## v0.13.0-beta.1

 ### Gameplay

   * Removed heat mechanic (to be re-added as a new mechanic in the future)
   * Made pirates less dangerous to new players
       - Marauders are now intrinsically weaker than other pirates, especially
         with low pirate presence
       - Made pirates less aggressive
       - Change pirate spawning to be mainly marauders in low presence areas
   * Fuel from outfits has been tweaked a bit
   * NPCs now have skill levels that can affect their targeting and fighting
     ability
   * Bioships have had their skills and modifiers slightly reworked to be
     better balanced
   * Light, medium-heavy and ultra-heavy ship now have two core
     hull/systems/engine slots, one main and one secondary
       - Effects of heavier cores can be obtained by stacking smaller ones
   * Engines have been reworked to be more coherent and consistent
       - Tricon engines have much higher acceleration to max speed ratio
       - Melendez engines have higher speed, but low acceleration and turn
       - More consistency across lines
   * Gauntlet intrinsics are stronger and now mutually exclusive
   * Intrinsics from a certain trader are now stronger
   * Ships now disabled below a certain armour threshold regardless of stress
   * AI is less susceptible to stealth bomber cheese
   * Point defence now shoots at all ships prioritizing smaller ones after
     missiles
   * Cargo delivery missions have increased cargo amounts
   * Minimum stealth range also affects detection and signature
   * Ships can have a minimum cargo-less mass of 50% of the ship base mass
   * Damage over time effects now can cause faction loss and other effects
   * New harder difficulty
   * Gauntlet negative bonuses are now multiplicative
   * Stealthing will temporarily jam locked on munitions
   * Changed forward weapon aiming algorithm for the player so it is easier to
     shoot small ships with skill
   * Reflective shell now shoots thorns

 ### Quality of Life

   * Plugin manager built directly into Naev
       - Access to the online plugin repository
       - Can easily add or remove plugins from local or online sources
   * Autonav improvements
       - Can automatically land when following a ship
       - Improved autonav behaviour when losing a followed ship
       - Disables afterburner when getting ready to land or jump
       - Shooting *non-point defence* weapons resets autonav speed up
   * Combat and ambient music tries to play from where it was last stopped when
     applicable
   * Gave small untargetable time to player when using hypergates and wormholes
   * Ships that are scanning you use a different colour highlight
   * Landable but uninhabited space objects use a different icon
   * Deployed fighter equipment is no longer random
   * Added support for multiple automatic backups with 5 by default
   * Game will prompt if exiting the game when save data loss can occur
   * Escort mission revamp
       - Escorts now follow the player
       - Autonav will warn the player if jumping or landing will fail the
         mission
       - Autonav will wait for escorts when landing or taking off
   * Radar now has a linear area and a logarithmic area (outside the circle) to
     show more regional information
   * Support for automatically restarting Naev when changing options that
     require it
   * Systems with uninhabited but landable space objects will have smaller
     inner circles

 ### Contents

   * 28 new missions and events
       - Go treasure hunting
   * 27 new outfits and reworked cores
       - Outfit sets that gain bonuses as more elements of the set are equipped
   * 11 new ship variants
   * New sensor anomalies
   * Two new intertwined minor houses of the Empire with new systems and lore
   * More space objects with new things to explore
   * New portraits
   * Over 20 new songs
       - More variation in landing and situational music
   * Significant changes in jumps (hidden and otherwise)
   * Reworked the visuals for some weapons using shaders
   * Start to more strictly enforce Oxford spelling
   * Racing reward system reworked
   * Reworked escort missions so that escorts follow the player and improved
     how it interacts with autonav

 ### Engine

   * Began porting to Rust
   * Engine now uses SDL3 instead of SDL2
   * Camera is isometric-ish instead of using top-view game play (can be
     modified by plugins)
   * Engine supports modifying some important constants such as those related
     to the physics model for use in plugins
   * Use instancing instead of geometry shaders for space dust
   * Ship Lua scripting supports "onshootany" now
   * Support for `price_mod` on tech group commodities
   * Mission and Event NPC's priority default to the priority of the parent
   * Local maps can have a range parameter now
   * Intrinsic outfits for ships are defined in \<intrinsics\> instead of
     \<slots\> now
   * Systems can have waypoints that are accessible from missions
   * Fixed some flickering at the end of ship trails
   * Diff mode in the editor remembers filenames and diff names
   * Slots can have tags
   * Outfits can fit an additional slot property
   * Support for hiding dynamic ship stats from outfits in the equipment
     support
   * Outfits support inline Lua definitions
   * Can override long class names of spobs
   * Changed how ship statistics are computed: those from same source will be
     additive, while different sources will be multiplicative
   * New ship stats and changes
       - Weapon speed with variants for cannons and turrets
       - Minimum Stealth Range
       - Absolute Mass
       - Absolute CPU
       - Temporary Invincibility
       - Detection Range only affects 'Detected at:' range
       - Ship Visibility that affects detection, signature, and stealth ranges
   * Intro text is no longer hard-coded and is handled via Lua
   * SVG image support
   * WGSL shader support
   * trigger library to handle commonly mission code
   * Game will automatically try to detect extensions for image files

 ### Fixes

   * The Bite turns off afterburners
   * Hiding on screen display information for missions also hides system
     markers
   * Sensor anomalies now appear in the on-screen display
   * Fixed texture interpolation when alpha is 0 for pixels
   * Fixed adding commodities to space objects via tech groups
   * Engine glow decay is less ridiculous on ships with really weird
     acceleration / speed ratios
   * Only try to load missions and events with file names that end in .lua
   * Action speed can no longer be negative and disables space worthiness
   * Don't show OSD frame when not visible
   * Can't stack Sirius ferry pilgrim missions anymore
   * Add marker mission to help the player find wild space
   * Bioships will reset their locked slots when swapping ship and loading
   * `jump_delay` was being applied instead of `jump_warmup` to the engine warm
     up animation
   * Mass modifiers now affect outfit mass too
   * Ships will no longer appear tilted in the equipment view
   * `dv_antiflf02`: Make the vigilances less pathetic
   * Gauntlet properly resets outfit cooldowns
   * Saves try to save outfits by slot name to be more robust to changes in the
     future
   * Player can't stealth while disabled
   * Getting disabled turns off stealth
   * Carried fighters don't carry commodities
   * darkshadow: enemies shouldn't see through stealth
   * Cryogenic Nanobots no longer restore health to 100% on completing cooldown
     regardless of damage taken
   * Improved AI braking skills
   * Game will not save in certain cases like loading the game and immediately
     being forced to take off by a load hook
   * Improved handling of full screen toggling and resolution changes
   * Faction ships no longer show up as "Unknown" when you first discover a
     faction
   * Space mines in restricted systems have infinite duration
   * Made Love framework ignore events that were queued before opening
   * Lowered reputation gains from aiding hypergate construction sites
   * Use higher resolution icon
   * Lots of spelling and grammar fixes
   * Translation updates


## v0.12.6

   * Dvaered Negotiation 1: update the location of the target on the map
   * Dvaered Sabotage: no longer fail the mission if the target jumps out after
     boarding
   * Fixed point defence turning off all the time
   * Minor typo fixes and translation updates


## v0.12.5

   * Fixed bug causing lower diversity in ship spawning
   * Fixed autonav not respecting shield thresholds
   * Fixed AI spamming afterburners in an unhealthy way
   * Removed support for save game compression as libxml 2.14 disable
     compression by default
   * minerva/pirate3: fixed dialogue being weird if paying with tokens
   * Minor typo fixes and translation updates


## v0.12.4

   * More robust jump check to fix crash when creating new systems
   * Gave Pacifier +400 fuel bonus to match description
   * Made the baron comm event respect system claims
   * Shaky swan no longer gets killed by patrols
   * Fixed crash when shooting asteroids with explosive weapons
   * Disallow cooling down while jumping
   * Fixed crash with pilot.navJumpSet
   * Remove all pirate presence within 2 jumps of the starting system
   * Minor typo fixes and translation updates


## v0.12.3

   * Sirius preacher gives +4% shield regeneration, not +4 GW shield
     regeneration
   * Largus Gene Drive (Nyx) has a max speed of 175, not 275
   * Tweaked Melendez Mammoth XL and Eagle 6500 top speeds
   * Fixed not being able to stealth with active point defence
   * Fixed being able to complete the test of purification after failing
   * Fixed GUI getting weirdly offset in some cases
   * Cannibalize button doesn't overlap with capture anymore
   * Don't crash if loading a save where the player's current ship doesn't
     exist
   * Gauss has a reputation requirement
   * Derelicts are no longer space-worthy
   * Fixed Tartarus landing graphics
   * Fried now shows the stellar winds on the map
   * Reworked aggressivity on distress signals to be more consistent
   * Try to fix trails not appearing on variant ships
   * `dv_goddard`: The Siren of Halir no longer fails the mission after you get
     the commandos
   * `dv_shopping`: Fixed not giving the player the Fancy Key Chain
   * Misi will sell the Fancy Key Chain for those affected by the `dv_shopping`
     bug
   * oldwoman: The old woman complains again
   * shadowvigil: seiryuu doesn't disappear if you land
   * darkshadow: four wind fighters can hurt the player
   * kex3: made it completable by making it much easier to dodge and have a
     fairer fight
   * Fixed stealth circles not appearing on hostile pilots if their faction is
     friendly
   * Fixed some date-related mission information not being updated
   * Fixed landing music playing with VN music in some situations
   * Significantly buffed point defence damage
   * Story mode gives an additional -50% fuel usage modifier
   * Minor typo fixes and translation updates


## v0.12.2

   * Made plasma drill much easier to apply to asteroids
   * Don't reset cargo if not space worthy when reloading
   * Truly fix the negative mass exploit
   * Made miners less bad at mining, their only passion
   * Slim GUI set formation button is no longer clickable when invisible
   * Removed outdated tip from NPC messages
   * Round faction reputation at hypergates
   * Hypergates no longer spoil system names for you
   * Fixed description of the Squadron Synchronizer Module
   * Deployed fighters are always aggressive (for now)
   * Player can't make own escorts hostile with AoE weapons
   * Fuel usage is a negative is better stat
   * Added faction.areNeutral to get true neutral state of factions
   * Ammo can not become negative anymore
   * Made Za'lek drone weapons builtin
   * Be more restrictive on which factions give waste dump missions
   * Added the Admonisher ΩIIa for sale
   * Reputation can't go above +100 or below -100
   * Made ship buying reputation requirements more lax, using maximum of local
     and global reputation
   * Fix overlay map not updating after obtaining map while open
   * Stealth Discovered Speed should be Stealth Discovered Rate
   * Fixed mass being displayed twice for outfits
   * Don't have player.teleport break the game while the player is landing
   * Modified condition of many neutral missions so they don't appear in the
     wrong places
   * Dvaered ships are now also sold in more accessible locations
   * FLF should not cause reputation chains making other factions hostile
   * Fixed the `ship_buy` hook referring to the ship sold when trading ships
   * Fixed captured ships having inconsistent load outs and not spawning near
     the pilot
   * Fixed zebra losing cylinders when thrusting
   * Don't remove builtin weapons when spawning pilots naked
   * Fixed pilot.distress() not sending signals to spobs
   * lovebiz01: fixed condition allowing it to appear anywhere
   * `dv_goddard`: fixed spawning of Silent Death
   * `harjas_vengeance`: avoid certain system to make the mission easier to do
   * minerva missions: fixed a ship not spawning correctly
   * Large cargo hulls now match the cargo difference of the small and medium
     hulls
   * Minor typo fixes and translation updates


## v0.12.1

   * Fixed psychic orbs having trails
   * Crop selected spob name if it goes out of bounds in the GUI
   * Fix obelisk tests not setting properly the primary weapons of the player
   * Fleet members don't try to investigate, only leaders do
   * More lenient update checks when updating saves
   * Pilots should no longer see through stealth when attacked from stealth
   * Fixed sometimes full map being partially displayed
   * Don't show the "didn't play in a while" message every time a save is
     loaded
   * Difficulty modifiers extend to the player's escorts as well
   * Boarding bonus affects outfit / ship capture costs
   * Lowered the cost of capturing ships
   * Minor typo fixes and translation updates


## v0.12.0

   * Don't play wormhole sound on main menu
   * Don't allow the player to sell unique ships
   * Fixed corner cases where destroyed player ships would not properly be
     updated
   * Fixed Sirius Providence flow absorption bonus
   * Fixed positioning of a certain blockade
   * Fleshed out API for player.missions() to be as documentation indicates
   * Fixed some visual aberrations when forcing the player to land or jump
   * Prioritize pilots and other objects over uninhabited planets when clicking
   * Fixed bug in rehab missions causing them to get stuck
   * Trading in a ship triggers both `ship_sell` and `ship_buy` hooks
   * Disabled Nasin campaign and Defend the System missions
   * Fixed weird commodity global average values
   * Fixed how Lua environments were being stored and referenced
   * Can always bribe your way to pirate's clansworlds
   * Fixed weapon sets getting reset on game load
   * Don't remove hooks on failure, which should make rehab missions a tad more
     robust
   * Fixed exploit allowing the player to ignore cargo limits
   * Consistently colour the ShipAI messages in the tutorial
   * Made `max_fps` actually get respected
   * Fixed nebula trails on the Virtuosity
   * Bumped tracy wrap to 0.11.1
   * `fw03_sirius`: fixed Lua error
   * `fw05_triathlon`: fixed acquired information of ships the player can
     obtain
   * nelly02: don't have Nelly tell you about disable weapons after disabling
     her ship
   * Carried fighters don't investigate
   * Minor typo fixes and translation updates


## v0.12.0-beta.3

   * Fixed collisions for some ships at certain angles
   * Changed mouse click selection priority, it prefers spobs/jumps and will
     ignore clicks reselecting the same object
   * Fixed map decorators not shown in editor
   * Centred buttons at the top of the holo-archives
   * Show if a system has a bar in the map
   * Fixed `conf.mouse_doubleclick` not disabling when set to 0
   * Fixed crashes when a faction is assigned a non-existent colour
   * Update the overlay scaling given the player's position
   * Fixed population not being updated by universe diffs
   * Fixed date acquired being wrong on some platforms
   * Round reputation values when displaying standing text for consistency
   * Display local standing in the information window
   * Fixed certain combination of opening menus locking up
   * Fixed fmt.number displaying wrong values when negative
   * Fixed spoiling of system names on the map
   * Improved pilot facing corrections when jumping
   * Can no longer abort missions during landing animation
   * Fixed editor crash with empty descriptions
   * Fixed editor crash when making links to systems with no presence
   * Fixed rehabilitation missions
   * Fixed escorts not using special outfits and abilities
   * Fixed escort fighters existing after undeploying escort
   * Fixed Certitude trails
   * Pirate ambush derelict events break stealth
   * Mining mini-game result affects yield more
   * Absorption is no longer limited to the 0% to 100% range
   * `derelict_rescue`: only allow generic target space objects
   * onion04: don't fail if something happens to the Gawain after taking the
     cargo
   * `traffic_01`: don't use hard-coded systems
   * bounty: fixed error with deadlines in certain cases
   * neburesearch04: don't let the drones see through stealth and disable the
     player from relanding to skip stage
   * minerva/judugement: fixed error in VN flow
   * Minor typo fixes and translation updates
   * Increased maximum reputation for a certain hidden faction to 70
   * Restored portable installs with the Windows installer
   * Workaround MESA driver bug that causes dark or invisible ships on AMD
     hardware
   * Documentation fixes
   * Minor typo fixes and translation updates


## v0.12.0-beta.2

   * Fallback for missing holo-archives ship entries
   * Reset proteron reputation more aggressively
   * Fixed overlap in VN logs
   * Show intrinsic outfits in the "Other" tab
   * Shooting weapons no longer resets autonav speed up
   * Fixed plural form of 0 items in many cases
   * Made pilots in formation less prone to spinning
   * Ships significantly past the mass limit are no longer space worthy
   * Lowered the price of a certain map
   * Lowered presence of a certain faction
   * Prevent changing autonav target via Lua when jumping
   * Disable jettisoning cargo when landing
   * Removed overlap in the options menu
   * Don't allow ship shield/energy to go negative
   * Don't show stealth circles during cinematics
   * Jumping through a one-way normal / hidden jump reveals the hidden side
   * Escorts will try to respect player's autonav rules by default
   * Increased nebula visibility by 400 km
   * Fixed text overlap in the holo-archives for certain languages
   * Fixed reputation changes not working on dynamic factions
   * Fixed text overlap if ship name is too long
   * Fixed automatic weapon sets behaving oddly with multiple ships
   * Fixed rare crash when setting hook on non-existent pilot
   * Fixed map thresholds for interference
   * Fixed some reputation values not being correctly rounded
   * Fixed OSD not advancing in a certain mission
   * Fixed Sirius Divinity collisions
   * Fixed beam weapons in "in range" mode not respecting range bonus
   * Fixed hiding mission OSDs and changing priority being reset on take off or
     jump
   * Fixed asking your ship AI for advice
   * Fixed point defence requiring toggling thrice to turn off in some cases
   * sensor anomaly: Nelly will no longer appear in too dangerous or risky
     systems
   * mephisto type v: lowered heat generation
   * `seek_n_destroy`: fixed hints breaking in certain cases
   * `pir_hit_intro`: fixed OSD being displayed wrong
   * taiomi04: update OSD after boarding ship
   * bounty: fixed OSD getting reset after killing/capturing target
   * `ant_supplies`: fixed hostility after jumping into system again
   * Editor now shows dialogues on errors and allows user to choose directory
     to save data to
   * Minor typo fixes and translation updates


## v0.12.0-beta.1

 ### Gameplay

   * Ability to capture disabled ships
   * Faction reputation is no longer universal, but varies on systems
       - Direct faction hit changes are shown as messages
       - Your actions will more directly affect ships in the system
   * Significantly increase maximum potential fleet capacity
   * Excess energy to battery recharge efficiency is now a flat instead of
     varying based on charge level
   * Gave the Za'lek sting a slight detection buff
   * Can only have a single patrol mission active at a given time
   * Pirates are less numerous during Chapter 0
   * Dvaered Arsenal has no fighter bays and fewer slots
   * Lowered CPU cost of some fighter bays
   * Decreased CPU and energy provided by large core slots
   * Pillaging ships affects reputation
   * Significantly increased the amount of fuel provided by outfits
   * Camouflage burster gives a speed bonus while active and disables when out
     of stealth
   * Can scan ships with 'u' key
   * Gave the Quicksilver another medium structural slot
   * Beam weapons have minimum delays instead of minimum durations
   * Can stealth when missiles are locked on
   * Deployed fighters take stress and damage over time when their mother ship
     is destroyed
   * Electron Burst Cannons and Za'lek Heavy Drones have had their damage per
     second lowered
   * Improved point defence
       - Spittle Tubuloid Cluster is now a utility and does more damage
       - Guardian Interception System does double damage
       - Missiles explode when intercepted
   * Bounties have explicit time limits
   * Derelicts should appear in remote systems

 ### Quality of Life

   * Added colourblind correction mode
   * Exposed more colourblind options to the user
   * Can modify game speed directly instead of using a slow mode difficulty for
     accessibility
   * Messages get folded instead of repeating
   * Asteroids no longer fade out if close to or targeted by the player
   * Display fuel consumption for ships in the equipment overlay
   * Added option to match speed with the slowest ship in the fleet (on by
     default)
   * Made it so ships in the equipment screen do not change order based on
     value
   * Mark spaceport bar tab when there is an important NPC
   * Weapon set keybindings change window tabs
   * Use short outfit names when displaying groups of outfits
   * Shown more useful things you have when buying outfits with things other
     than credits
   * Can sort and filter the mission computer
   * Added small optional bounce to NPCs when they start talking
   * Inform the player when they don't meet mission requirements for some
     important missions
   * Can add new plugins directly from the options menu
   * Can toggle whether autonav stops when missile lock-ons are detected
   * Added colour coded factional backgrounds in the shipyard
   * Can rotate shipyard image for ships with 3D graphics
   * Prompt when deleting notes
   * Added accessibility option that allows skipping story minigames
   * Can view and change all your ships in the equipment tab when there is
     refuelling
   * Reduced space dust size by 50%

 ### Content

   * New in-game wiki with explanation on gameplay mechanics and lots of lore
   * 8 new missions
       - The Onions call
   * 4 new ships
   * 13 new ship variants
       - Give a new twist to existing ships
   * 6 new outfits
   * New area with unique challenges
   * New events
       - Get more Sirius abilities
       - Find the dark side of the Nebula
   * New NPC portraits
   * New generic NPC and News messages
   * Reworked trails to make ships feel more speedy

 ### Engine

   * Support for 3D models
       - Lighting is based on system stars
       - Fancy effects for special systems
       - Ships tilt slightly when rotating
       - Simple animations are supported and used when applicable
   * Support for an in-game wiki
       - Can process YAML, Lua, and markdown
       - Cross-link support
       - Support for custom widgets
   * Stats (except inverted stats) are now additive instead of multiplicative
   * Try to merge saves if multiple directories correspond to the same player
   * More robust weapon set support that can handle multiple overlapping weapon
     sets
   * Faster handling of asteroids with large exclusion areas
   * Added `fuel_usage_mod` ship stat
   * Fixed player losing navigation targets when unidiff is applied
   * Fixed ai.idir giving wrong answer by `M_PI_2` in some cases
   * Threaded more loading components
   * Lua require now caches chunks
   * Dropped `SDL_image` fallback
   * Use higher internal timer for all platforms
   * Support for Tracy
   * Spobs that are not landable yet generate presence will be shown on the map
   * Warn the player if they try to use a name with all space characters
   * Decoupled the collision system from the rendering system
   * Added a low memory mode to use fewer and smaller textures with 3D
   * Lazy load ship and outfit graphics to reduce memory usage and decrease
     load time
   * Use clang-format to format all the C code
   * Use enums internally to represent keybindings instead of strings
   * Always use replaygain information when available when loading vorbis files
   * Stop repeating the same warning after a fixed amount of times
   * Support for outfits that don't break stealth
   * Editor has partial support for universe diffs
   * Editor has separate configuration and file dialogues
   * New ship stats
       - Global weapon range, damage, fire-rate and energy usage
       - Range ship stat for all specific weapon types
       - Turn, speed, and accel for launchers
       - Shield downtime modifier
   * Deprecated old faction API in favour of the new one for local / global
     standings
   * Added support for temporarily overriding faction standings

 ### Fixes

   * PSO and Mizar nebulas have trails again
   * Removed fancy background mode
   * Can remove fighter bays with deployed fighters
   * Sol is less friendly
   * Fixed rare cases where fighters would not be able to dock
   * Fixed hypergate and wormhole effects getting stuck
   * Obelisks tell if you have completed them already
   * Fixed space dust disappearing with certain jump abilities
   * Boarded pilots become permanently disabled if they lose space-worthiness
   * Double tap will activate feather drive like blink engines
   * Fixed camouflage burster not activating stealth
   * Fixed bug where beams were counted as giving energy in the equipment
     optimizer
   * shadowvigil: claim entire route
   * `sh01_corvette`: should be completable on easy difficulties now
   * patrol: fixed escorts and fighters becoming hostile if hostile to the
     mission giving faction
   * Fixed debugging paranoid builds under Windows
   * Fixed autonav not respecting shield thresholds
   * zbh10: Godheart and friends get at most 1 fighter bay per ship now
   * Fixed ESS Trinity being bribeable
   * Cargo on fleets with be displayed to make room for mission cargo when
     necessary
   * Made it so Shadow Vigil doesn't try to go through Surano system for
     reasons
   * `blackhole/zbh09`: fixed softlock during a cutscene under certain
     conditions


## v0.11.5

   * Fixed FLF-Pirate map not providing jump information
   * Fixed the combat hologram projector making escorts hostile
   * Build system no longer libdl on platforms such as BSD


## v0.11.4

   * More guards against divides by zero in autonav
   * Fixed warnings on certain OpenGL drivers
   * Fixed toolkit not rerendering when right-clicking on tabbed windows
   * Fixed Marius enclave description
   * Tweaked Za'lek Diablo and Mephisto stats so that they are better suited to
     their respective roles
   * Updated flicker drive, blink drive, and hyperbolic blink engine
     descriptions to be more complete and correct
   * Initialize outfit Lua scripts when added in the equipment view so that
     flicker drive signature gets properly computed
   * Flicker drive no longer displays -10% signature range bonus twice when
     equipped
   * Fixed crash when selling deployed ship
   * Gave the Dvaered warlord event better criteria so they don't attack the
     hypergate
   * `shark/sh01_corvette`: have the pilot jump in from the same system as the
     player
   * `minerva/kex03`: have mission claim the crimson gauntlet to prevent
     unwanted spawns
   * `dvaered/gauntlet`: have mission claim the system if it can, but not fail
     if it can't
   * `trader/trader_escort`: player can only escort one group of traders at a
     time
   * `neburesearch/neburesearch_01`: use the correct faction when complaining
   * Fixed some typos and revised writing
   * Translation updates


## v0.11.3

   * Don't run discovery event when in cinematic mode
   * Do a better job of updating old save autonav settings
   * Added more checks so tutorial messages don't appear in claimed systems
   * Fixed blinking not breaking stealth
   * Fixed auto-hail message colouring
   * Only do updates with positive delta ticks
   * Fixed cargo disappearing when buying a ship when over the cargo limit
   * Don't let the player trade ships when they have mission cargo
   * Fixed not being able to turn off point defence weapons
   * Fixed Za'lek drone bay being cheaper than the mini-bay
   * Flicker drives can not be stacked and are mutually exclusive with other
     blink drives
   * Decreased Nexus Drill Lance mining malus from -80% to -15%
   * Increased all mining yields by roughly 5 times
   * `sciencegonewrong/02_sciwrong`: make the drones not hostile to other
     factions
   * `neutral/baron_comm`: fixed trivial warning when trying to clean up baron
     comm event
   * `neutral/wastedump`: fixed getting rid of cargo while landed
   * Translation updates


## v0.11.2

   * Stopped autonav from preventing wobble and overshooting by crashing the
     entire game


## v0.11.1

   * Give all ammo back to player after doing obelisk
   * Fixed player being invincible after completing an obelisk
   * Fixed a crash when loading games while a landing hook was running
   * Fixed race condition in threadpool
   * Fixed asteroids spawning in not proper shapes
   * Fixed autonav wobble and overshooting
   * Point defence won't shoot at disabled pilots anymore
   * Fixed battery descriptions
   * Discovering a hidden jump will make both directions known
   * Fixed AI trying to scan hostile targets they lost track of
   * Properly save and load `reward_value` to and from saves
   * Fixed events and missions being able to trigger in obelisk tests
   * Fixed beam weapons not hitting asteroids
   * Properly compute weapon range with `launch_range` modifiers
   * Fixed some range checks with inrange weapon sets
   * Fixed Empire Pacifier mass being too low
   * Fixed warning when looking at internal flow amplifier descriptions
   * Removed Soromid Ira turret and forward weapon stats
   * Fixed reality rip and avatar of sirichana abilities giving errors when the
     AI tries to use them
   * Fixed issue on some systems with indexed images
   * Fixed pirates and pilots that don't care being able to disable the fake
     transponder
   * Can now see and target allies that are stealthed
   * Pheromone emitter won't do anything in exclusively claimed systems
   * Fixed some weapons such as beams not hitting targets other than selected
     one
   * Fixed rendering order making it so most effects were below the player
   * Fixed fallback switch weapon sets not being found properly
   * Fixed bioship "Wanderer" perk giving absolute accel bonus instead of
     relative
   * Increased Neural Accelerator Interface energy regen malus to -100%
   * `zalek/blackhole/zbh09`: don't error out when a bioship ceases to exist
   * `kidnapped/traffic_00`: fixed formatting string telling the player what
     system to go to
   * `kidnapped/traffic_01`: ship should spawn if taking off in the same
     system, not just jumping in
   * `tutorial/nelly01`: fixed derelict message not appearing
   * `minerva/pirate4`: fixed save me spam only being print once
   * `neutral/seek_n_destroy`: fixed warnings when taking off in the same
     system
   * `sirius/achack/achack01`: fixed not being able to accept mission
   * `dvaered/dv_diversion`: fixed not being able to accept mission
   * `dvaered/dv_bikers`: don't allow the player to use escorts and properly
     update mission TODO
   * `sirius/achack03`: fixed not being able to complete the mission
   * `neutral/kidnapped`: fixed inconsistency in the name of the system to go
     to
   * `shadow/shadowrun`: fixed VN issues not allowing mission completion
   * `shadow/shadowrun`: changed locations to make it possible to do in the
     allotted time-frame
   * `shadow/shadowvigil`: fixed Seiryuu not appearing
   * `shiplover`: don't ask the player about ships they can't obtain
   * Fixed many typos
   * Translation updates


## v0.11.0

   * Fixed beams only showing hit explosions on one target being hit instead of
     all
   * Consider beam width when computing collisions
   * Made beam effects a bit thinner
   * Point defence weapons should track fighters much better now
   * Fixed point defence weapons not firing properly
   * Approach no longer instantly starts autonav unless a space object or
     derelict is already targeted
   * Tweaked the approach logic to prefer planets over pilots when only planet
     is selected
   * Approach should no longer play extraneous target sounds
   * Stores now show amount for unique outfits, while equipment windows shall
     not
   * Fixed POI missions having markers say 'Point of Interest' instead of
     'Sensor Anomaly'
   * Most consistent texture interpolation when using mipmaps
   * Pilots will do their first distress somewhat sooner
   * Can only start to afterburn with enough energy for 0.5 seconds of
     afterburning
   * Updated meson.build to require SDL 2.0.26 which seems to be minimum
     supported version now
   * Fixed a certain faction being enemies with wild ones when they shouldn't
     necessarily be
   * Soromid Arx now has one non-exclusive heavy non-bio slot
   * Buffed Scanning Combat AI to have an additional +15% tracking
   * Pirates should no longer have presence in Sol under certain conditions
   * Buffed weapon ionizer to only -50% damage from -70% damage
   * Made weapon sets more robust to changes
   * Fixed some pirate checks in dominated systems
   * Clear weapon sets when doing active cooldown
   * Run ship / outfit code Lua code when disabled or cooling down
   * Increased maximum standing cap with pirates
   * Allow marauders to become friendly
   * Fixed gamma correction / colourblind shaders not being run on top of
     everything
   * Fixed damage sometimes causing pilots to instantly become undisabled
   * Fixed Sirius ships acquired before 0.11.0 not being able to use flow
   * Fixed Cleansing Flames shader
   * Gave some flow abilities custom sound effects
   * `srs_ferry`: fixed marker not updating for alternative delivery locations
   * `nelly01`: fixed giving the player twice as much money as needed for an
     ion cannon
   * `nelly03`: guard against the player changing systems in the middle of
     mining
   * `zbh06`: made mission easier for the player
   * `seek_n_destroy`: fixed mission being failable after the player takes out
     the target
   * `preach`: don't try to claim the system twice
   * Fixed many typos
   * Translation updates


## v0.11.0-beta.3

   * Differentiated more significantly the energy / kinetic / plasma weapon
     types
   * Fixed hard crash when loading when approaching certain NPCs
   * Fixed crash when change tab triggers a takeoff
   * Fixed Naev not starting on Mac OS
   * Fixed beam collisions (again)
   * Fixed rare hard crash when beams are being fired
   * 'in range' option for weapon sets now takes into account weapon arcs
   * Buffed Targeting Conduit
   * Renamed 'Point of Interest' to 'Sensor Anomaly'
   * Double-tap activating outfits breaks stealth
   * Nerfed Sirius Fidelity so it can no longer get ludicrous levels of action
     speed
   * Map's discovery mode shows system features
   * Removed enemies from a certain hidden faction so the player won't have
     standing issues with them
   * Non-weapon outfits no longer show switch groups they are in as hot keys
   * Turn off weapon sets when changing type
   * Fixed toggle weapon sets not triggering outfits over and over as expected
   * Turn off all weapon sets when entering stealth
   * Fixed resizing not working on the background and toolkit in some cases
   * Added pilot.weapsetAddType and pilot.weapsetSetActive
   * Gave unicorp storm launchers a rarity of 2 and made it more available
   * Have ships be a little less spammy distressing
   * Centred tracking icon in slim GUI
   * Show tracking icons for non-turret bolt weapons too
   * More short names for weapon outfits
   * Fixed pilot.setSpeedLimit not working
   * Added tutorial message when player acquires first point defence weapon
   * `test_of_renewal`: fixed weapon set defaults being incorrect and increased
     enemy damage
   * `seek_n_destroy`: missions should work properly when boarding the target
   * `flf_diversion`, `flf_rogue`: Missions should no longer be able to have
     ridiculously low credit rewards
   * `ec00`: changed it so you can't hail the collective drone
   * `escort`: fixed pilots not flying in formation
   * Fixed many typos
   * Translation updates


## v0.11.0-beta.2

   * Slim GUI now shows activated outfits and all weapons all the time
   * Collision system reworked (again) to take into account fast moving
     particles
   * Fixed collision polygons not properly being used
   * Added short names to some outfits such that they are easier to distinguish
     in the GUI
   * Allied factions won't help out the player against neutral targets
   * Added missing graphics for meditation chambers
   * Don't allow giving the player names that can't be saved
   * Updated love.filesystem to 0.11 spec renaming mkdir to createDirectory,
     enumerate to getDirectoryItems, and adding remove
   * Fixed toggle weapon sets not turning off with only bolt weapons
   * Hardened physics engine a bit to overflow that happens in 49 days of
     straight game time
   * Fixed trivial memory leak in vpool
   * Allow buying local maps where they are not sold
   * Buffed Hunting Combat AI to 15% bonus
   * Made Weakness Harmonizer AI not appear as an active outfit
   * Outfit Lua function onshoot has been renamed onshootany
   * Can toggle point defence weapons on and off
   * AI will turn off weapons ionizer when going for a kill
   * Player's new ships should start will all the default outfits, which fixes
     the some Sirius psychic tests
   * pilot.weapsetAdd follows the same logic as the normal equipping functions
   * slim GUI uses primary/secondary colours like the info menu
   * AI should be less prone to jump before their leader
   * Fixed cargo being lost when swapping ships in missions and events
   * `chapter1`: event claims all the systems just in case
   * `poi`: renamed 'Pristine Derelict' to 'Unusual Derelict'
   * `poi_intro`: fixed typo
   * `achack03`: fixed mission not being acceptable and harja spawning forever
   * `achack04`: fixed missing formatting string
   * `dv_bikers`: made missiles significantly more dodgeable and changed
     location
   * Translation updates


## v0.11.0 (beta)

 ### Gameplay Changes

   * Universe significantly overworked to be more consistent with lore
       - More landable uninhabited spobs, unique locations, and things to
         discover
       - Reviewed and corrected many descriptions and placement of spobs and
         systems
       - More in-depth and fleshed out tag system for locations
   * Ship slots and mass limits reworked such that smaller ships get more
     utility/structural slots to work with
   * Point defence systems that can shoot down missiles and torpedoes
   * Space object (planets, stations, etc.) properties affect quantity of
     missions available
   * Moved many missions and events to the vn system
   * Can sometimes find POI events with a pulse scanner equipped when entering
     systems
   * Changed the visuals for some of the nebulas (PSO, Mizar)
   * Pirate bribes cost more depending on your fleet and are based on points
     not mass
   * Missions are introduced less all at once to the player
   * Blink drives are more flexible but use energy and generate heat
   * Razor class weapons have been completely reworked
   * Can steal more than one outfit from a ship with high boarding bonus
   * diy-nerds: improved reward

 ### Quality of Life

   * Significantly improved autonav
       - Configurable and can use lanes
       - More efficient at reaching target locations
       - New option like follow pilots through jumps or brake when going to
         positions
   * Make it explicit when all the escorts have jumped or landed
   * Escorts will keep their same loadout until the game restarts
   * Player ship is no longer translucent when in stealth as it is redundant
     with the stealth icon
   * Show enemy/ally factions in the faction standing info window
   * Space dust is properly anti-aliased
   * Minor speed ups to patrol lane computations
   * Try to enforce minimum number of articles in the news
   * Independent patrol and bounty missions can be completed on more planets
     and stations
   * Can hide or prioritize missions from the info menu
   * Manual aiming model aims at the mouse location when the mouse is visible
   * Travelling merchant tells you when new wares are available and should be
     easier to find
   * Lua Love API should be better at handling input and not apply keys held
     before started
   * Increase time compression when disabled
   * Inverted how hide, evasion, and stealth value percent bonuses work. Now
     lower is better
   * Hide locked slots without outfits as the player can't do anything with
     them
   * Added volley mode to weapon sets that makes weapons fire as fast as
     possible, instead of staggered
   * Autonav options are now player-specific and accessible via the info menu
     settings button
   * Travelling merchant gives full details of the intrinsic outfits they
     provide
   * Selected slots in the equipment window will only show outfits that fit
   * Autonav routes consider distance travelled in-system
   * Made stress more visible in the slim GUI
   * Reworked how stats are displayed to be more visible and intuitive
   * Can show all known outfits or ships in with the map find functionality
   * Weapon sets much more flexible, verbose, and easy to use
   * Weapon sets remember slots, not outfits
   * Route is visible on all map modes now
   * Blink and flicker drives can use double tap arrow keys to move around
   * Toolkit is cached in a framebuffer for much faster rendering
   * Intrinsic outfit details now visible from the equipment menu
   * Visually indicate which pilots are scanning the player on the overlay and
     radars
   * Can sell all outfits on any spob with an outfitter
   * Enemies in patrol missions should not run away
   * Changed the faction standing caps to allow the player to get all ships
     when maxed out. Will be decreased in the future as missions are added
   * Slot icons to make it more clear what special slots a ship has
   * System markers and autonav TARGET marker will try to not overlap with
     jumps and spob names

 ### New Content

   * New mechanic for House Sirius called flow to unlock psychic powers
       - Gives passive bonuses to Sirius ships
       - Outfits allow use on non-Sirius ships
   * 8 new missions
       - Finish the Minerva campaign
       - Nebula refugees
   * Many new events
       - Abandoned stations with secrets
       - Greedy pirates looking for domination
       - Challenges of the mind
       - Mysterious signals
       - More points of interest
   * Many, many new systems and space objects
       - 67 new star systems with 123 new space objects
       - New graphics for space objects
   * Tons of new outfits
       - Sirius flow outfits
       - Completely reworked Sirius weapons too
       - Point defence systems
       - New accessories
       - Intrinsic outfits
       - and more!
   * Many new outfit graphics
   * New NPC graphics
   * More NPC and news messages
   * Added the Space Trader Society faction
   * Custom death animations for many ships
   * More ways to increase fleet capacity
   * The pirate clans are now more differentiated in terms of AI behaviour and
     taunts
   * More factional landing messages
   * Rehabilitation missions have been made more factional and a new
     rehabilitation mission for the FLF is now available

 ### Engine

   * Map system viewer is more compact
   * Added `hook.hail_spob`
   * Events support tags
   * Editor supports tags
   * Library to handle conditionals for mission computer missions
   * Added support for disabling specific patrol lanes from being generated
   * Support for Lua scripting for ships
   * Changed api of evt.claim and misn.claim
   * Missions/events load Lua as chunks instead of compiling each time
   * Significant speed-ups in collision detection with quadtrees
   * Hooks "`outfit_buy`", "`outfit_sell`", "`ship_sell`", and "`ship_swap`"
     pass Lua objects instead of strings
   * Ships can have extra descriptions that show up on mouse over
   * More Lua API added such as pilot.armour, pilot.shield, or naev.missionList
   * Soromid NPCs can have custom descriptions based on genetics
   * Improved VN API with vn.move, vn.musicVolume, etc.
   * Improved VN handling of non-ascii fonts
   * Support for generating munitions from outfits
   * Improved derelict script to handle custom derelicts better
   * Removed some custom environment and string handling functions for standard
     SDL ones (requires 2.0.18 now)
   * Better handling of user locales
   * Weaker effects shouldn't overwrite stronger ones anymore
   * Spobs can use communication graphics
   * Require OpenGL 3.2 for geometry shaders now
   * Support for advanced collisions such as weapon on weapon, allowing for
     point defence weapons
   * Renamed thrust to accel for more consistency and simplifications
   * Support for buying intrinsic outfits
   * Ship distress moved to the message framework
   * Outfits have support for double tapping accel/left/right triggers
   * Removed toolkit fading effects
   * Support for rendering images as SDFs
   * Significant loading time speed-up with multithreading

 ### Fixes

   * Main menu more responsive when changing windows
   * Typo and wording fixes
   * Fixed many corner case crashes in the editor
   * Fixed cargo missions not being generated in some parts of the universe
   * Game no longer crashes when loading save with persisted Lua pointing to
     nonexistent systems/spobs
   * Minor improvements to many existing missions
   * Fixed crash when events trigger other events on creation
   * Fixed autonav sometimes having trouble landing with reverse thrusters
   * Qex races should be much less laggy now
   * Fixed some outfits using the wrong store images
   * Fixed system viewer not being consistent with map
   * Player's escort damage is counted towards players damage
   * Avoid having missions duplicates for cases where they can significantly
     stack such as patrol missions
   * Fire rate and action speed should affect damage and disable of beam
     weapons
   * Fixed some outfits not having "Activated Outfit" in their description
   * Fixed ships offering 100 fuel refuels twice
   * Fixed some ships having trouble equipping because of stacking engine
     reroutes and such
   * Improved AI's scanning behaviour to be more robust to stealth pulsing
   * Fixed POI generating in extremely volatile systems
   * Fixed tutorial running during cinematics
   * Fixed active outfits not showing "activated outfit" in their summary
     sometimes
   * FLF no longer become true allies of the Dreamer Clan to not limit the
     players actions
   * Made audio system more robust to running out of source errors


## v0.10.6

 ### Fixed potential segfault with invalid semver strings

   * Fixed sign error when buying artefacts in the Baron Prince mission (sorry)
   * Fixed behaviour of naev.trigger with parameters
   * Fixed Lua spfx volume changing with game speed
   * Fixed memory leak in luaspfx trails
   * Fixed missions doing things in systems they should not
   * Fixed Adrenal Gland III's time speed up effect
   * Fixed Misi giving upgrades for free
   * Fixed minor planet check in frontier war missions
   * Fixed silent installs on windows
   * Fixed typos


## v0.10.5

   * Start counting effect stacks from 1 not 2
   * Fixed launcher weapons using outfit mass instead of ammo mass
   * taiomi: fixed claim check for last mission
   * Fixed some typos
   * Fixed equipment of Lancelot in "Sharkman Is Back" mission
   * Fixed clicking on jump points also selecting planets in some cases
   * nelly02: Nelly now stops recommending stuff that only does a little
     disable
   * shadowvigil: Fixed mission not spawning escorts
   * `flf_patrol`: Missions should no longer be able to have ridiculously low
     credit rewards
   * Fixed some events not claiming systems that could interfere with other
     missions
   * `hypergate_construction`: should actually claim the system
   * Fixed some formatting in the alt text when hovering over outfits in the
     equipment window
   * ec06: refuel tanker should provide as much fuel as possible
   * taiomi09: fixed smugglers becoming hostile in some cases
   * Changed music.stop() API to stop music from continuing by default
   * Fixed potential memory issues on some platforms
   * Fixed crash when changing to Japanese language on Windows using Japanese
     locale


## v0.10.4

   * Fixed crashes related to multiple effects being active at once
   * Fixed multiple `mission_done` hooks not passing parameter correctly
   * Fixed plugin strings not being initialized with mismatched saves
   * ec06: made the final battle work much better


## v0.10.3

   * Fixed crash when using fits currently selected ship outfit filter
   * Fixed escorts always being set to aggressive when loading a save
   * Fixed Dvaered standing cap increase being lost after loading game
   * Made space dust a bit less bright when it starts turning into lines
   * `derelict_rescue`: play money sound instead of victory sound on completion
   * rehab: fixed crash when aborting rehabilitation missions
   * foundation station, efferey: fixed not using pirate landing script


## v0.10.2

   * Fixed escorts sometimes not following their leader and landing
   * Fixed autonav always wanting to go to the edge of jump points
   * Fixed crash when causing multiple dialogues to run in the background
   * Fixed outfit lua being called before initialization
   * Fixed not giving the AI a name when updating a save breaking the updater
     script
   * Fixed deleting last snapshot of a save switching to another pilot's saves
   * Fixed saves and snapshots not displaying correct name with version
     mismatch
   * Fixed crash when deleting Lua-side fonts, should fix crash with POI
   * Fixed swapping ships with mission cargo sharing name with other cargo can
     lead to wrong cargo getting duplicated
   * Fixed original music at Research Post Sigma-13
   * Fixed music stopping after playing once in new games
   * Change music API to make it explicit you can temporarily disable the music
     engine
   * Set windows compatibility mode to Windows 7 when cross-compiling
   * legacy gui: fixed line artefacts near fuel / energy bars
   * `pulse_scanner`: fix potential error on init
   * patrol: don't have an invisible time limit to reach the system anymore
   * taiomi: fixed some claims
   * zbh03: landing when hostiles spawned will fail the mission
   * bounties: mention there is a time limit to reach the system, not made
     explicit though
   * zpp01, zbh01: bumped chance to 30%
   * `poi_intro`: can't board nelly again


## v0.10.1

   * Fixed many stations not marked as stations
   * FLF combatants only appear on FLF spobs
   * Fixed cases where the player could be forced to take off when not
     spaceworthy
   * Show engine volume option same as other volume options
   * Use nearest neighbour interpolation for small resolution vn images
   * Fix engine sound being played at high time compression values
   * Try to fix issue where music stops playing
   * Statically link libenet on steam versions
   * diy-nerds: fixed reward and description not matching
   * deliverlove: fixed credit exploit
   * reynir: don't add 0 tonnes of hotdogs


## v0.10.0

   * Made slim the default GUI instead of brushed
   * Contraband missions use vntk instead of tk
   * Sightseeing missions mention explicitly how much you get paid when
     completed
   * Removed outfit name duplication in alt texts
   * Made outfit descriptions fit in the landing window for all outfits
   * Added sound effects to starting race
   * Fixed non-Lua active outfits (jammers, etc.)
   * Sort ship stats in outfit/ship descriptions
   * Fixed jammers and jamming
   * Buffed jamers and scramblers
   * Buffed evasion bonus of Red Star hulls to compensate for detection malus
   * Fix "Dead or Alive" and "Alive" being swapped in bounty mission
     descriptions
   * Lowered error in physics approximation (shouldn't be noticeable though)
   * Added particle beam and particle lance to Za'lek outfitters
   * Fixed escort ai not being properly applied to newly spawned escorts
   * Improved rendering of the map system information window
   * Improved minor artefacts in slim and slimv2 GUIs with scaling enabled
   * Engine sounds smoothly transition on/off
   * Fixed other minor issues


## v0.10.0-beta.2

   * Pirates should avoid attacking near safeish areas
   * Fixed crash on load when player has more than one ship
   * Fixed player.setSpeed() not resetting speed as intended
   * Fixed pilot.comm not showing messages
   * Fixed typo/grammar in sightseeing and dvaered census introductory mission
   * Don't display health bars with no player alive
   * Autonav doesn't go only to the centre of spobs
   * Mention escort AI settings when buying a fighter bay tutorial plays


## v0.10.0 (beta)

 ### New Mechanics

   * Support for setting ships as escorts and thus player fleets
   * Hypergates that allow for long distance travel
   * Asteroid rework
       - Asteroids no longer randomly explode
       - Asteroid scanning is no longer binary, but distance-based
       - New mini-game based mining
       - More diversity in types with different rarity
   * Support for restrictions for outfits and ships, such as minimum faction
     standing
   * Significantly improved how faction reputation caps are handled
   * Pilots can have intrinsic outfits
   * Bioships go rawr (new skill system)
   * Weapons and outfits can cause effects on ships
   * More complex space objects (spob)
   * Support for different difficulty settings
   * New exploration mechanic with points of interest
   * Unique ships to be found throughout the universe (pers)
   * Manual aiming mode for weapon sets

 ### Gameplay Changes

   * Weapon types are more differentiated
   * Removed nearly redundant launchers
   * Nerfed beams
   * Factional ships are more widely sold
   * Schroedinger uses less fuel instead of getting a large bonus
   * Plasma has a burning effect
   * Changed spawning and behaviour of pirates to be less dangerous in
     populated systems
   * Fighters only attack enemies visible by their carrier
   * AI is better at choosing targets
   * More dump targets for waste dump mission and tweaked rewards
   * Removed escorts for hire in lieu of player fleets

 ### New Content

   * Added a gigantic black hole
   * Added new space anomalies such as plasma storms
   * Lots of new asteroid types and commodities
   * More interesting places to visit and explore
   * More engine sounds
   * 45 New missions
       - More terraforming
       - Continuation of the Za'lek story
       - Help the Dvaered do some tasks
       - Tutorial for new mechanics
       - Secret system!
   * 14 New ships
       - Certain secret faction completely revamped
   * New spob graphics
   * Lots of new outfits and reworked old outfits
       - Use energy to avoid death
       - Create scanning pulses
       - Blinking has animations
       - Advanced mining techniques
       - Space mines
   * News revamped to be more flexible and relate more with current events
   * NPCs revamped to be more flexible with many new messages
   * New commodities that are only available from mining
   * Fancy racing mini-game that replaces old race missions

 ### Quality of Life

   * Support for save snapshots for each pilot
   * Can ask pilots to refuel you more than 100 units at a time
   * Engine sound volume is configurable
   * Revamped the star map to be large and more useful
   * Can add notes to the star map
   * Autoscroll is now an option in the VN
   * Spob communication window has been redone
   * Limit sound output volume when lots of sounds are playing jointly
   * Redid the music engine to be less prone to play combat music
   * Hide radar when overlay is open (with option to revert to old behaviour)
   * Duplicate effects get collapsed into stacks in the GUI
   * Allowing exiting and reloading while love framework is open (VN, etc.)
   * Autonav is more flexible with positioning on jump points
   * Can customize jump flash brightness
   * Player will not be scanned immediately on jumping in or taking off
   * Show health bars near pilots in combat (can be disabled in options)
   * Escort AI is customizable
   * Ship AI reminds player about things when they haven't played in a while

 ### Engine changes

   * Work has begun on a development manual
   * Plugin support with explicit support for total conversions
   * All monolithic files have been split up
   * Simplified terminology with spob (space objects) replacing planet/asset
   * Support for tags in missions
   * Player ships can store their own variables now
   * Weapon outfits support some Lua scripting
   * Ammunition/fighters merged into launchers/fighter bays
   * Support for "shotgun"-type weapons
   * Backgrounds no longer use an orthographic projection
   * Minor transitions added to the toolkit
   * Asteroids redone to be more flexible and easy to add using groups
   * Asteroid field support in the editor
   * Allow for soft claims instead of only hard claims
   * Unified the event and mission headers
   * Implemented per-pilot variables
   * Lua scripting for spob
   * AI can use special outfits
   * Lots of engine rewriting and modernization that should bring some speed
     improvements and more flexibility when modding
   * Added lua-enet library to allow for networking in plugins (off by default,
     requires setting in configuration file)
   * Can animate loading screen

 ### Bug Fixes

   * Too many to list, but we'll try
   * Fixed pilots not getting equipped at all in some cases
   * Fixed looting cargo when boarding giving less than expected
   * Fixed all asteroid graphics being used as debris
   * Fixed some hooks not properly passing arguments
   * Block certain inputs during cinematics
   * Fixed disabling saving and forcing the pilot to take off not working as
     expected
   * Fixed sounds getting stopped in many cases due to garbage collection
   * Many typo fixes


## v0.9.4

   * Fix "No error." log spam with certain video card drivers
   * Fix Lua errors with tiny nebula such as Sarcophagus
   * Fix fake transponder cheesing rehabilitation missions
   * Fix errors in "Anxious Merchant", "Dead Or Alive Bounty", "Harja's
     Vengeance", and "The Lost Brother" missions
   * Fix the in-game screenshot feature, in case of odd window dimensions
   * Fix at least "Dvaered Diplomacy" glitching when the game is saved/reloaded
     (thanks to "Duke" on the Steam forums)
   * Update translations, including a new Spanish translation


## v0.9.3

   * Bug fix: if the German translation was active, casino minigames'
     explanation (Erklärung) didn't work
   * Fix errors/slowdown in Diversion from (...) missions
   * Fix bug in "Waste Collector" mission
   * Fixed a bug that allowed the player to get infinite escorts
   * Work around bugs in at least one OpenGL driver
   * Fix crash when unidiff changes assets that the player has targeted
   * Player actually has to pay for stealing outfits
   * Fixed game hanging when entering some volatile nebula systems


## v0.9.2

   * Fix reward messages in the Particle Physics campaign
   * Can no longer steal a certain Soromid ship
   * Enhanced the logic for deciding whether it's safe to save the game after
     landing
   * Fix mission bugs: "Assault on Unicorn", "Emergency of Immediate
     Inspiration", "The Search for Cynthia"
   * Fix zombie autonav toward deselected targets


## v0.9.1

   * Minor countermeasures for long player ship names
   * Fix mission breakage in "Minerva Pirates 4", "Runaway Search", "Particle
     Physics 3", "Shadow Vigil", "Baron Prince", and "Dvaered Ballet"
   * Fix exploit in "Travelling Merchant" event (mission prize for sale that
     shouldn't have been)
   * Fix many missions that explicitly attack the player overriding stealth and
     visibility mechanics
   * Fix some text labels that couldn't be translated from English
   * Fix equipment slot information displaying over filter widget
   * Fix phantom acceleration after an auto-board and undock sequence
   * Darkened nebulas and lowered default background darkness
   * Improved upstream metainfo for packagers
   * Can no longer steal a certain Za'lek ship
   * Fix crash under certain conditions when using the console
   * Masochists and LTS distro packagers may build with Meson 0.54 (no
     subproject fallbacks) or 0.53 (also no "meson compile", only "ninja")
   * Slightly reduced rendered nebula quality to stop breakage on some intel
     GPUs
   * VN music uses logarithmic scale like internal music
   * Fixed some offset issues with the slim GUI


## v0.9.0

   * Fixed glitchy appearance of the map's mode menu
   * Map mode is remembered throughout the gaming session
   * Music transitions better for impatient players
   * Tighten up alt-text
   * Don't show aiming helper in cinematic mode
   * A busy volunteer proofreader kept editing almost as quickly as we could
     add errores
   * Some more outfit graphics
   * Pilots should be a bit less trigger happy when jumping in
   * Fixed minor visual artefacts with pirate trails
   * Centred the bottom bar (Brushed GUI)
   * FPS and Time Compression factors are monospaced when displayed
   * Added option for disabling resizing of window
   * Stealthed pilots don't affect autonav
   * Meow meow


## v0.9.0-beta.3

   * Fixed warning about cargo rush deliveries when you don't know the best
     route
   * Fixed another crash related to pilot removal
   * Fixed wonky backgrounds during death cutscenes, for the sake of *other*
     players of course
   * Fixed crash when techs are first patched to planets through unidiff
   * Fixed potential spurious warnings about incomplete translations, even when
     running in English
   * Fixed failure to resolve regional translations (like `pt_BT` or `pt_PT`)
     from the locale
   * Fixed VN log text overlap issues
   * Fixed commodities not being added through unidiff
   * Fixed safe lane rendering alpha being wrong
   * Fixed misbehaviours with Maikki, Nelly 2, Shark 3, Shipwreck, Travelling
     Merchant, Warlords Battle, and Particle Physics 2
   * Fixed backgrounds accumulating when messing with options
   * Fixed issues with board scripts getting deferred with respect to boarding
     script
   * Fixed some instances of background text interfering with how foreground
     text was drawn
   * Fixed some missions causing trouble when saved/reloaded (due to dynamic
     factions)
   * Fixed minor Ship AI issues (rename at game start)
   * Fixed autonav via the map during a landing sequence
   * Fixed autonav giving away autofollowed pilots and unknown destination
     systems
   * Improved speed and accuracy of autonav stopping
   * Improved mission marker behaviour (show planets more, always clean up at
     end of mission)
   * Kicked Empire patrols out of the Arandon system
   * Gave pirate ships dodgier outfits
   * Proofread too many parts of the game to mention
   * AI should only try to jump to systems with their faction presence
   * Wrap OSD titles as necessary
   * Don't allow illegal characters in pilot name
   * Be kinder to old video drivers
   * More music
   * More meow


## v0.9.0-beta.2

   * Prevented Naev from losing the player's (pre-0.9.0-beta) licences on first
     load
   * Fixed missing credits and translation coverage data
   * Improved phrasing
   * Prevented players from getting stranded without access to fuel
   * Mission script fixes for "Helping Nelly" and "The one with the Visit"
   * Outfit script fix for "Weapons Ionizer"
   * Fixed issues impacting at least some Windows / Intel graphics combinations
   * Hulls are more widely available
   * Improved some of the map outfits
   * Do not render systems with unknown assets as restricted
   * Added gamma correction to Options
   * Fixed reproducible crash when boarded pilots get removed
   * Added counterfeit licences to pirate worlds
   * Remove minor energy malus from sensor array and jump detector
   * Electron burst cannon is no longer widely available


## v0.9.0 (beta)

 ### New mechanics

   * Added new utility outfits with complex effects
   * Changed ship classification, removing rare classes while adding
     Interceptor and Battleship classes
   * Illegal cargo and ship-to-ship detection
   * Pilots can now go into stealth mode
   * Systems have "safe lanes" patrolled by the governing faction
   * Electronic warfare parameters are simplified and visible
   * Added escorts for hire
   * Some simple minigames have been added
   * Scramblers and jammers have fixed chance to mess up missiles depending on
     their resistance
   * Restricted systems where dominant faction will attack on sight
   * Some bulk freighter-class ships added
   * Systems can have different effects on all ships in them
   * Fake transponder replaces fake id

 ### Visual improvements

   * New fancy system rendering effects
   * Ships and rockets now have engine trails
   * Beam visuals have been made more flexible and pretty
   * Jumping visuals improved
   * Redid the shake visuals and added a small damage visual
   * Most special effects implemented as shaders
   * Most small visuals redone to be more visible and clean
   * Similar presences are now merged in map
   * Overhauled all the backgrounds

 ### Gameplay changes

   * Pirates split into multiple clans and marauders
   * Added discovery messages as you explore the universe
   * Overhauled NPC AI
   * Overhaul and rebalance of most outfits
   * Wanted ships no longer aggro defence forces (bounties)
   * Bribed pilots don't become hostile again unless attacked
   * Stress now decreases based on ship mass
   * Merged the Independent and Civilian factions
   * Game now tracks meta-data like ships destroyed and time played
   * Trade lane routes made explicit
   * More common and useful derelict ships
   * Missiles have lock-on reduced and in-flight calibration added
   * Tutorial redone with Ship AI that is also accessible from the info menu
   * New ships including the Starbridge

 ### Quality of Life

   * Autonav supports landing and boarding
   * Comm window reworked and you can bribe multiple pilots at once
   * Possible to change or unequip ships with deployed fighters
   * More fine-grained autonav reset control by setting enemy distance
   * Added autoequip functionality
   * Able to filter equipable outfits
   * Minimal view mode for the map
   * More visible map markers
   * More in-game tutorial-ish explanations for new mechanics as you encounter
     them
   * You can now favourite your ships to help with sorting
   * Redid boarding window to be more intuitive and easier to loot what you
     want
   * Paste support for input stuff
   * Translation completion status is shown in the options

 ### New locations

   * Added gambling resort "Minerva Station"
   * Revamped and improved some existing locations
   * Several new planets and systems

 ### 1  New missions

   * Challenge adversaries in the Crimson Gauntlet
   * Follow happenings on "Minerva Station"
   * Invade the frontier with the Dvaered
   * Ship enthusiast quiz
   * Deliver fancy contraband all over the universe
   * Raid trader convoys
   * Rescue derelict crew
   * Small early game tutorial-ish campaign
   * Neutral campaign to transform the universe
   * Help the Za'lek do particle physics
   * Meow

 ### New translation(s) in progress:

   * Czech
   * French
   * Korean
   * Portuguese
   * Japanese

 ### Engine Changes

   * Added an optimizer to improve automatic outfitting choices
   * A ton of new ship stat attributes have been added
   * Support for Lua-based hooks in Outfits for complex behaviours
   * Support for post-processing shaders
   * Added rendering and update hooks in the Lua API
   * Added image format support beyond PNG (notably WebP)
   * Support for arbitrary ship display classes
   * Game data now handled by PhysicsFS, allowing for multiple sources and
     easier modding
   * Meson is now the only build system, and development builds can integrate
     all assets/translations without being installed
   * Fonts now use distance fields and much better in many cases
   * Improved how Lua was being loaded
   * Added library that supports lots of Love2D API in Naev
   * Added Visual Novel library
   * Added card games
   * Added dynamic factions
   * Added dynamic commodities
   * Lua support for advanced sound effects
   * Most markers and indicators use signed distance functions now
   * Internally using linear colourspace
   * Faction presence computed with base and bonus values
   * Virtual assets have been redone and are more flexible than before
   * Point value system for ships to help with presence and other things
   * Support for shipstats at a system level
   * Initial support for 3D models
   * Proper support for line breaks in most languages
   * Most objects (ships, planets, etc.) have tags that can be used from Lua
   * Lots of optimization


## v0.8.2

 ### Gameplay

   * Fixed duplicate rewards from pirate ship-stealing missions. (Sorry.)
   * Fixed the Advanced Nebula Research mission's failure condition in case you
     don't stick with the transport ship. (Sorry.)
   * Fixed the "The one with the Runaway" mission so the captured drone doesn't
     appear back in space

 ### Engine

   * Fixed a bug loading games with short (1-character) names
   * Tweaked chances of seeing Spaceport Bar missions
   * Updated German translation
   * Fixed "configure" script when the system has a "cxsparse" library and no
     "csparse"
   * Fixed source .tar.gz so ./configure is immediately usable again. (Note:
     0.9.x will use Meson for builds.)


## v0.8.1

 ### Gameplay

   * Lowered large ships' time constant (renamed from time dilation) by 50% of
     the deviation from 100%
   * Tweaked Za'lek ships' stats and outfit slot behaviour to match
     expectations

 ### Engine

   * Restored macOS support. (Catalina users will have to bypass Gatekeeper:
     See https://codeberg.org/naev/naev/wiki/FAQ for details.)
   * Fixed a crash-loop when the "saves" folder gets populated by Steam data
     (or other files) and no Naev save files
   * Fixed intermittent error messages about the "Lua Spawn script for faction
     'Trader'"
   * Fixed rare/potential bugs in font and save-file code
   * Fixed crash when navigating landing screens with the tab key
   * Updated German translation
   * Improved text in minor ways


## v0.8.0

 ### Gameplay

   * Overhaul of the interface to be more sleek and functional
       - Interface is much more slick
       - Dark theme to be more consistent with space
       - Font uses outlines to be more readable
   * New map overlay with adjustable opacity
   * Added rarity indicator to ships and outfits
   * Changed fonts
   * Indicate non-common NPC with exclamation marks
   * Added accessory slot and unique accessory outfits as mission rewards
   * Simple economy model implemented with map visualizations
   * Added travelling merchant who sells unique items
   * Made missiles and fighter bays reload while in space
   * Modified the balancing of missiles
   * Added asteroids and mining
   * Improved player GUI
   * Brushed GUI is now the default
   * Improved and fixed escort system
   * Made Pirates and FLF spawn in a fairer way
   * Made time pass at different rates for different ships ("Time Dilation")
   * Made piracy missions available from any Independent or black market planet
   * Substantially increased pay for unique missions (10x in most cases)
   * Made references to the player gender-neutral
   * Made combat music vary from faction to faction
   * Made it so AI ships spawn with cargo
   * Improved AI behaviours
   * Nerfed Quicksilver
   * Added the ability to buy "fake IDs" from pirate strongholds
   * Made jammers into activated outfits that increase cloaking
   * Added Soromid organic ships that level up organs
   * Improved and expanded NPC portraits
   * Commodities can be sold/bought everywhere
   * Added a "slow mode", which runs the game at half speed (like an easy mode)
   * Added a ship log which records events
   * Added a "system map" which displays information about known remote planets
   * Added support for giving commands to individual escorts
   * New intro images replacing old placeholders
   * Increased pirate name variety for bounty missions
   * Ships now travel with you automatically for free, as with outfits
   * Added map decorators showing locations of factions and the Nebula
   * Added a dogfight aiming helper
   * More music
   * New and/or improved missions
       - New Za'lek mini-campaign
       - Completed the FLF campaign
       - Fixed up the Collective campaign
       - Improved the Shark (Nexus Shipyards) campaign
       - Improved the Dvaered anti-FLF campaign
       - Added and improved piracy missions
       - New minor Soromid campaign, "Coming Out"
       - New tutorial mission at the start of a new game
       - Various newly added and improved generic missions

 ### Engine

   * Support for compilation with Meson
   * HiDPI-awareness
   * Support for translations
   * Added shaders to speed up and improve graphics
   * Added support for non-ascii direct character input
   * Added support for map decorators
   * Removed support for Lua 5.0
   * Removed support for SDL 1, only SDL 2 is supported
   * Added support for translating
   * Made the OSD compact itself to avoid showing redundant information
   * Made Autonav able to follow ships
   * Consolidated the effects of cloaking and jammers under cloaking
   * Added workaround for ALSOFT buggy version that crashes
   * Added a polygon-based collision algorithm
   * Added some symbols for partial colorblind accessibility
   * Support #include in shaders
   * Multiple font support
   * Many bugfixes<|MERGE_RESOLUTION|>--- conflicted
+++ resolved
@@ -1,4 +1,3 @@
-<<<<<<< HEAD
 ## v0.14.0 (unreleased)
 
  ### TODO
@@ -32,10 +31,7 @@
        - "onimpact" reports armour, shield, and disable damage done
 
 
-## v0.13.1 (unreleased)
-=======
 ## v0.13.1
->>>>>>> 68bcba37
 
    * Fixed audio volume being reset on load every time
    * Fixed player escorts trying to respond to distress signals against the
