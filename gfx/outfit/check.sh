--- conflicted
+++ resolved
@@ -9,21 +9,6 @@
 store="gfx_store"
 space="gfx"
 
-<<<<<<< HEAD
-echo
-echo
-echo "Checking for overused graphics..."
-echo
-
-# Check overused
-echo "   Overused outfit store gfx"
-cd store
-for SPACE in *.png; do
-   COUNT=`grep ">${SPACE%.png}<" ../$DATA | grep -c "<gfx_store>"`
-   if [ $COUNT -gt 1 ]; then
-      echo "      $SPACE => $COUNT times"
-   fi
-=======
 echo "Checking for unused graphics..."
 for dir in store space; do
    cd "$dir"
@@ -35,21 +20,8 @@
       fi
    done
    cd ..
->>>>>>> 14b2b773
 done
 
-<<<<<<< HEAD
-# Check unused exterior gfx
-echo "   Overused outfit gfx"
-cd space
-for SPACE in *.png; do
-   COUNT=`grep ">${SPACE%.png}<" ../$DATA | grep -c "<gfx>"`
-   if [ $COUNT -gt 1 ]; then
-      echo "      $SPACE => $COUNT times"
-   fi
-done
-cd ..
-=======
 echo -e "\nChecking for overused graphics..."
 for dir in store space; do
    cd "$dir"
@@ -62,5 +34,4 @@
       fi
    done
    cd ..
-done
->>>>>>> 14b2b773
+done