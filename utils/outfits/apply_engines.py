#!/usr/bin/python

from sys import argv,stderr,stdout
from outfit import outfit
<<<<<<< HEAD
from functools import cmp_to_key
=======
from getconst import PHYSICS_SPEED_DAMP

#TODO: use argparse
>>>>>>> f4a7400f

AG_EXP=0.2
TURN_CT=0.46

sizes={
   "Za'lek Test Engine":2,
   "Beat Up Small Engine":1,
   "Beat Up Medium Engine":3,
   "Beat Up Large Engine":5,
   'Unicorp Falcon 1400 Engine':4,
   'Tricon Cyclone II Engine':4,
   'Nexus Arrow 700 Engine':3,
   'Melendez Buffalo XL Engine':4,
   'Beat Up Medium Engine':3,
   'Krain Patagium Engine':4,
   'Tricon Cyclone Engine':3,
   'Krain Remige Engine':5,
   'Melendez Mammoth XL Engine':6,
   'Melendez Mammoth Engine':5,
   'Unicorp Eagle 6500 Engine':6,
   'Beat Up Large Engine':5,
   'Tricon Typhoon Engine':5,
   'Tricon Typhoon II Engine':6,
   'Nexus Bolt 3000 Engine':5,
   'Unicorp Hawk 360 Engine':2,
   'Beat Up Small Engine':1,
   'Melendez Ox XL Engine':2,
   "Za'lek Test Engine":2,
   'Tricon Zephyr Engine':1,
   'Tricon Zephyr II Engine':2,
   'Nexus Dart 160 Engine':1
}

def fmt(f):
   res=str(int(round(f)))

   if f>100.0 and res[-1] in "9146" or f>200.0:
      res=str(int(5.0*round(f/5.0)))
   return res


def fmt_t(t):
   if t>=45:
      return fmt(t)
   else:
      res=round(2*t)/2.0
      if res==int(res):
         return str(int(res))
      else:
         return str(res)

lines={
   'Nexus':'N',
   'Unicorp':'N',
   'Tricon':'T',
   'Krain':'K',
   'Melendez':'M',
   "Za'lek":'Z',
   "Beat":'B'
}

alpha,beta=1.11,0.06

def dec(n):
   if n<=1:
      return 400.0
   else:
      return dec(n-1)/(alpha+beta*(n-1))

def ls2vals(line_size):
   if line_size is None:
      return None

   (line,size) = line_size
   fullspeed = dec(size)

   if line in ['N','M','Z','B']:
      #print( 7.0/8.0, (dec(size+1) / fullspeed) * 0.5 + 0.5 )
      #fullspeed *= max( 7.0/8.0, (dec(size+1) / fullspeed) * 0.6 + 0.4 )
      fullspeed *= 7.0/8.0

   r = 0.15*pow(2,-((size-1)-2.5)/2.5)

   if line=='T':
      r *= 1.75
   elif line=='K':
      r *= 1.75
   elif line=='M':
      r *= 0.7

<<<<<<< HEAD
   speed = fullspeed*(1.0-r)
   accel = fullspeed*r*3.0
=======
   speed,acc=fullspeed*(1.0-r),fullspeed*r*PHYSICS_SPEED_DAMP
>>>>>>> f4a7400f

   if line=='K':
      speed *= 1.05
      accel *= 1.3
   elif line=='Z':
      speed *= 0.7
      accel *= 0.7
   elif line=='B':
      speed *= 0.55
      accel *= 0.55

<<<<<<< HEAD
   fullspeed = speed + accel/3.0

   #turn=speed/5.0+acc/4.0
   turn = TURN_CT * fullspeed * pow(1.0*accel/speed,AG_EXP)
   return {
           "speed":fmt(speed),
           "accel":fmt(accel),
           "turn":fmt_t(turn)
          }
=======
   fullspeed=speed+acc/PHYSICS_SPEED_DAMP

   turn=TURN_CT*fullspeed*pow((acc/PHYSICS_SPEED_DAMP)/speed,AG_EXP)
   return {"speed":fmt(speed),"accel":fmt(acc),"turn":fmt_t(turn)}
>>>>>>> f4a7400f

def get_line(o):
   res=o.name().split(' ')[0]
   if res in lines:
      return lines[res]
   else:
      return None

def get_size(o):
   res=o.name()
   if res in sizes:
      return sizes[res]
   else:
      return None

def get_line_size(o):
   l=get_line(o)
   s=get_size(o)
   if l!=None and s!=None:
      return (l,s)
   else:
      return None

out=lambda x:stdout.write(x+'\n')
err=lambda x,nnl=False:stderr.write(x+('\n' if not nnl else ''))

if '-h' in argv or '--help' in argv:
   out("Usage: "+argv[0]+" <file1> <file2> ...")
   out("Will only process the files in the list that have .xml or .mvx extension.")
   out("The changes made will be listed onto <stderr>. \"_\" means \"nothing\"")
   out("If an outfit is not recognized as an engine, it won't even be printed out.")
   out("\nTypical usage (from naev root dir) :")
   out("> ./utils/outfits/apply_engines.py `find dat/outfits/core_engine/`")
else:
   outfits = []
   for a in argv[1:]:
      if a.endswith(".xml") or a.endswith(".mvx"):
         o = outfit(a)
         sub = ls2vals(get_line_size(o))
         if sub is not None:
            didit=False
            acc=[]
            for i in o:
               if i.tag in sub and i.text!=sub[i.tag]:
                  acc.append((i.tag,i.text,sub[i.tag]))
                  i.text=sub[i.tag]
                  didit=True
<<<<<<< HEAD
            stderr.write(o.fil.split('/')[-1]+': ')
            if didit:
               print(', '.join([i+':'+j+'->'+k for i,j,k in acc]),file=stderr)
               fp=open(o.fil,"w")
=======
            err(a.split('/')[-1]+': ',nnl=True)
            if didit:
               err(', '.join([i+':'+j+'->'+k for i,j,k in acc]))
               fp=open(a,"w")
>>>>>>> f4a7400f
               o.write(fp)
               fp.close()
            else:
               err('_')<|MERGE_RESOLUTION|>--- conflicted
+++ resolved
@@ -2,13 +2,9 @@
 
 from sys import argv,stderr,stdout
 from outfit import outfit
-<<<<<<< HEAD
-from functools import cmp_to_key
-=======
 from getconst import PHYSICS_SPEED_DAMP
 
 #TODO: use argparse
->>>>>>> f4a7400f
 
 AG_EXP=0.2
 TURN_CT=0.46
@@ -99,12 +95,8 @@
    elif line=='M':
       r *= 0.7
 
-<<<<<<< HEAD
    speed = fullspeed*(1.0-r)
-   accel = fullspeed*r*3.0
-=======
-   speed,acc=fullspeed*(1.0-r),fullspeed*r*PHYSICS_SPEED_DAMP
->>>>>>> f4a7400f
+   accel = fullspeed*r*PHYSICS_SPEED_DAMP
 
    if line=='K':
       speed *= 1.05
@@ -116,8 +108,7 @@
       speed *= 0.55
       accel *= 0.55
 
-<<<<<<< HEAD
-   fullspeed = speed + accel/3.0
+   fullspeed = speed + accel/PHYSICS_SPEED_DAMP
 
    #turn=speed/5.0+acc/4.0
    turn = TURN_CT * fullspeed * pow(1.0*accel/speed,AG_EXP)
@@ -126,12 +117,6 @@
            "accel":fmt(accel),
            "turn":fmt_t(turn)
           }
-=======
-   fullspeed=speed+acc/PHYSICS_SPEED_DAMP
-
-   turn=TURN_CT*fullspeed*pow((acc/PHYSICS_SPEED_DAMP)/speed,AG_EXP)
-   return {"speed":fmt(speed),"accel":fmt(acc),"turn":fmt_t(turn)}
->>>>>>> f4a7400f
 
 def get_line(o):
    res=o.name().split(' ')[0]
@@ -179,17 +164,10 @@
                   acc.append((i.tag,i.text,sub[i.tag]))
                   i.text=sub[i.tag]
                   didit=True
-<<<<<<< HEAD
-            stderr.write(o.fil.split('/')[-1]+': ')
-            if didit:
-               print(', '.join([i+':'+j+'->'+k for i,j,k in acc]),file=stderr)
-               fp=open(o.fil,"w")
-=======
-            err(a.split('/')[-1]+': ',nnl=True)
+            err(o.fil.split('/')[-1]+': ',nnl=True)
             if didit:
                err(', '.join([i+':'+j+'->'+k for i,j,k in acc]))
-               fp=open(a,"w")
->>>>>>> f4a7400f
+               fp=open(o.fil,"w")
                o.write(fp)
                fp.close()
             else:
