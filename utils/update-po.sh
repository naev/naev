#!/bin/bash

set -e

# ============================= Enter source root =============================
if [ -n "$1" ]; then
   cd "$1"
elif [ -n "$MESON_SOURCE_ROOT" ]; then
   cd "$MESON_SOURCE_ROOT"
fi
if [ -n "$2" ]; then
   BUILDDIR="$2"
else
   BUILDDIR="."
fi

if [[ ! -f naev.6 ]]; then
   echo "Please run from the source root dir, or pass it as an argument." >&2
   exit 1
fi

# ============================== Helper commands ==============================
# find_files <dir> <suffix>
if [ -d .git ]; then
   unset GIT_INDEX_FILE  # Don't let whatever pre-commit does fuck up the results.
   find_files() { git ls-files -- "$1/**.$2"; }
else
   find_files() {
      find dat -name "*.xml"
      (find dat -name "*.lua"; find src -name "*.[ch]")
   }
fi
# And some pipeline commands:
filter_skipped() { grep -vE '/((space|ship)_polygon)/.*\.xml'; }
deterministic_sort() { LC_ALL=C sort; }

# =================================== Main ===================================

# Prepare POTFILES.in (which lists all files with translatable text).
# We also have plaintext files, whose lines should all be translatable strings.
# We collect these strings into a .pot file, and let xgettext handle the rest.
# The text strings must come first, or else gettext "remembers" its most recent
# language detection and gives them unwanted "c-format" or "lua-format" tags.

# shellcheck disable=SC2046
po/credits_pot.py po/credits.pot \
   dat/intro \
   dat/AUTHORS \
   $(cd artwork; find_files gfx/loading txt | sed 's|^|artwork/|')

# shellcheck disable=SC2046
po/naevpedia_pot.py po/naevpedia.pot \
   $(cd dat; find_files naevpedia md | sed 's|^|dat/|') \
   $(find "${BUILDDIR}/dat/naevpedia" -name "*.md") \

(
   echo po/naevpedia.pot
   echo po/physfs.pot
   echo po/credits.pot
   find_files dat xml | deterministic_sort
<<<<<<< HEAD
   ( find_files dat lua; find_files src "[ch]"; find_files src rs) | deterministic_sort
   echo dat/outfits/bioship/generate.py
=======
   ( find_files dat lua; find_files src "[ch]") | deterministic_sort
   find_files dat/outfits py | deterministic_sort
>>>>>>> 32f4f4b6
) | filter_skipped > po/POTFILES.in

if [ "$3" = "--pre-commit" ]; then
   # The "pre-commit" package requires hooks to fail if they touch any files.
   git diff --exit-code po/POTFILES.in && exit 0
   echo Fixing po/POTFILES.in
fi<|MERGE_RESOLUTION|>--- conflicted
+++ resolved
@@ -58,13 +58,8 @@
    echo po/physfs.pot
    echo po/credits.pot
    find_files dat xml | deterministic_sort
-<<<<<<< HEAD
    ( find_files dat lua; find_files src "[ch]"; find_files src rs) | deterministic_sort
-   echo dat/outfits/bioship/generate.py
-=======
-   ( find_files dat lua; find_files src "[ch]") | deterministic_sort
    find_files dat/outfits py | deterministic_sort
->>>>>>> 32f4f4b6
 ) | filter_skipped > po/POTFILES.in
 
 if [ "$3" = "--pre-commit" ]; then
